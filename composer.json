--- conflicted
+++ resolved
@@ -41,15 +41,11 @@
         "phpmailer/phpmailer": "^6.0",
         "robrichards/xmlseclibs": "^3.0",
         "simplesamlphp/saml2": "^3.3",
-<<<<<<< HEAD
-        "simplesamlphp/simplesamlphp-module-authtwitter": "^1.0.0",
-        "simplesamlphp/simplesamlphp-module-authx509": "^1.0.0",
-=======
         "simplesamlphp/simplesamlphp-module-authfacebook": "^1.0",
         "simplesamlphp/simplesamlphp-module-authlinkedin": "^1.0",
         "simplesamlphp/simplesamlphp-module-authtwitter": "^1.0",
->>>>>>> 5582e70e
         "simplesamlphp/simplesamlphp-module-authwindowslive": "^1.0",
+        "simplesamlphp/simplesamlphp-module-authx509": "^1.0.0",
         "simplesamlphp/simplesamlphp-module-cdc": "^1.0",
         "simplesamlphp/simplesamlphp-module-memcookie": "^1.2",
         "simplesamlphp/simplesamlphp-module-oauth": "^1.0",
