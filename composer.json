{
    "name": "simplesamlphp/simplesamlphp",
    "description": "A PHP implementation of a SAML 2.0 service provider and identity provider, also compatible with Shibboleth 1.3 and 2.0.",
    "type": "project",
    "keywords": [ "saml2", "shibboleth","oauth","ws-federation","sp","idp" ],
    "homepage": "http://simplesamlphp.org",
    "license": "LGPL-2.1-or-later",
    "authors": [
        {
            "name": "Andreas Åkre Solberg",
            "email": "andreas.solberg@uninett.no"
        },
        {
            "name": "Olav Morken",
            "email": "olav.morken@uninett.no"
        },
        {
            "name": "Jaime Perez",
            "email": "jaime.perez@uninett.no"
        }
    ],
    "autoload": {
        "psr-4": {
            "SimpleSAML\\": "lib/SimpleSAML"
        },
        "files": ["lib/_autoload_modules.php"]
    },
    "autoload-dev": {
        "psr-4": {
            "SimpleSAML\\Test\\": "tests"
        },
        "files": ["tests/_autoload_modules.php"]
    },
    "require": {
        "php": ">=5.6",
        "ext-SPL": "*",
        "ext-zlib": "*",
        "ext-pcre": "*",
        "ext-openssl": "*",
        "ext-dom": "*",
        "ext-date": "*",
        "ext-hash": "*",
        "ext-json": "*",
        "ext-mbstring": "*",
        "gettext/gettext": "^4.6",
        "jaimeperez/twig-configurable-i18n": "^2.0",
        "phpmailer/phpmailer": "^6.0",
        "robrichards/xmlseclibs": "^3.0",
        "simplesamlphp/saml2": "^3.3",
        "simplesamlphp/simplesamlphp-module-adfs": "^1.0",
        "simplesamlphp/simplesamlphp-module-authfacebook": "^1.0",
        "simplesamlphp/simplesamlphp-module-authlinkedin": "^1.0",
        "simplesamlphp/simplesamlphp-module-authtwitter": "^1.0",
        "simplesamlphp/simplesamlphp-module-authwindowslive": "^1.0",
        "simplesamlphp/simplesamlphp-module-authx509": "^1.0.0",
        "simplesamlphp/simplesamlphp-module-cdc": "^1.0",
<<<<<<< HEAD
        "simplesamlphp/simplesamlphp-module-ldap": "^1.0",
=======
        "simplesamlphp/simplesamlphp-module-consent": "^1.0",
        "simplesamlphp/simplesamlphp-module-consentadmin": "^1.0",
>>>>>>> 2d77404e
        "simplesamlphp/simplesamlphp-module-memcookie": "^1.2",
        "simplesamlphp/simplesamlphp-module-memcachemonitor": "^1.0",
        "simplesamlphp/simplesamlphp-module-oauth": "^1.0",
        "simplesamlphp/simplesamlphp-module-radius": "^1.0.0",
        "simplesamlphp/simplesamlphp-module-riak": "^1.0.0",
        "symfony/routing": "^3.4 || ^4.0",
        "symfony/http-foundation": "^3.4 || ^4.0",
        "symfony/config": "^3.4 || ^4.0",
        "symfony/http-kernel": "^3.4 || ^4.0",
        "symfony/dependency-injection": "^3.4 || ^4.0",
        "symfony/yaml": "^3.4 || ^4.0",
        "twig/twig": "~1.0 || ~2.0",
        "whitehat101/apr1-md5": "~1.0"
    },
    "require-dev": {
        "ext-curl": "*",
        "mikey179/vfsstream": "~1.6",
        "phpunit/phpunit": "~5.7"
    },
    "suggest": {
        "predis/predis": "Needed if a Redis server is used to store session information",
        "ext-curl": "Needed in order to check for updates automatically",
        "ext-ldap": "Needed if an LDAP backend is used",
        "ext-radius": "Needed if a Radius backend is used",
        "ext-memcache": "Needed if a Memcache server is used to store session information",
        "ext-pdo": "Needed if a database backend is used, either for authentication or to store session information",
        "ext-mysql": "Needed if a MySQL backend is used, either for authentication or to store session information",
        "ext-pgsql": "Needed if a PostgreSQL backend is used, either for authentication or to store session information"
    },
    "support": {
        "issues": "https://github.com/simplesamlphp/simplesamlphp/issues",
        "source": "https://github.com/simplesamlphp/simplesamlphp"
    }
}<|MERGE_RESOLUTION|>--- conflicted
+++ resolved
@@ -54,12 +54,9 @@
         "simplesamlphp/simplesamlphp-module-authwindowslive": "^1.0",
         "simplesamlphp/simplesamlphp-module-authx509": "^1.0.0",
         "simplesamlphp/simplesamlphp-module-cdc": "^1.0",
-<<<<<<< HEAD
-        "simplesamlphp/simplesamlphp-module-ldap": "^1.0",
-=======
         "simplesamlphp/simplesamlphp-module-consent": "^1.0",
         "simplesamlphp/simplesamlphp-module-consentadmin": "^1.0",
->>>>>>> 2d77404e
+        "simplesamlphp/simplesamlphp-module-ldap": "^1.0",
         "simplesamlphp/simplesamlphp-module-memcookie": "^1.2",
         "simplesamlphp/simplesamlphp-module-memcachemonitor": "^1.0",
         "simplesamlphp/simplesamlphp-module-oauth": "^1.0",
