--- conflicted
+++ resolved
@@ -24,12 +24,8 @@
     "require": {
         "php": "~5.3",
         "simplesamlphp/saml2": "~0.3",
-<<<<<<< HEAD
-        "simplesamlphp/xmlseclibs": "~1.3.2"
-=======
         "simplesamlphp/xmlseclibs": "~1.3.2",
         "openid/php-openid": "dev-master#ee669c6a9d4d95b58ecd9b6945627276807694fb as 2.2.2"
->>>>>>> d7867692
     },
     "support": {
         "issues": "https://github.com/simplesamlphp/simplesamlphp/issues",
