{
    "name": "simplesamlphp/simplesamlphp",
    "description": "A PHP implementation of a SAML 2.0 service provider and identity provider, also compatible with Shibboleth 1.3 and 2.0.",
    "type": "project",
    "keywords": [ "saml2", "shibboleth","oauth","ws-federation","sp","idp" ],
    "homepage": "http://simplesamlphp.org",
    "license": "LGPL-2.1-or-later",
    "authors": [
        {
            "name": "Andreas Åkre Solberg",
            "email": "andreas.solberg@uninett.no"
        },
        {
            "name": "Olav Morken",
            "email": "olav.morken@uninett.no"
        },
        {
            "name": "Jaime Perez",
            "email": "jaime.perez@uninett.no"
        }
    ],
    "autoload": {
        "psr-4": {
            "SimpleSAML\\": "lib/SimpleSAML"
        },
        "files": ["lib/_autoload_modules.php"]
    },
    "require": {
        "php": ">=5.6",
        "ext-SPL": "*",
        "ext-zlib": "*",
        "ext-pcre": "*",
        "ext-openssl": "*",
        "ext-dom": "*",
        "ext-date": "*",
        "ext-hash": "*",
        "ext-json": "*",
        "ext-mbstring": "*",
        "gettext/gettext": "^4.6",
        "jaimeperez/twig-configurable-i18n": "^2.0",
        "phpmailer/phpmailer": "^6.0",
        "robrichards/xmlseclibs": "^3.0",
        "simplesamlphp/saml2": "^3.3",
        "simplesamlphp/simplesamlphp-module-adfs": "^1.0",
        "simplesamlphp/simplesamlphp-module-authfacebook": "^1.0",
        "simplesamlphp/simplesamlphp-module-authlinkedin": "^1.0",
        "simplesamlphp/simplesamlphp-module-authtwitter": "^1.0",
        "simplesamlphp/simplesamlphp-module-authwindowslive": "^1.0",
        "simplesamlphp/simplesamlphp-module-authx509": "^1.0.0",
        "simplesamlphp/simplesamlphp-module-cdc": "^1.0",
<<<<<<< HEAD
        "simplesamlphp/simplesamlphp-module-consentadmin": "^1.0",
=======
        "simplesamlphp/simplesamlphp-module-consent": "^1.0",
>>>>>>> d96092a9
        "simplesamlphp/simplesamlphp-module-memcookie": "^1.2",
        "simplesamlphp/simplesamlphp-module-oauth": "^1.0",
        "simplesamlphp/simplesamlphp-module-riak": "^1.0.0",
        "symfony/routing": "^3.4 || ^4.0",
        "symfony/http-foundation": "^3.4 || ^4.0",
        "symfony/config": "^3.4 || ^4.0",
        "symfony/http-kernel": "^3.4 || ^4.0",
        "symfony/dependency-injection": "^3.4 || ^4.0",
        "symfony/yaml": "^3.4 || ^4.0",
        "twig/twig": "~1.0 || ~2.0",
        "whitehat101/apr1-md5": "~1.0"
    },
    "require-dev": {
        "ext-curl": "*",
        "mikey179/vfsstream": "~1.6",
        "phpunit/phpunit": "~5.7"
    },
    "suggest": {
        "predis/predis": "Needed if a Redis server is used to store session information",
        "ext-curl": "Needed in order to check for updates automatically",
        "ext-ldap": "Needed if an LDAP backend is used",
        "ext-radius": "Needed if a Radius backend is used",
        "ext-memcache": "Needed if a Memcache server is used to store session information",
        "ext-pdo": "Needed if a database backend is used, either for authentication or to store session information",
        "ext-mysql": "Needed if a MySQL backend is used, either for authentication or to store session information",
        "ext-pgsql": "Needed if a PostgreSQL backend is used, either for authentication or to store session information"
    },
    "support": {
        "issues": "https://github.com/simplesamlphp/simplesamlphp/issues",
        "source": "https://github.com/simplesamlphp/simplesamlphp"
    }
}<|MERGE_RESOLUTION|>--- conflicted
+++ resolved
@@ -48,11 +48,8 @@
         "simplesamlphp/simplesamlphp-module-authwindowslive": "^1.0",
         "simplesamlphp/simplesamlphp-module-authx509": "^1.0.0",
         "simplesamlphp/simplesamlphp-module-cdc": "^1.0",
-<<<<<<< HEAD
+        "simplesamlphp/simplesamlphp-module-consent": "^1.0",
         "simplesamlphp/simplesamlphp-module-consentadmin": "^1.0",
-=======
-        "simplesamlphp/simplesamlphp-module-consent": "^1.0",
->>>>>>> d96092a9
         "simplesamlphp/simplesamlphp-module-memcookie": "^1.2",
         "simplesamlphp/simplesamlphp-module-oauth": "^1.0",
         "simplesamlphp/simplesamlphp-module-riak": "^1.0.0",
