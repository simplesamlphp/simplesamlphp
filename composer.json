{
    "name": "italia/spid-simplesamlphp",
    "description": "A Fork of simplesamlphp, A PHP implementation of a SAML 2.0 service provider and identity provider, also compatible with Shibboleth 1.3 and 2.0.",
    "type": "project",
<<<<<<< HEAD
    "keywords": [ "saml2", "shibboleth","oauth","ws-federation","sp","idp", "spid" ],
    "homepage": "https://github.com/italia/spid-simplesamlphp",
    "license": "LGPL-2.1",
=======
    "keywords": [ "saml2", "shibboleth","oauth","ws-federation","sp","idp" ],
    "homepage": "http://simplesamlphp.org",
    "license": "LGPL-2.1-or-later",
>>>>>>> 288aecdf
    "authors": [
        {
            "name": "Umberto Rosini",
            "email": "rosini@agid.gov.it"
        },
        {
            "name": "Andrea Manzi",
            "email": "manzolo@libero.it"
        },
        {
            "name": "Andreas Åkre Solberg",
            "email": "andreas.solberg@uninett.no"
        },
        {
            "name": "Olav Morken",
            "email": "olav.morken@uninett.no"
        },
        {
            "name": "Jaime Perez",
            "email": "jaime.perez@uninett.no"
        }
    ],
    "autoload": {
        "psr-4": {
            "SimpleSAML\\": "lib/SimpleSAML"
        },
        "files": ["lib/_autoload_modules.php"]
    },
    "require": {
        "php": ">=5.4",
        "ext-SPL": "*",
        "ext-zlib": "*",
        "ext-pcre": "*",
        "ext-openssl": "*",
        "ext-dom": "*",
        "ext-date": "*",
        "ext-hash": "*",
        "ext-json": "*",
        "ext-mbstring": "*",
        "simplesamlphp/saml2": "~3.1.4",
        "robrichards/xmlseclibs": "~3.0",
        "whitehat101/apr1-md5": "~1.0",
        "twig/twig": "~1.0",
        "gettext/gettext": "^3.5",
        "jaimeperez/twig-configurable-i18n": "^1.2"
    },
    "require-dev": {
        "ext-pdo_sqlite": "*",
        "phpunit/phpunit": "~4.8.35",
        "mikey179/vfsStream": "~1.6",
        "friendsofphp/php-cs-fixer": "^2.2"
    },
    "suggests": {
        "predis/predis": "1.1.1"
    },
    "support": {
        "issues": "https://github.com/italia/spid-simplesamlphp/issues",
        "source": "https://github.com/italia/spid-simplesamlphp"
    }
}<|MERGE_RESOLUTION|>--- conflicted
+++ resolved
@@ -2,15 +2,9 @@
     "name": "italia/spid-simplesamlphp",
     "description": "A Fork of simplesamlphp, A PHP implementation of a SAML 2.0 service provider and identity provider, also compatible with Shibboleth 1.3 and 2.0.",
     "type": "project",
-<<<<<<< HEAD
     "keywords": [ "saml2", "shibboleth","oauth","ws-federation","sp","idp", "spid" ],
     "homepage": "https://github.com/italia/spid-simplesamlphp",
     "license": "LGPL-2.1",
-=======
-    "keywords": [ "saml2", "shibboleth","oauth","ws-federation","sp","idp" ],
-    "homepage": "http://simplesamlphp.org",
-    "license": "LGPL-2.1-or-later",
->>>>>>> 288aecdf
     "authors": [
         {
             "name": "Umberto Rosini",
@@ -67,7 +61,7 @@
         "predis/predis": "1.1.1"
     },
     "support": {
-        "issues": "https://github.com/italia/spid-simplesamlphp/issues",
-        "source": "https://github.com/italia/spid-simplesamlphp"
+        "issues": "https://github.com/simplesamlphp/simplesamlphp/issues",
+        "source": "https://github.com/simplesamlphp/simplesamlphp"
     }
 }