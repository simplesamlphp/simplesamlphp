{
    "name": "simplesamlphp/simplesamlphp",
    "description": "A PHP implementation of a SAML 2.0 service provider and identity provider.",
    "type": "project",
    "keywords": [ "saml2", "shibboleth","oauth","ws-federation","sp","idp" ],
    "homepage": "https://simplesamlphp.org",
    "license": "LGPL-2.1-or-later",
    "authors": [
        {
            "name": "Andreas Åkre Solberg",
            "email": "andreas.solberg@uninett.no"
        },
        {
            "name": "Olav Morken",
            "email": "olav.morken@uninett.no"
        },
        {
            "name": "Jaime Perez",
            "email": "jaime.perez@uninett.no"
        }
    ],
    "autoload": {
        "psr-4": {
            "SimpleSAML\\": "src/SimpleSAML",
            "SimpleSAML\\Module\\admin\\": "modules/admin/src",
            "SimpleSAML\\Module\\core\\": "modules/core/src",
            "SimpleSAML\\Module\\cron\\": "modules/cron/src",
            "SimpleSAML\\Module\\exampleauth\\": "modules/exampleauth/src",
            "SimpleSAML\\Module\\multiauth\\": "modules/multiauth/src",
            "SimpleSAML\\Module\\saml\\": "modules/saml/src"
        },
        "files": ["src/_autoload_modules.php"]
    },
    "autoload-dev": {
        "psr-4": {
            "SimpleSAML\\Test\\": ["tests", "tests/src/SimpleSAML"],
            "SimpleSAML\\Test\\Module\\admin\\": ["tests//modules/admin/src"],
            "SimpleSAML\\Test\\Module\\core\\": ["tests/modules/core/src"],
            "SimpleSAML\\Test\\Module\\cron\\": ["tests/modules/cron/src"],
            "SimpleSAML\\Test\\Module\\exampleauth\\": ["tests/modules/exampleauth/src"],
            "SimpleSAML\\Test\\Module\\multiauth\\": ["tests/modules/multiauth/src"],
            "SimpleSAML\\Test\\Module\\saml\\": ["tests/modules/saml/src"]
        },
        "files": ["tests/_autoload_modules.php"]
    },
    "require": {
        "php": "^8.1",
        "ext-date": "*",
        "ext-dom": "*",
        "ext-hash": "*",
        "ext-json": "*",
        "ext-mbstring": "*",
        "ext-openssl": "*",
        "ext-pcre": "*",
        "ext-session": "*",
        "ext-simplexml": "*",
        "ext-SPL": "*",
        "ext-zlib": "*",

        "gettext/gettext": "^5.7",
        "gettext/translator": "^1.1",
        "phpmailer/phpmailer": "^6.8",
        "psr/log": "^3.0",
        "simplesamlphp/assert": "^1.1",
        "simplesamlphp/composer-module-installer": "^1.3",
        "simplesamlphp/saml2": "^5@dev",
        "simplesamlphp/saml2-legacy": "^4.6",
        "simplesamlphp/simplesamlphp-assets-base": "~2.3.0",
        "simplesamlphp/xml-security": "^1.7",
        "symfony/cache": "^6.4",
        "symfony/config": "^6.4",
        "symfony/console": "^6.4",
        "symfony/dependency-injection": "^6.4",
        "symfony/filesystem": "^6.4",
        "symfony/finder": "^6.4",
        "symfony/framework-bundle": "^6.4",
        "symfony/http-foundation": "^6.4",
        "symfony/http-kernel": "^6.4",
        "symfony/intl": "^6.4",
        "symfony/password-hasher": "^6.4",
        "symfony/polyfill-intl-icu": "^1.28",
        "symfony/routing": "^6.4",
        "symfony/translation-contracts": "^3.0",
        "symfony/twig-bridge": "^6.4",
        "symfony/var-exporter": "^6.4",
        "symfony/yaml": "^6.4",
        "twig/intl-extra": "^3.7",
        "twig/twig": "^3.14.0"
    },
    "require-dev": {
        "ext-curl": "*",
        "ext-pdo_sqlite": "*",

        "gettext/php-scanner": "1.3.1",
        "mikey179/vfsstream": "~1.6",
        "predis/predis": "^2.2",
        "simplesamlphp/simplesamlphp-test-framework": "^1.5.4",
        "symfony/translation": "^6.4"
    },
    "suggest": {
        "predis/predis": "Needed if a Redis server is used to store session information",
        "ext-curl": "Needed in order to check for updates automatically",
        "ext-intl": "Needed if translations for non-English languages are required.",
        "ext-ldap": "Needed if an LDAP backend is used",
        "ext-memcache": "Needed if a Memcache server is used to store session information",
        "ext-pdo": "Needed if a database backend is used, either for authentication or to store session information",
        "ext-mysql": "Needed if a MySQL backend is used, either for authentication or to store session information",
        "ext-pgsql": "Needed if a PostgreSQL backend is used, either for authentication or to store session information"
    },
    "support": {
        "issues": "https://github.com/simplesamlphp/simplesamlphp/issues",
        "source": "https://github.com/simplesamlphp/simplesamlphp"
    },
    "config": {
        "allow-plugins": {
            "composer/package-versions-deprecated": true,
            "dealerdirect/phpcodesniffer-composer-installer": true,
            "muglug/package-versions-56": true,
            "phpstan/extension-installer": true,
            "simplesamlphp/composer-module-installer": true,
            "simplesamlphp/composer-xmlprovider-installer": true
        }
    },
    "extra": {
        "branch-alias": {
            "dev-master": "2.5.0.x-dev"
        }
    },
    "scripts": {
        "translations:unused": "php bin/translations translations:unused",
        "translations:update:translatable": "php bin/translations translations:update:translatable"
    },
<<<<<<< HEAD
    "version": "v2.3.2"
=======
    "version": "v2.4.0"
>>>>>>> 30f53e2c
}<|MERGE_RESOLUTION|>--- conflicted
+++ resolved
@@ -130,9 +130,5 @@
         "translations:unused": "php bin/translations translations:unused",
         "translations:update:translatable": "php bin/translations translations:update:translatable"
     },
-<<<<<<< HEAD
-    "version": "v2.3.2"
-=======
     "version": "v2.4.0"
->>>>>>> 30f53e2c
 }