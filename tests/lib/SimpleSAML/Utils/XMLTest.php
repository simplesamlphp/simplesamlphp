--- conflicted
+++ resolved
@@ -395,27 +395,6 @@
     {
         $schema = 'saml-schema-metadata-2.0.xsd';
 
-<<<<<<< HEAD
-        /** @var \DOMDocument $dom */
-        $dom = $this->getMockBuilder('\DOMDocument')
-            ->setMethods(['schemaValidate'])
-            ->disableOriginalConstructor()
-            ->getMock();
-
-        /**
-         * Unfortunately, we cannot actually test schemaValidate. To
-         * effectively unit test this function we'd have to enable LIBXML_NONET
-         * which disables network access when loading documents. PHP does not
-         * currently support enabling this flag.
-         *
-         * @psalm-suppress UndefinedMethod
-         */
-        $dom->method('schemaValidate')
-            ->willReturn(true);
-
-        
-        /** @var bool $res */
-=======
         $xml = <<<'XMLDOC'
 <?xml version="1.0"?>
 <md:EntityDescriptor xmlns:md="urn:oasis:names:tc:SAML:2.0:metadata" xmlns:ds="http://www.w3.org/2000/09/xmldsig#" entityID="https://idp.example.org/saml2/idp/metadata.php" ID="_e3369c45cf941d5ace90fbf936604c2409fd8bf1ca9bec5607c30e18169fd73d"><ds:Signature>
@@ -447,7 +426,7 @@
 
         $dom = new \DOMDocument('1.0');
         $dom->loadXML($xml, LIBXML_NONET);
->>>>>>> e0127646
+
         $res = XML::isValid($dom, $schema);
         $this->assertTrue($res);
     }
