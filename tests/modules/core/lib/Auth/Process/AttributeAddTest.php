--- conflicted
+++ resolved
@@ -146,7 +146,6 @@
     {
         $config = [
             '%nonsense',
-<<<<<<< HEAD
             'test' => ['value2'],
         ];
         $request = [
@@ -154,17 +153,7 @@
                 'test' => ['value1'],
             ],
         ];
-        $result = self::processFilter($config, $request);
-=======
-            'test' => array('value2'),
-        );
-        $request = array(
-            'Attributes' => array(
-                'test' => array('value1'),
-            ),
-        );
         self::processFilter($config, $request);
->>>>>>> b038bec8
     }
 
     /**
@@ -176,7 +165,6 @@
     {
         $config = [
             '%replace',
-<<<<<<< HEAD
             'test' => [true],
         ];
         $request = [
@@ -184,16 +172,6 @@
                 'test' => ['value1'],
             ],
         ];
-        $result = self::processFilter($config, $request);
-=======
-            'test' => array(true),
-        );
-        $request = array(
-            'Attributes' => array(
-                'test' => array('value1'),
-            ),
-        );
         self::processFilter($config, $request);
->>>>>>> b038bec8
     }
 }