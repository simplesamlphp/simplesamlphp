--- conflicted
+++ resolved
@@ -168,21 +168,11 @@
      */
     public function testNoUserID()
     {
-<<<<<<< HEAD
-        $config = [
-        ];
+        $config = [];
         $request = [
             'Attributes' => [],
         ];
-        $result = self::processFilter($config, $request);
-=======
-        $config = array(
-        );
-        $request = array(
-            'Attributes' => array(),
-        );
-        self::processFilter($config, $request);
->>>>>>> b038bec8
+        self::processFilter($config, $request);
     }
 
     /**
@@ -198,15 +188,9 @@
         $request = [
             'Attributes' => [
                 'displayName' => 'Jack Student',
-<<<<<<< HEAD
             ],
         ];
-        $result = self::processFilter($config, $request);
-=======
-            ),
-        );
-        self::processFilter($config, $request);
->>>>>>> b038bec8
+        self::processFilter($config, $request);
     }
 
     /**
@@ -222,15 +206,9 @@
         $request = [
             'Attributes' => [
                 'displayName' => 'Jack Student',
-<<<<<<< HEAD
             ],
         ];
-        $result = self::processFilter($config, $request);
-=======
-            ),
-        );
-        self::processFilter($config, $request);
->>>>>>> b038bec8
+        self::processFilter($config, $request);
     }
 
     /**
@@ -246,14 +224,8 @@
         $request = [
             'Attributes' => [
                 'displayName' => 'Jack Student',
-<<<<<<< HEAD
             ],
         ];
-        $result = self::processFilter($config, $request);
-=======
-            ),
-        );
-        self::processFilter($config, $request);
->>>>>>> b038bec8
+        self::processFilter($config, $request);
     }
 }