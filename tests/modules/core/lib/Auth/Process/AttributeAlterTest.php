<?php

use PHPUnit\Framework\TestCase;

/**
 * Test for the core:AttributeAlter filter.
 */
class Test_Core_Auth_Process_AttributeAlter extends TestCase
{

    /**
     * Helper function to run the filter with a given configuration.
     *
     * @param array $config  The filter configuration.
     * @param array $request  The request state.
     * @return array  The state array after processing.
     */
    private static function processFilter(array $config, array $request)
    {
        $filter = new \SimpleSAML\Module\core\Auth\Process\AttributeAlter($config, null);
        $filter->process($request);
        return $request;
    }

    /**
     * Test the most basic functionality.
     */
    public function testBasic()
    {
        $config = [
            'subject' => 'test',
            'pattern' => '/wrong/',
            'replacement' => 'right',
        ];

        $request = [
            'Attributes' => [
                 'test' => ['somethingiswrong'],
             ],
        ];

        $result = self::processFilter($config, $request);
        $attributes = $result['Attributes'];
        $this->assertArrayHasKey('test', $attributes);
        $this->assertEquals($attributes['test'], ['somethingisright']);
    }

    /**
     * Test the most basic functionality.
     */
    public function testWithTarget()
    {
        $config = [
            'subject' => 'test',
            'target' => 'test2',
            'pattern' => '/wrong/',
            'replacement' => 'right',
        ];

        $request = [
            'Attributes' => [
                 'something' => ['somethingelse'],
                 'test' => ['wrong'],
             ],
        ];

        $result = self::processFilter($config, $request);
        $attributes = $result['Attributes'];
        $this->assertArrayHasKey('test2', $attributes);
        $this->assertEquals($attributes['test'], ['wrong']);
        $this->assertEquals($attributes['test2'], ['right']);
    }

    /**
     * Module is a no op if subject attribute is not present.
     */
    public function testNomatch()
    {
        $config = [
            'subject' => 'test',
            'pattern' => '/wrong/',
            'replacement' => 'right',
        ];

        $request = [
            'Attributes' => [
                 'something' => ['somevalue'],
                 'somethingelse' => ['someothervalue'],
             ],
        ];

        $result = self::processFilter($config, $request);
        $attributes = $result['Attributes'];
        $this->assertEquals($attributes,
            ['something' => ['somevalue'],
            'somethingelse' => ['someothervalue']]);
    }

    /**
     * Test replacing attribute value.
     */
    public function testReplaceMatch()
    {
        $config = [
            'subject' => 'source',
            'pattern' => '/wrong/',
            'replacement' => 'right',
            '%replace',
        ];
        $request = [
            'Attributes' => [
                'source' => ['wrongthing'],
            ],
        ];
        $result = self::processFilter($config, $request);
        $attributes = $result['Attributes'];
        $this->assertEquals($attributes['source'], ['right']);
    }

    /**
     * Test replacing attribute value.
     */
    public function testReplaceMatchWithTarget()
    {
        $config = [
            'subject' => 'source',
            'pattern' => '/wrong/',
            'replacement' => 'right',
            'target' => 'test',
            '%replace',
        ];
        $request = [
            'Attributes' => [
                'source' => ['wrong'],
                'test'   => ['wrong'],
            ],
        ];
        $result = self::processFilter($config, $request);
        $attributes = $result['Attributes'];
        $this->assertEquals($attributes['test'], ['right']);
    }

    /**
     * Test replacing attribute values.
     */
    public function testReplaceNoMatch()
    {
        $config = [
            'subject' => 'test',
            'pattern' => '/doink/',
            'replacement' => 'wrong',
            'target' => 'test',
            '%replace',
        ];
        $request = [
            'Attributes' => [
                'source' => ['wrong'],
                'test'   => ['right'],
            ],
        ];
        $result = self::processFilter($config, $request);
        $attributes = $result['Attributes'];
        $this->assertEquals($attributes['test'], ['right']);
    }

    /**
     * Test removing attribute values.
     * Note that removing a value does not renumber the attributes array.
     * Also ensure unrelated attributes are not touched.
     */
    public function testRemoveMatch()
    {
        $config = [
            'subject' => 'eduPersonAffiliation',
            'pattern' => '/^emper/',
            '%remove',
        ];
        $request = [
            'Attributes' => [
                'displayName' => ['emperor kuzco'],
                'eduPersonAffiliation' => ['member', 'emperor', 'staff'],
            ],
        ];
        $result = self::processFilter($config, $request);
        $attributes = $result['Attributes'];
        $this->assertEquals($attributes['displayName'], ['emperor kuzco']);
        $this->assertEquals($attributes['eduPersonAffiliation'], [0 => 'member', 2 => 'staff']);
    }

    /**
     * Test removing attribute values, resulting in an empty attribute.
     */
    public function testRemoveMatchAll()
    {
        $config = [
            'subject' => 'eduPersonAffiliation',
            'pattern' => '/^emper/',
            '%remove',
        ];
        $request = [
            'Attributes' => [
                'displayName' => ['emperor kuzco'],
                'eduPersonAffiliation' => ['emperess', 'emperor'],
            ],
        ];
        $result = self::processFilter($config, $request);
        $attributes = $result['Attributes'];
        $this->assertArrayNotHasKey('eduPersonAffiliation', $attributes);
    }

    /**
     * Test for exception with illegal config.
     *
     * @expectedException Exception
     */
    public function testWrongConfig()
    {
        $config = [
            'subject' => 'eduPersonAffiliation',
            'pattern' => '/^emper/',
            '%dwiw',
<<<<<<< HEAD
        ];
        $request = [
            'Attributes' => [
                'eduPersonAffiliation' => ['emperess', 'emperor'],
            ],
        ];
        $result = self::processFilter($config, $request);
=======
        );
        $request = array(
            'Attributes' => array(
                'eduPersonAffiliation' => array('emperess', 'emperor'),
            ),
        );
        self::processFilter($config, $request);
>>>>>>> b038bec8
    }

    /**
     * Test for exception with illegal config.
     *
     * @expectedException Exception
     */
    public function testIncompleteConfig()
    {
        $config = [
            'subject' => 'eduPersonAffiliation',
<<<<<<< HEAD
        ];
        $request = [
            'Attributes' => [
                'eduPersonAffiliation' => ['emperess', 'emperor'],
            ],
        ];
        $result = self::processFilter($config, $request);
=======
        );
        $request = array(
            'Attributes' => array(
                'eduPersonAffiliation' => array('emperess', 'emperor'),
            ),
        );
        self::processFilter($config, $request);
>>>>>>> b038bec8
    }

    /**
     * Test for exception with illegal config.
     *
     * @expectedException Exception
     */
    public function testIncompleteConfig2()
    {
        $config = [
            'subject' => 'test',
            'pattern' => '/wrong/',
<<<<<<< HEAD
        ];

        $request = [
            'Attributes' => [
                 'test' => ['somethingiswrong'],
             ],
        ];

        $request = [
            'Attributes' => [
                'eduPersonAffiliation' => ['emperess', 'emperor'],
            ],
        ];
        $result = self::processFilter($config, $request);
=======
        );

        $request = array(
            'Attributes' => array(
                'eduPersonAffiliation' => array('emperess', 'emperor'),
            ),
        );
        self::processFilter($config, $request);
>>>>>>> b038bec8
    }

    /**
     * Test for exception with illegal config.
     *
     * @expectedException Exception
     */
    public function testIncompleteConfig3()
    {
        $config = [
            'subject' => 'test',
            'pattern' => '/wrong/',
            '%replace',
            '%remove',
<<<<<<< HEAD
        ];

        $request = [
            'Attributes' => [
                 'test' => ['somethingiswrong'],
             ],
        ];

        $request = [
            'Attributes' => [
                'eduPersonAffiliation' => ['emperess', 'emperor'],
            ],
        ];
        $result = self::processFilter($config, $request);
=======
        );

        $request = array(
            'Attributes' => array(
                'eduPersonAffiliation' => array('emperess', 'emperor'),
            ),
        );
        self::processFilter($config, $request);
>>>>>>> b038bec8
    }

    /**
     * Test for exception with illegal config.
     *
     * @expectedException Exception
     */
    public function testIncompleteConfig4()
    {
        $config = [
            'subject' => 'test',
            'pattern' => '/wrong/',
            'target' => 'test2',
            '%remove',
<<<<<<< HEAD
        ];

        $request = [
            'Attributes' => [
                 'test' => ['somethingiswrong'],
             ],
        ];

        $request = [
            'Attributes' => [
                'eduPersonAffiliation' => ['emperess', 'emperor'],
            ],
        ];
        $result = self::processFilter($config, $request);
=======
        );

        $request = array(
            'Attributes' => array(
                'eduPersonAffiliation' => array('emperess', 'emperor'),
            ),
        );
        self::processFilter($config, $request);
>>>>>>> b038bec8
    }


    /**
     * Test for exception with illegal config.
     *
     * @expectedException Exception
     */
    public function testIncompleteConfig5()
    {
        $config = [
            'subject' => 'test',
            'pattern' => '/wrong/',
            'replacement' => null,
<<<<<<< HEAD
        ];

        $request = [
            'Attributes' => [
                 'test' => ['somethingiswrong'],
             ],
        ];

        $request = [
            'Attributes' => [
                'eduPersonAffiliation' => ['emperess', 'emperor'],
            ],
        ];
        $result = self::processFilter($config, $request);
=======
        );

        $request = array(
            'Attributes' => array(
                'eduPersonAffiliation' => array('emperess', 'emperor'),
            ),
        );
        self::processFilter($config, $request);
>>>>>>> b038bec8
    }
}<|MERGE_RESOLUTION|>--- conflicted
+++ resolved
@@ -219,23 +219,13 @@
             'subject' => 'eduPersonAffiliation',
             'pattern' => '/^emper/',
             '%dwiw',
-<<<<<<< HEAD
-        ];
-        $request = [
-            'Attributes' => [
-                'eduPersonAffiliation' => ['emperess', 'emperor'],
-            ],
-        ];
-        $result = self::processFilter($config, $request);
-=======
-        );
-        $request = array(
-            'Attributes' => array(
-                'eduPersonAffiliation' => array('emperess', 'emperor'),
-            ),
-        );
-        self::processFilter($config, $request);
->>>>>>> b038bec8
+        ];
+        $request = [
+            'Attributes' => [
+                'eduPersonAffiliation' => ['emperess', 'emperor'],
+            ],
+        ];
+        self::processFilter($config, $request);
     }
 
     /**
@@ -247,23 +237,13 @@
     {
         $config = [
             'subject' => 'eduPersonAffiliation',
-<<<<<<< HEAD
-        ];
-        $request = [
-            'Attributes' => [
-                'eduPersonAffiliation' => ['emperess', 'emperor'],
-            ],
-        ];
-        $result = self::processFilter($config, $request);
-=======
-        );
-        $request = array(
-            'Attributes' => array(
-                'eduPersonAffiliation' => array('emperess', 'emperor'),
-            ),
-        );
-        self::processFilter($config, $request);
->>>>>>> b038bec8
+        ];
+        $request = [
+            'Attributes' => [
+                'eduPersonAffiliation' => ['emperess', 'emperor'],
+            ],
+        ];
+        self::processFilter($config, $request);
     }
 
     /**
@@ -276,31 +256,14 @@
         $config = [
             'subject' => 'test',
             'pattern' => '/wrong/',
-<<<<<<< HEAD
-        ];
-
-        $request = [
-            'Attributes' => [
-                 'test' => ['somethingiswrong'],
-             ],
-        ];
-
-        $request = [
-            'Attributes' => [
-                'eduPersonAffiliation' => ['emperess', 'emperor'],
-            ],
-        ];
-        $result = self::processFilter($config, $request);
-=======
-        );
-
-        $request = array(
-            'Attributes' => array(
-                'eduPersonAffiliation' => array('emperess', 'emperor'),
-            ),
-        );
-        self::processFilter($config, $request);
->>>>>>> b038bec8
+        ];
+
+        $request = [
+            'Attributes' => [
+                'eduPersonAffiliation' => ['emperess', 'emperor'],
+            ],
+        ];
+        self::processFilter($config, $request);
     }
 
     /**
@@ -315,31 +278,14 @@
             'pattern' => '/wrong/',
             '%replace',
             '%remove',
-<<<<<<< HEAD
-        ];
-
-        $request = [
-            'Attributes' => [
-                 'test' => ['somethingiswrong'],
-             ],
-        ];
-
-        $request = [
-            'Attributes' => [
-                'eduPersonAffiliation' => ['emperess', 'emperor'],
-            ],
-        ];
-        $result = self::processFilter($config, $request);
-=======
-        );
-
-        $request = array(
-            'Attributes' => array(
-                'eduPersonAffiliation' => array('emperess', 'emperor'),
-            ),
-        );
-        self::processFilter($config, $request);
->>>>>>> b038bec8
+        ];
+
+        $request = [
+            'Attributes' => [
+                'eduPersonAffiliation' => ['emperess', 'emperor'],
+            ],
+        ];
+        self::processFilter($config, $request);
     }
 
     /**
@@ -354,31 +300,14 @@
             'pattern' => '/wrong/',
             'target' => 'test2',
             '%remove',
-<<<<<<< HEAD
-        ];
-
-        $request = [
-            'Attributes' => [
-                 'test' => ['somethingiswrong'],
-             ],
-        ];
-
-        $request = [
-            'Attributes' => [
-                'eduPersonAffiliation' => ['emperess', 'emperor'],
-            ],
-        ];
-        $result = self::processFilter($config, $request);
-=======
-        );
-
-        $request = array(
-            'Attributes' => array(
-                'eduPersonAffiliation' => array('emperess', 'emperor'),
-            ),
-        );
-        self::processFilter($config, $request);
->>>>>>> b038bec8
+        ];
+
+        $request = [
+            'Attributes' => [
+                'eduPersonAffiliation' => ['emperess', 'emperor'],
+            ],
+        ];
+        self::processFilter($config, $request);
     }
 
 
@@ -393,30 +322,13 @@
             'subject' => 'test',
             'pattern' => '/wrong/',
             'replacement' => null,
-<<<<<<< HEAD
-        ];
-
-        $request = [
-            'Attributes' => [
-                 'test' => ['somethingiswrong'],
-             ],
-        ];
-
-        $request = [
-            'Attributes' => [
-                'eduPersonAffiliation' => ['emperess', 'emperor'],
-            ],
-        ];
-        $result = self::processFilter($config, $request);
-=======
-        );
-
-        $request = array(
-            'Attributes' => array(
-                'eduPersonAffiliation' => array('emperess', 'emperor'),
-            ),
-        );
-        self::processFilter($config, $request);
->>>>>>> b038bec8
+        ];
+
+        $request = [
+            'Attributes' => [
+                'eduPersonAffiliation' => ['emperess', 'emperor'],
+            ],
+        ];
+        $result = self::processFilter($config, $request);
     }
 }