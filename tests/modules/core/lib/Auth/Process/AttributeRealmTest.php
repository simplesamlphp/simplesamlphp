--- conflicted
+++ resolved
@@ -46,21 +46,12 @@
      */
     public function testNoUserID()
     {
-<<<<<<< HEAD
         $config = [
         ];
         $request = [
             'Attributes' => [],
         ];
-        $result = self::processFilter($config, $request);
-=======
-        $config = array(
-        );
-        $request = array(
-            'Attributes' => array(),
-        );
         self::processFilter($config, $request);
->>>>>>> b038bec8
     }
 
     /**
