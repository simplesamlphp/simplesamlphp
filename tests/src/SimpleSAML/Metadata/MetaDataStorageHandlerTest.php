--- conflicted
+++ resolved
@@ -47,31 +47,7 @@
     #[DataProvider('entityIDsList')]
     public function testLoadEntities(array $entityIDs): void
     {
-<<<<<<< HEAD
-        $entities = $this->getHandler()->getMetaDataForEntities([
-            'entityA',
-            'entityB',
-            'nosuchEntity',
-            'entityInBoth',
-            'expiredInSrc1InSrc2',
-        ], 'saml20-sp-remote');
-        $this->assertCount(4, $entities);
-        $this->assertEquals('entityA SP from source1', $entities['entityA']['name']['en']);
-        $this->assertEquals('entityB SP from source2', $entities['entityB']['name']['en']);
-        $this->assertEquals(
-            'entityInBoth SP from source1',
-            $entities['entityInBoth']['name']['en'],
-            "Entity is in both sources, but should get loaded from the first",
-        );
-        $this->assertEquals(
-            'expiredInSrc1InSrc2 SP from source2',
-            $entities['expiredInSrc1InSrc2']['name']['en'],
-            "Entity is in both sources, expired in src1 and available from src2",
-        );
-        // Did not ask for this one, which is in source1
-        $this->assertArrayNotHasKey('http://localhost/simplesaml', $entities);
-=======
-        $entities = $this->handler->getMetaDataForEntities($entityIDs, 'saml20-sp-remote');
+        $entities = $this->getHandler()->getMetaDataForEntities($entityIDs, 'saml20-sp-remote');
         if (count($entityIDs) > 0) {
             $this->assertCount(4, $entities);
             $this->assertEquals('entityA SP from source1', $entities['entityA']['name']['en']);
@@ -91,7 +67,6 @@
         } else {
             $this->assertCount(0, $entities);
         }
->>>>>>> 440e1a5d
     }
 
     /**
