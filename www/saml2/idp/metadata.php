<?php

require_once('../../_include.php');

// load SimpleSAMLphp, configuration and metadata
$config = SimpleSAML_Configuration::getInstance();
$metadata = SimpleSAML_Metadata_MetaDataStorageHandler::getMetadataHandler();

if (!$config->getBoolean('enable.saml20-idp', false)) {
    throw new SimpleSAML_Error_Error('NOACCESS');
}

// check if valid local session exists
if ($config->getBoolean('admin.protectmetadata', false)) {
    SimpleSAML\Utils\Auth::requireAdmin();
}

try {
<<<<<<< HEAD
	$idpentityid = isset($_GET['idpentityid']) ? $_GET['idpentityid'] : $metadata->getMetaDataCurrentEntityID('saml20-idp-hosted');
	$idpmeta = $metadata->getMetaDataConfig($idpentityid, 'saml20-idp-hosted');

	$availableCerts = array();

	$keys = array();
	$certInfo = SimpleSAML\Utils\Crypto::loadPublicKey($idpmeta, FALSE, 'new_');
	if ($certInfo !== NULL) {
		$availableCerts['new_idp.crt'] = $certInfo;
		$keys[] = array(
			'type' => 'X509Certificate',
			'signing' => TRUE,
			'encryption' => TRUE,
			'X509Certificate' => $certInfo['certData'],
		);
		$hasNewCert = TRUE;
	} else {
		$hasNewCert = FALSE;
	}

	$certInfo = SimpleSAML\Utils\Crypto::loadPublicKey($idpmeta, TRUE);
	$availableCerts['idp.crt'] = $certInfo;
	$keys[] = array(
		'type' => 'X509Certificate',
		'signing' => TRUE,
		'encryption' => ($hasNewCert ? FALSE : TRUE),
		'X509Certificate' => $certInfo['certData'],
	);

	if ($idpmeta->hasValue('https.certificate')) {
		$httpsCert = SimpleSAML\Utils\Crypto::loadPublicKey($idpmeta, TRUE, 'https.');
		assert('isset($httpsCert["certData"])');
		$availableCerts['https.crt'] = $httpsCert;
		$keys[] = array(
			'type' => 'X509Certificate',
			'signing' => TRUE,
			'encryption' => FALSE,
			'X509Certificate' => $httpsCert['certData'],
		);
	}

	$metaArray = array(
		'metadata-set' => 'saml20-idp-remote',
		'entityid' => $idpentityid,
	);

	$ssob = $metadata->getGenerated('SingleSignOnServiceBinding', 'saml20-idp-hosted');
	$slob = $metadata->getGenerated('SingleLogoutServiceBinding', 'saml20-idp-hosted');
	$ssol = $metadata->getGenerated('SingleSignOnService', 'saml20-idp-hosted');
	$slol = $metadata->getGenerated('SingleLogoutService', 'saml20-idp-hosted');

	if (is_array($ssob)) {
		foreach ($ssob as $binding) {
			$metaArray['SingleSignOnService'][] = array(
				'Binding' => $binding,
				'Location' => $ssol,
			);
		}
	} else {
		$metaArray['SingleSignOnService'][] = array(
			'Binding' => $ssob,
			'Location' => $ssol,
		);
	}

	if (is_array($slob)) {
		foreach ($slob as $binding) {
			$metaArray['SingleLogoutService'][] = array(
				'Binding' => $binding,
				'Location' => $slol,
			);
		}
	} else {
		$metaArray['SingleLogoutService'][] = array(
			'Binding' => $slob,
			'Location' => $slol,
		);
	}

	if (count($keys) === 1) {
		$metaArray['certData'] = $keys[0]['X509Certificate'];
	} else {
		$metaArray['keys'] = $keys;
	}

	if ($idpmeta->getBoolean('saml20.sendartifact', FALSE)) {
		/* Artifact sending enabled. */
		$metaArray['ArtifactResolutionService'][] = array(
			'index' => 0,
			'Location' => \SimpleSAML\Utils\HTTP::getBaseURL() . 'saml2/idp/ArtifactResolutionService.php',
			'Binding' => SAML2_Const::BINDING_SOAP,
		);
	}

	if ($idpmeta->getBoolean('saml20.hok.assertion', FALSE)) {
		/* Prepend HoK SSO Service endpoint. */
		array_unshift($metaArray['SingleSignOnService'], array(
			'hoksso:ProtocolBinding' => SAML2_Const::BINDING_HTTP_REDIRECT,
			'Binding' => SAML2_Const::BINDING_HOK_SSO,
			'Location' => \SimpleSAML\Utils\HTTP::getBaseURL() . 'saml2/idp/SSOService.php'));
	}

    if ($idpmeta->getBoolean('saml20.ecp', FALSE)) {
		/* ECP  enabled. */
		$metaArray['SingleSignOnService'][] = array(
			'index' => 0,
			'Location' => SimpleSAML_Utilities::getBaseURL() . 'saml2/idp/SSOService.php',
			'Binding' => SAML2_Const::BINDING_SOAP,
		);
	}

	$metaArray['NameIDFormat'] = $idpmeta->getString('NameIDFormat', 'urn:oasis:names:tc:SAML:2.0:nameid-format:transient');

	if ($idpmeta->hasValue('OrganizationName')) {
		$metaArray['OrganizationName'] = $idpmeta->getLocalizedString('OrganizationName');
		$metaArray['OrganizationDisplayName'] = $idpmeta->getLocalizedString('OrganizationDisplayName', $metaArray['OrganizationName']);

		if (!$idpmeta->hasValue('OrganizationURL')) {
			throw new SimpleSAML_Error_Exception('If OrganizationName is set, OrganizationURL must also be set.');
		}
		$metaArray['OrganizationURL'] = $idpmeta->getLocalizedString('OrganizationURL');
	}

	if ($idpmeta->hasValue('scope')) {
		$metaArray['scope'] = $idpmeta->getArray('scope');
	}

	if ($idpmeta->hasValue('EntityAttributes')) {
		$metaArray['EntityAttributes'] = $idpmeta->getArray('EntityAttributes');
	}

	if ($idpmeta->hasValue('UIInfo')) {
		$metaArray['UIInfo'] = $idpmeta->getArray('UIInfo');
	}

	if ($idpmeta->hasValue('DiscoHints')) {
		$metaArray['DiscoHints'] = $idpmeta->getArray('DiscoHints');
	}

	if ($idpmeta->hasValue('RegistrationInfo')) {
		$metaArray['RegistrationInfo'] = $idpmeta->getArray('RegistrationInfo');
	}

	if ($idpmeta->hasValue('validate.authnrequest')) {
		$metaArray['sign.authnrequest'] = $idpmeta->getBoolean('validate.authnrequest');
	}

	if ($idpmeta->hasValue('redirect.validate')) {
		$metaArray['redirect.sign'] = $idpmeta->getBoolean('redirect.validate');
	}

	if ($idpmeta->hasValue('contacts')) {
		$contacts = $idpmeta->getArray('contacts');
		foreach ($contacts as $contact) {
			$metaArray['contacts'][] = \SimpleSAML\Utils\Config\Metadata::getContact($contact);
		}
	}

	$technicalContactEmail = $config->getString('technicalcontact_email', FALSE);
	if ($technicalContactEmail && $technicalContactEmail !== 'na@example.org') {
		$techcontact['emailAddress'] = $technicalContactEmail;
		$techcontact['name'] = $config->getString('technicalcontact_name', NULL);
		$techcontact['contactType'] = 'technical';
		$metaArray['contacts'][] = \SimpleSAML\Utils\Config\Metadata::getContact($techcontact);
	}

	$metaBuilder = new SimpleSAML_Metadata_SAMLBuilder($idpentityid);
	$metaBuilder->addMetadataIdP20($metaArray);
	$metaBuilder->addOrganizationInfo($metaArray);

	$metaxml = $metaBuilder->getEntityDescriptorText();

	$metaflat = '$metadata[' . var_export($idpentityid, TRUE) . '] = ' . var_export($metaArray, TRUE) . ';';

	/* Sign the metadata if enabled. */
	$metaxml = SimpleSAML_Metadata_Signer::sign($metaxml, $idpmeta->toArray(), 'SAML 2 IdP');

	if (array_key_exists('output', $_GET) && $_GET['output'] == 'xhtml') {
		$defaultidp = $config->getString('default-saml20-idp', NULL);

		$t = new SimpleSAML_XHTML_Template($config, 'metadata.php', 'admin');

		$t->data['available_certs'] = $availableCerts;
		$t->data['header'] = 'saml20-idp';
		$t->data['metaurl'] = \SimpleSAML\Utils\HTTP::getSelfURLNoQuery();
		$t->data['metadata'] = htmlspecialchars($metaxml);
		$t->data['metadataflat'] = htmlspecialchars($metaflat);
		$t->data['defaultidp'] = $defaultidp;
		$t->show();

	} else {

		header('Content-Type: application/xml');

		echo $metaxml;
		exit(0);

	}



} catch(Exception $exception) {

	throw new SimpleSAML_Error_Error('METADATA', $exception);

}
=======
    $idpentityid = isset($_GET['idpentityid']) ?
        $_GET['idpentityid'] :
        $metadata->getMetaDataCurrentEntityID('saml20-idp-hosted');
    $idpmeta = $metadata->getMetaDataConfig($idpentityid, 'saml20-idp-hosted');

    $availableCerts = array();

    $keys = array();
    $certInfo = SimpleSAML\Utils\Crypto::loadPublicKey($idpmeta, false, 'new_');
    if ($certInfo !== null) {
        $availableCerts['new_idp.crt'] = $certInfo;
        $keys[] = array(
            'type'            => 'X509Certificate',
            'signing'         => true,
            'encryption'      => true,
            'X509Certificate' => $certInfo['certData'],
        );
        $hasNewCert = true;
    } else {
        $hasNewCert = false;
    }

    $certInfo = SimpleSAML\Utils\Crypto::loadPublicKey($idpmeta, true);
    $availableCerts['idp.crt'] = $certInfo;
    $keys[] = array(
        'type'            => 'X509Certificate',
        'signing'         => true,
        'encryption'      => ($hasNewCert ? false : true),
        'X509Certificate' => $certInfo['certData'],
    );

    if ($idpmeta->hasValue('https.certificate')) {
        $httpsCert = SimpleSAML\Utils\Crypto::loadPublicKey($idpmeta, true, 'https.');
        assert('isset($httpsCert["certData"])');
        $availableCerts['https.crt'] = $httpsCert;
        $keys[] = array(
            'type'            => 'X509Certificate',
            'signing'         => true,
            'encryption'      => false,
            'X509Certificate' => $httpsCert['certData'],
        );
    }

    $metaArray = array(
        'metadata-set' => 'saml20-idp-remote',
        'entityid'     => $idpentityid,
    );

    $ssob = $metadata->getGenerated('SingleSignOnServiceBinding', 'saml20-idp-hosted');
    $slob = $metadata->getGenerated('SingleLogoutServiceBinding', 'saml20-idp-hosted');
    $ssol = $metadata->getGenerated('SingleSignOnService', 'saml20-idp-hosted');
    $slol = $metadata->getGenerated('SingleLogoutService', 'saml20-idp-hosted');

    if (is_array($ssob)) {
        foreach ($ssob as $binding) {
            $metaArray['SingleSignOnService'][] = array(
                'Binding'  => $binding,
                'Location' => $ssol,
            );
        }
    } else {
        $metaArray['SingleSignOnService'][] = array(
            'Binding'  => $ssob,
            'Location' => $ssol,
        );
    }

    if (is_array($slob)) {
        foreach ($slob as $binding) {
            $metaArray['SingleLogoutService'][] = array(
                'Binding'  => $binding,
                'Location' => $slol,
            );
        }
    } else {
        $metaArray['SingleLogoutService'][] = array(
            'Binding'  => $slob,
            'Location' => $slol,
        );
    }

    if (count($keys) === 1) {
        $metaArray['certData'] = $keys[0]['X509Certificate'];
    } else {
        $metaArray['keys'] = $keys;
    }

    if ($idpmeta->getBoolean('saml20.sendartifact', false)) {
        /* Artifact sending enabled. */
        $metaArray['ArtifactResolutionService'][] = array(
            'index'    => 0,
            'Location' => \SimpleSAML\Utils\HTTP::getBaseURL().'saml2/idp/ArtifactResolutionService.php',
            'Binding'  => SAML2_Const::BINDING_SOAP,
        );
    }

    if ($idpmeta->getBoolean('saml20.hok.assertion', false)) {
        /* Prepend HoK SSO Service endpoint. */
        array_unshift($metaArray['SingleSignOnService'], array(
            'hoksso:ProtocolBinding' => SAML2_Const::BINDING_HTTP_REDIRECT,
            'Binding'                => SAML2_Const::BINDING_HOK_SSO,
            'Location'               => \SimpleSAML\Utils\HTTP::getBaseURL().'saml2/idp/SSOService.php'
        ));
    }

    $metaArray['NameIDFormat'] = $idpmeta->getString(
        'NameIDFormat',
        'urn:oasis:names:tc:SAML:2.0:nameid-format:transient'
    );

    if ($idpmeta->hasValue('OrganizationName')) {
        $metaArray['OrganizationName'] = $idpmeta->getLocalizedString('OrganizationName');
        $metaArray['OrganizationDisplayName'] = $idpmeta->getLocalizedString(
            'OrganizationDisplayName',
            $metaArray['OrganizationName']
        );

        if (!$idpmeta->hasValue('OrganizationURL')) {
            throw new SimpleSAML_Error_Exception('If OrganizationName is set, OrganizationURL must also be set.');
        }
        $metaArray['OrganizationURL'] = $idpmeta->getLocalizedString('OrganizationURL');
    }

    if ($idpmeta->hasValue('scope')) {
        $metaArray['scope'] = $idpmeta->getArray('scope');
    }

    if ($idpmeta->hasValue('EntityAttributes')) {
        $metaArray['EntityAttributes'] = $idpmeta->getArray('EntityAttributes');

        // check for entity categories
        if (SimpleSAML\Utils\Config\Metadata::isHiddenFromDiscovery($metaArray)) {
            $metaArray['hide.from.discovery'] = true;
        }
    }

    if ($idpmeta->hasValue('UIInfo')) {
        $metaArray['UIInfo'] = $idpmeta->getArray('UIInfo');
    }

    if ($idpmeta->hasValue('DiscoHints')) {
        $metaArray['DiscoHints'] = $idpmeta->getArray('DiscoHints');
    }

    if ($idpmeta->hasValue('RegistrationInfo')) {
        $metaArray['RegistrationInfo'] = $idpmeta->getArray('RegistrationInfo');
    }

    if ($idpmeta->hasValue('validate.authnrequest')) {
        $metaArray['sign.authnrequest'] = $idpmeta->getBoolean('validate.authnrequest');
    }

    if ($idpmeta->hasValue('redirect.validate')) {
        $metaArray['redirect.sign'] = $idpmeta->getBoolean('redirect.validate');
    }

    if ($idpmeta->hasValue('contacts')) {
        $contacts = $idpmeta->getArray('contacts');
        foreach ($contacts as $contact) {
            $metaArray['contacts'][] = \SimpleSAML\Utils\Config\Metadata::getContact($contact);
        }
    }

    $technicalContactEmail = $config->getString('technicalcontact_email', false);
    if ($technicalContactEmail && $technicalContactEmail !== 'na@example.org') {
        $techcontact['emailAddress'] = $technicalContactEmail;
        $techcontact['name'] = $config->getString('technicalcontact_name', null);
        $techcontact['contactType'] = 'technical';
        $metaArray['contacts'][] = \SimpleSAML\Utils\Config\Metadata::getContact($techcontact);
    }

    $metaBuilder = new SimpleSAML_Metadata_SAMLBuilder($idpentityid);
    $metaBuilder->addMetadataIdP20($metaArray);
    $metaBuilder->addOrganizationInfo($metaArray);

    $metaxml = $metaBuilder->getEntityDescriptorText();

    $metaflat = '$metadata['.var_export($idpentityid, true).'] = '.var_export($metaArray, true).';';

    // sign the metadata if enabled
    $metaxml = SimpleSAML_Metadata_Signer::sign($metaxml, $idpmeta->toArray(), 'SAML 2 IdP');

    if (array_key_exists('output', $_GET) && $_GET['output'] == 'xhtml') {
        $defaultidp = $config->getString('default-saml20-idp', null);

        $t = new SimpleSAML_XHTML_Template($config, 'metadata.php', 'admin');

        $t->data['available_certs'] = $availableCerts;
        $t->data['header'] = 'saml20-idp';
        $t->data['metaurl'] = \SimpleSAML\Utils\HTTP::getSelfURLNoQuery();
        $t->data['metadata'] = htmlspecialchars($metaxml);
        $t->data['metadataflat'] = htmlspecialchars($metaflat);
        $t->data['defaultidp'] = $defaultidp;
        $t->show();
    } else {

        header('Content-Type: application/xml');

        echo $metaxml;
        exit(0);
    }
} catch (Exception $exception) {
    throw new SimpleSAML_Error_Error('METADATA', $exception);
}
>>>>>>> 8fd9c9a7
<|MERGE_RESOLUTION|>--- conflicted
+++ resolved
@@ -16,214 +16,6 @@
 }
 
 try {
-<<<<<<< HEAD
-	$idpentityid = isset($_GET['idpentityid']) ? $_GET['idpentityid'] : $metadata->getMetaDataCurrentEntityID('saml20-idp-hosted');
-	$idpmeta = $metadata->getMetaDataConfig($idpentityid, 'saml20-idp-hosted');
-
-	$availableCerts = array();
-
-	$keys = array();
-	$certInfo = SimpleSAML\Utils\Crypto::loadPublicKey($idpmeta, FALSE, 'new_');
-	if ($certInfo !== NULL) {
-		$availableCerts['new_idp.crt'] = $certInfo;
-		$keys[] = array(
-			'type' => 'X509Certificate',
-			'signing' => TRUE,
-			'encryption' => TRUE,
-			'X509Certificate' => $certInfo['certData'],
-		);
-		$hasNewCert = TRUE;
-	} else {
-		$hasNewCert = FALSE;
-	}
-
-	$certInfo = SimpleSAML\Utils\Crypto::loadPublicKey($idpmeta, TRUE);
-	$availableCerts['idp.crt'] = $certInfo;
-	$keys[] = array(
-		'type' => 'X509Certificate',
-		'signing' => TRUE,
-		'encryption' => ($hasNewCert ? FALSE : TRUE),
-		'X509Certificate' => $certInfo['certData'],
-	);
-
-	if ($idpmeta->hasValue('https.certificate')) {
-		$httpsCert = SimpleSAML\Utils\Crypto::loadPublicKey($idpmeta, TRUE, 'https.');
-		assert('isset($httpsCert["certData"])');
-		$availableCerts['https.crt'] = $httpsCert;
-		$keys[] = array(
-			'type' => 'X509Certificate',
-			'signing' => TRUE,
-			'encryption' => FALSE,
-			'X509Certificate' => $httpsCert['certData'],
-		);
-	}
-
-	$metaArray = array(
-		'metadata-set' => 'saml20-idp-remote',
-		'entityid' => $idpentityid,
-	);
-
-	$ssob = $metadata->getGenerated('SingleSignOnServiceBinding', 'saml20-idp-hosted');
-	$slob = $metadata->getGenerated('SingleLogoutServiceBinding', 'saml20-idp-hosted');
-	$ssol = $metadata->getGenerated('SingleSignOnService', 'saml20-idp-hosted');
-	$slol = $metadata->getGenerated('SingleLogoutService', 'saml20-idp-hosted');
-
-	if (is_array($ssob)) {
-		foreach ($ssob as $binding) {
-			$metaArray['SingleSignOnService'][] = array(
-				'Binding' => $binding,
-				'Location' => $ssol,
-			);
-		}
-	} else {
-		$metaArray['SingleSignOnService'][] = array(
-			'Binding' => $ssob,
-			'Location' => $ssol,
-		);
-	}
-
-	if (is_array($slob)) {
-		foreach ($slob as $binding) {
-			$metaArray['SingleLogoutService'][] = array(
-				'Binding' => $binding,
-				'Location' => $slol,
-			);
-		}
-	} else {
-		$metaArray['SingleLogoutService'][] = array(
-			'Binding' => $slob,
-			'Location' => $slol,
-		);
-	}
-
-	if (count($keys) === 1) {
-		$metaArray['certData'] = $keys[0]['X509Certificate'];
-	} else {
-		$metaArray['keys'] = $keys;
-	}
-
-	if ($idpmeta->getBoolean('saml20.sendartifact', FALSE)) {
-		/* Artifact sending enabled. */
-		$metaArray['ArtifactResolutionService'][] = array(
-			'index' => 0,
-			'Location' => \SimpleSAML\Utils\HTTP::getBaseURL() . 'saml2/idp/ArtifactResolutionService.php',
-			'Binding' => SAML2_Const::BINDING_SOAP,
-		);
-	}
-
-	if ($idpmeta->getBoolean('saml20.hok.assertion', FALSE)) {
-		/* Prepend HoK SSO Service endpoint. */
-		array_unshift($metaArray['SingleSignOnService'], array(
-			'hoksso:ProtocolBinding' => SAML2_Const::BINDING_HTTP_REDIRECT,
-			'Binding' => SAML2_Const::BINDING_HOK_SSO,
-			'Location' => \SimpleSAML\Utils\HTTP::getBaseURL() . 'saml2/idp/SSOService.php'));
-	}
-
-    if ($idpmeta->getBoolean('saml20.ecp', FALSE)) {
-		/* ECP  enabled. */
-		$metaArray['SingleSignOnService'][] = array(
-			'index' => 0,
-			'Location' => SimpleSAML_Utilities::getBaseURL() . 'saml2/idp/SSOService.php',
-			'Binding' => SAML2_Const::BINDING_SOAP,
-		);
-	}
-
-	$metaArray['NameIDFormat'] = $idpmeta->getString('NameIDFormat', 'urn:oasis:names:tc:SAML:2.0:nameid-format:transient');
-
-	if ($idpmeta->hasValue('OrganizationName')) {
-		$metaArray['OrganizationName'] = $idpmeta->getLocalizedString('OrganizationName');
-		$metaArray['OrganizationDisplayName'] = $idpmeta->getLocalizedString('OrganizationDisplayName', $metaArray['OrganizationName']);
-
-		if (!$idpmeta->hasValue('OrganizationURL')) {
-			throw new SimpleSAML_Error_Exception('If OrganizationName is set, OrganizationURL must also be set.');
-		}
-		$metaArray['OrganizationURL'] = $idpmeta->getLocalizedString('OrganizationURL');
-	}
-
-	if ($idpmeta->hasValue('scope')) {
-		$metaArray['scope'] = $idpmeta->getArray('scope');
-	}
-
-	if ($idpmeta->hasValue('EntityAttributes')) {
-		$metaArray['EntityAttributes'] = $idpmeta->getArray('EntityAttributes');
-	}
-
-	if ($idpmeta->hasValue('UIInfo')) {
-		$metaArray['UIInfo'] = $idpmeta->getArray('UIInfo');
-	}
-
-	if ($idpmeta->hasValue('DiscoHints')) {
-		$metaArray['DiscoHints'] = $idpmeta->getArray('DiscoHints');
-	}
-
-	if ($idpmeta->hasValue('RegistrationInfo')) {
-		$metaArray['RegistrationInfo'] = $idpmeta->getArray('RegistrationInfo');
-	}
-
-	if ($idpmeta->hasValue('validate.authnrequest')) {
-		$metaArray['sign.authnrequest'] = $idpmeta->getBoolean('validate.authnrequest');
-	}
-
-	if ($idpmeta->hasValue('redirect.validate')) {
-		$metaArray['redirect.sign'] = $idpmeta->getBoolean('redirect.validate');
-	}
-
-	if ($idpmeta->hasValue('contacts')) {
-		$contacts = $idpmeta->getArray('contacts');
-		foreach ($contacts as $contact) {
-			$metaArray['contacts'][] = \SimpleSAML\Utils\Config\Metadata::getContact($contact);
-		}
-	}
-
-	$technicalContactEmail = $config->getString('technicalcontact_email', FALSE);
-	if ($technicalContactEmail && $technicalContactEmail !== 'na@example.org') {
-		$techcontact['emailAddress'] = $technicalContactEmail;
-		$techcontact['name'] = $config->getString('technicalcontact_name', NULL);
-		$techcontact['contactType'] = 'technical';
-		$metaArray['contacts'][] = \SimpleSAML\Utils\Config\Metadata::getContact($techcontact);
-	}
-
-	$metaBuilder = new SimpleSAML_Metadata_SAMLBuilder($idpentityid);
-	$metaBuilder->addMetadataIdP20($metaArray);
-	$metaBuilder->addOrganizationInfo($metaArray);
-
-	$metaxml = $metaBuilder->getEntityDescriptorText();
-
-	$metaflat = '$metadata[' . var_export($idpentityid, TRUE) . '] = ' . var_export($metaArray, TRUE) . ';';
-
-	/* Sign the metadata if enabled. */
-	$metaxml = SimpleSAML_Metadata_Signer::sign($metaxml, $idpmeta->toArray(), 'SAML 2 IdP');
-
-	if (array_key_exists('output', $_GET) && $_GET['output'] == 'xhtml') {
-		$defaultidp = $config->getString('default-saml20-idp', NULL);
-
-		$t = new SimpleSAML_XHTML_Template($config, 'metadata.php', 'admin');
-
-		$t->data['available_certs'] = $availableCerts;
-		$t->data['header'] = 'saml20-idp';
-		$t->data['metaurl'] = \SimpleSAML\Utils\HTTP::getSelfURLNoQuery();
-		$t->data['metadata'] = htmlspecialchars($metaxml);
-		$t->data['metadataflat'] = htmlspecialchars($metaflat);
-		$t->data['defaultidp'] = $defaultidp;
-		$t->show();
-
-	} else {
-
-		header('Content-Type: application/xml');
-
-		echo $metaxml;
-		exit(0);
-
-	}
-
-
-
-} catch(Exception $exception) {
-
-	throw new SimpleSAML_Error_Error('METADATA', $exception);
-
-}
-=======
     $idpentityid = isset($_GET['idpentityid']) ?
         $_GET['idpentityid'] :
         $metadata->getMetaDataCurrentEntityID('saml20-idp-hosted');
@@ -329,6 +121,15 @@
         ));
     }
 
+    if ($idpmeta->getBoolean('saml20.ecp', FALSE)) {
+        /* ECP  enabled. */
+        $metaArray['SingleSignOnService'][] = array(
+            'index' => 0,
+            'Location' => SimpleSAML_Utilities::getBaseURL() . 'saml2/idp/SSOService.php',
+            'Binding' => SAML2_Const::BINDING_SOAP,
+        );
+    }
+
     $metaArray['NameIDFormat'] = $idpmeta->getString(
         'NameIDFormat',
         'urn:oasis:names:tc:SAML:2.0:nameid-format:transient'
@@ -427,5 +228,4 @@
     }
 } catch (Exception $exception) {
     throw new SimpleSAML_Error_Error('METADATA', $exception);
-}
->>>>>>> 8fd9c9a7
+}