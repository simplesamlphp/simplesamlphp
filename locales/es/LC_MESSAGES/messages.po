--- conflicted
+++ resolved
@@ -63,11 +63,7 @@
 msgstr "Error en la Autenticacion de origen"
 
 msgid "Authentication status"
-<<<<<<< HEAD
-msgstr ""
-=======
 msgstr "Estado de la autenticación"
->>>>>>> 10cf14d1
 
 #: /home/runner/work/simplesamlphp/simplesamlphp/src/SimpleSAML/Error/ErrorCodes.php:73
 msgid "Bad request received"
@@ -83,11 +79,7 @@
 
 #: /home/runner/work/simplesamlphp/simplesamlphp/src/SimpleSAML/Error/ErrorCodes.php:83
 msgid "Cannot retrieve session data"
-<<<<<<< HEAD
-msgstr ""
-=======
 msgstr "No se puedo recuperar información de la sesión"
->>>>>>> 10cf14d1
 
 msgid "Certificates"
 msgstr "Certificados"
@@ -121,11 +113,7 @@
 msgstr "Metadatos convertidos"
 
 msgid "Copy to clipboard"
-<<<<<<< HEAD
-msgstr ""
-=======
 msgstr "Copiar al portapapeles"
->>>>>>> 10cf14d1
 
 #: /home/runner/work/simplesamlphp/simplesamlphp/src/SimpleSAML/Error/ErrorCodes.php:78
 msgid "Could not create authentication response"
@@ -138,11 +126,7 @@
 msgstr "Información de depuración"
 
 msgid "Debug information to be used by your support staff"
-<<<<<<< HEAD
-msgstr ""
-=======
 msgstr "Información de depuración útil para sus técnicos de soporte"
->>>>>>> 10cf14d1
 
 msgid "Display name"
 msgstr "Nombre para mostrar"
@@ -289,11 +273,7 @@
 msgstr "Nombre de usuario o contraseña erróneos"
 
 msgid "Information about your current session"
-<<<<<<< HEAD
-msgstr ""
-=======
 msgstr "Información sobre su sesión actual"
->>>>>>> 10cf14d1
 
 #: /home/runner/work/simplesamlphp/simplesamlphp/src/SimpleSAML/Error/ErrorCodes.php:79
 #: /home/runner/work/simplesamlphp/simplesamlphp/src/SimpleSAML/Error/ErrorCodes.php:93
@@ -315,11 +295,7 @@
 msgstr "URI etiquetado"
 
 msgid "Language"
-<<<<<<< HEAD
-msgstr ""
-=======
 msgstr "Idioma"
->>>>>>> 10cf14d1
 
 msgid "Legal name"
 msgstr "Nombre legal"
@@ -397,11 +373,7 @@
 
 #: /home/runner/work/simplesamlphp/simplesamlphp/src/SimpleSAML/Error/ErrorCodes.php:98
 msgid "No SAML request provided"
-<<<<<<< HEAD
-msgstr ""
-=======
 msgstr "Falta la solicitud SAML"
->>>>>>> 10cf14d1
 
 #: /home/runner/work/simplesamlphp/simplesamlphp/src/SimpleSAML/Error/ErrorCodes.php:70
 msgid "No SAML response provided"
@@ -419,11 +391,7 @@
 msgstr "No se han encontrado errores"
 
 msgid "No identity providers found. Cannot continue."
-<<<<<<< HEAD
-msgstr ""
-=======
 msgstr "No se ha encontrado ningún proveedor de identidad. Imposible continuar."
->>>>>>> 10cf14d1
 
 msgid "No, cancel"
 msgstr "No, cancelar"
@@ -607,11 +575,7 @@
 msgstr "Error de SimpleSAMLphp"
 
 msgid "Since your browser does not support Javascript, you must press the button below to proceed."
-<<<<<<< HEAD
-msgstr ""
-=======
 msgstr "Su navegador no soporta Javascript, pulse el botón a continuación para continuar."
->>>>>>> 10cf14d1
 
 msgid "Some error occurred"
 msgstr "Se produjo un error"
@@ -712,11 +676,7 @@
 msgstr "Para ver los detalles de una entidad SAML, haga click en la cabecera de la entidad."
 
 msgid "Tracking number"
-<<<<<<< HEAD
-msgstr ""
-=======
 msgstr "Número de seguimiento"
->>>>>>> 10cf14d1
 
 #: /home/runner/work/simplesamlphp/simplesamlphp/src/SimpleSAML/Error/ErrorCodes.php:226
 #, php-format
@@ -753,11 +713,7 @@
 msgstr "Proveedor de Servicios WS-Federation (local)"
 
 msgid "Warning"
-<<<<<<< HEAD
-msgstr ""
-=======
 msgstr "Aviso"
->>>>>>> 10cf14d1
 
 #: /home/runner/work/simplesamlphp/simplesamlphp/src/SimpleSAML/Error/ErrorCodes.php:242
 msgid "We did not accept the response sent from the Identity Provider."
@@ -784,11 +740,7 @@
 
 #: /home/runner/work/simplesamlphp/simplesamlphp/src/SimpleSAML/Error/ErrorCodes.php:187
 msgid "You accessed the Artifact Resolution Service interface, but did not provide a SAML ArtifactResolve message. Please note that this endpoint is not intended to be accessed directly."
-<<<<<<< HEAD
-msgstr ""
-=======
 msgstr "Ha accedido al servicio de resolución de artefactos, pero no incluyó un mensaje SAML apropiado. Tenga en cuenta que esta página no está pensada para su acceso directo."
->>>>>>> 10cf14d1
 
 #: /home/runner/work/simplesamlphp/simplesamlphp/src/SimpleSAML/Error/ErrorCodes.php:183
 msgid "You accessed the Assertion Consumer Service interface, but did not provide a SAML Authentication Response. Please note that this endpoint is not intended to be accessed directly."
@@ -851,11 +803,7 @@
 
 #: /home/runner/work/simplesamlphp/simplesamlphp/src/SimpleSAML/Error/ErrorCodes.php:219
 msgid "Your session data cannot be retrieved right now due to technical difficulties. Please try again in a few minutes."
-<<<<<<< HEAD
-msgstr ""
-=======
 msgstr "No se ha podido recuperar su sesión por dificultades técnicas. Por favor, inténtelo de nuevo transcurridos unos minutos."
->>>>>>> 10cf14d1
 
 msgid "Your session is valid for %remaining% seconds from now."
 msgstr "Su sesión será valida durante %remaining% segundos."
