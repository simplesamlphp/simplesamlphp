{
    "_readme": [
        "This file locks the dependencies of your project to a known state",
        "Read more about it at http://getcomposer.org/doc/01-basic-usage.md#composer-lock-the-lock-file",
        "This file is @generated automatically"
    ],
<<<<<<< HEAD
    "hash": "906956bd53381b35bc7ea898a724ad07",
    "packages": [
        {
=======
    "hash": "e609dc6172b06d1dd51be10f92c4d18b",
    "packages": [
        {
            "name": "openid/php-openid",
            "version": "dev-master",
            "source": {
                "type": "git",
                "url": "https://github.com/openid/php-openid.git",
                "reference": "ee669c6a9d4d95b58ecd9b6945627276807694fb"
            },
            "dist": {
                "type": "zip",
                "url": "https://api.github.com/repos/openid/php-openid/zipball/fff9217fb1acda132702730b66b10981ea9d4cac",
                "reference": "ee669c6a9d4d95b58ecd9b6945627276807694fb",
                "shasum": ""
            },
            "require": {
                "ext-curl": "*",
                "ext-dom": "*",
                "ext-gmp": "*",
                "php": ">=4.3"
            },
            "type": "library",
            "autoload": {
                "classmap": [
                    "Auth"
                ]
            },
            "notification-url": "https://packagist.org/downloads/",
            "include-path": [
                "."
            ],
            "license": [
                "Apache-2.0"
            ],
            "authors": [
                {
                    "name": "JanRain Inc.",
                    "homepage": "http://www.openidenabled.com"
                }
            ],
            "description": "OpenID library for PHP5",
            "homepage": "http://github.com/openid/php-openid",
            "keywords": [
                "Authentication",
                "OpenId",
                "auth",
                "yadis"
            ],
            "time": "2013-10-03 21:21:20"
        },
        {
>>>>>>> d7867692
            "name": "psr/log",
            "version": "1.0.0",
            "source": {
                "type": "git",
                "url": "https://github.com/php-fig/log.git",
                "reference": "fe0936ee26643249e916849d48e3a51d5f5e278b"
            },
            "dist": {
                "type": "zip",
                "url": "https://api.github.com/repos/php-fig/log/zipball/fe0936ee26643249e916849d48e3a51d5f5e278b",
                "reference": "fe0936ee26643249e916849d48e3a51d5f5e278b",
                "shasum": ""
            },
            "type": "library",
            "autoload": {
                "psr-0": {
                    "Psr\\Log\\": ""
                }
            },
            "notification-url": "https://packagist.org/downloads/",
            "license": [
                "MIT"
            ],
            "authors": [
                {
                    "name": "PHP-FIG",
                    "homepage": "http://www.php-fig.org/"
                }
            ],
            "description": "Common interface for logging libraries",
            "keywords": [
                "log",
                "psr",
                "psr-3"
            ],
            "time": "2012-12-21 11:40:51"
        },
        {
            "name": "simplesamlphp/saml2",
            "version": "v0.5.0",
            "source": {
                "type": "git",
                "url": "https://github.com/simplesamlphp/saml2.git",
                "reference": "497152245ec73c3f96c84306dcddf850017b84a8"
            },
            "dist": {
                "type": "zip",
                "url": "https://api.github.com/repos/simplesamlphp/saml2/zipball/497152245ec73c3f96c84306dcddf850017b84a8",
                "reference": "497152245ec73c3f96c84306dcddf850017b84a8",
                "shasum": ""
            },
            "require": {
                "ext-dom": "*",
                "ext-mcrypt": "*",
                "ext-openssl": "*",
                "php": ">=5.3.3",
                "psr/log": "1.0.0",
                "simplesamlphp/xmlseclibs": "~1.3.1"
            },
            "require-dev": {
                "phpmd/phpmd": "~1.5",
                "phpunit/phpunit": "~3.7",
                "sebastian/phpcpd": "~1.4",
                "sensiolabs/security-checker": "~1.1",
                "squizlabs/php_codesniffer": "~1.4"
            },
            "type": "library",
            "autoload": {
                "psr-0": {
                    "SAML2_": "src/"
                }
            },
            "notification-url": "https://packagist.org/downloads/",
            "license": [
                "LGPL-2.1"
            ],
            "authors": [
                {
                    "name": "Andreas Åkre Solberg",
                    "email": "andreas.solberg@uninett.no"
                }
            ],
            "description": "SAML2 PHP library from SimpleSAMLphp",
            "time": "2014-10-07 13:40:34"
        },
<<<<<<< HEAD
=======
        {
            "name": "simplesamlphp/xmlseclibs",
            "version": "v1.3.2",
            "source": {
                "type": "git",
                "url": "https://github.com/simplesamlphp/xmlseclibs.git",
                "reference": "734e80899ade295b979de08553161cad63c2dd98"
            },
            "dist": {
                "type": "zip",
                "url": "https://api.github.com/repos/simplesamlphp/xmlseclibs/zipball/734e80899ade295b979de08553161cad63c2dd98",
                "reference": "734e80899ade295b979de08553161cad63c2dd98",
                "shasum": ""
            },
            "replace": {
                "cdatazone/xmlseclibs": "self.version",
                "fr3d/xmlseclibs": "self.version",
                "robrichards/xmlseclibs": "self.version"
            },
            "suggest": {
                "ext/mcrypt": "",
                "ext/openssl": ""
            },
            "type": "library",
            "autoload": {
                "files": [
                    "xmlseclibs.php"
                ]
            },
            "notification-url": "https://packagist.org/downloads/",
            "license": [
                "BSD-3-Clause"
            ],
            "authors": [
                {
                    "name": "Rob Richards"
                }
            ],
            "description": "A PHP library for XML Security",
            "homepage": "http://code.google.com/p/xmlseclibs/",
            "keywords": [
                "certificate",
                "security",
                "signature",
                "signing",
                "x.509",
                "xml",
                "xmlsec"
            ],
            "time": "2013-06-19 00:00:00"
        }
    ],
    "packages-dev": [],
    "aliases": [
>>>>>>> d7867692
        {
            "name": "simplesamlphp/xmlseclibs",
            "version": "v1.3.2",
            "source": {
                "type": "git",
                "url": "https://github.com/simplesamlphp/xmlseclibs.git",
                "reference": "734e80899ade295b979de08553161cad63c2dd98"
            },
            "dist": {
                "type": "zip",
                "url": "https://api.github.com/repos/simplesamlphp/xmlseclibs/zipball/734e80899ade295b979de08553161cad63c2dd98",
                "reference": "734e80899ade295b979de08553161cad63c2dd98",
                "shasum": ""
            },
            "replace": {
                "cdatazone/xmlseclibs": "self.version",
                "fr3d/xmlseclibs": "self.version",
                "robrichards/xmlseclibs": "self.version"
            },
            "suggest": {
                "ext/mcrypt": "",
                "ext/openssl": ""
            },
            "type": "library",
            "autoload": {
                "files": [
                    "xmlseclibs.php"
                ]
            },
            "notification-url": "https://packagist.org/downloads/",
            "license": [
                "BSD-3-Clause"
            ],
            "authors": [
                {
                    "name": "Rob Richards"
                }
            ],
            "description": "A PHP library for XML Security",
            "homepage": "http://code.google.com/p/xmlseclibs/",
            "keywords": [
                "certificate",
                "security",
                "signature",
                "signing",
                "x.509",
                "xml",
                "xmlsec"
            ],
            "time": "2013-06-19 00:00:00"
        }
    ],
    "packages-dev": [],
    "aliases": [],
    "minimum-stability": "stable",
<<<<<<< HEAD
    "stability-flags": [],
=======
    "stability-flags": {
        "openid/php-openid": 20
    },
>>>>>>> d7867692
    "prefer-stable": false,
    "platform": {
        "php": "~5.3"
    },
    "platform-dev": []
}<|MERGE_RESOLUTION|>--- conflicted
+++ resolved
@@ -4,11 +4,6 @@
         "Read more about it at http://getcomposer.org/doc/01-basic-usage.md#composer-lock-the-lock-file",
         "This file is @generated automatically"
     ],
-<<<<<<< HEAD
-    "hash": "906956bd53381b35bc7ea898a724ad07",
-    "packages": [
-        {
-=======
     "hash": "e609dc6172b06d1dd51be10f92c4d18b",
     "packages": [
         {
@@ -61,7 +56,6 @@
             "time": "2013-10-03 21:21:20"
         },
         {
->>>>>>> d7867692
             "name": "psr/log",
             "version": "1.0.0",
             "source": {
@@ -147,8 +141,6 @@
             "description": "SAML2 PHP library from SimpleSAMLphp",
             "time": "2014-10-07 13:40:34"
         },
-<<<<<<< HEAD
-=======
         {
             "name": "simplesamlphp/xmlseclibs",
             "version": "v1.3.2",
@@ -202,70 +194,18 @@
         }
     ],
     "packages-dev": [],
-    "aliases": [
->>>>>>> d7867692
-        {
-            "name": "simplesamlphp/xmlseclibs",
-            "version": "v1.3.2",
-            "source": {
-                "type": "git",
-                "url": "https://github.com/simplesamlphp/xmlseclibs.git",
-                "reference": "734e80899ade295b979de08553161cad63c2dd98"
-            },
-            "dist": {
-                "type": "zip",
-                "url": "https://api.github.com/repos/simplesamlphp/xmlseclibs/zipball/734e80899ade295b979de08553161cad63c2dd98",
-                "reference": "734e80899ade295b979de08553161cad63c2dd98",
-                "shasum": ""
-            },
-            "replace": {
-                "cdatazone/xmlseclibs": "self.version",
-                "fr3d/xmlseclibs": "self.version",
-                "robrichards/xmlseclibs": "self.version"
-            },
-            "suggest": {
-                "ext/mcrypt": "",
-                "ext/openssl": ""
-            },
-            "type": "library",
-            "autoload": {
-                "files": [
-                    "xmlseclibs.php"
-                ]
-            },
-            "notification-url": "https://packagist.org/downloads/",
-            "license": [
-                "BSD-3-Clause"
-            ],
-            "authors": [
-                {
-                    "name": "Rob Richards"
-                }
-            ],
-            "description": "A PHP library for XML Security",
-            "homepage": "http://code.google.com/p/xmlseclibs/",
-            "keywords": [
-                "certificate",
-                "security",
-                "signature",
-                "signing",
-                "x.509",
-                "xml",
-                "xmlsec"
-            ],
-            "time": "2013-06-19 00:00:00"
+    "aliases": [],
+        {
+            "alias": "2.2.2",
+            "alias_normalized": "2.2.2.0",
+            "version": "9999999-dev",
+            "package": "openid/php-openid"
         }
     ],
-    "packages-dev": [],
-    "aliases": [],
     "minimum-stability": "stable",
-<<<<<<< HEAD
     "stability-flags": [],
-=======
-    "stability-flags": {
         "openid/php-openid": 20
     },
->>>>>>> d7867692
     "prefer-stable": false,
     "platform": {
         "php": "~5.3"
