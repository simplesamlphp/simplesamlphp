{
    "_readme": [
        "This file locks the dependencies of your project to a known state",
        "Read more about it at https://getcomposer.org/doc/01-basic-usage.md#installing-dependencies",
        "This file is @generated automatically"
    ],
<<<<<<< HEAD
    "content-hash": "bdccd4b5cc5c1eaab600e801534adc15",
=======
    "content-hash": "0848ca97578a8fae798770915b91cc98",
>>>>>>> 11b248d1
    "packages": [
        {
            "name": "beste/clock",
            "version": "3.0.0",
            "source": {
                "type": "git",
                "url": "https://github.com/beste/clock.git",
                "reference": "7004b55fcd54737b539886244b3a3b2188181974"
            },
            "dist": {
                "type": "zip",
                "url": "https://api.github.com/repos/beste/clock/zipball/7004b55fcd54737b539886244b3a3b2188181974",
                "reference": "7004b55fcd54737b539886244b3a3b2188181974",
                "shasum": ""
            },
            "require": {
                "php": "^8.0",
                "psr/clock": "^1.0"
            },
            "provide": {
                "psr/clock-implementation": "1.0"
            },
            "require-dev": {
                "phpstan/extension-installer": "^1.2",
                "phpstan/phpstan": "^1.9.1",
                "phpstan/phpstan-phpunit": "^1.2.2",
                "phpstan/phpstan-strict-rules": "^1.4.4",
                "phpunit/phpunit": "^9.5.26",
                "psalm/plugin-phpunit": "^0.16.1",
                "vimeo/psalm": "^4.29"
            },
            "type": "library",
            "autoload": {
                "files": [
                    "src/Clock.php"
                ],
                "psr-4": {
                    "Beste\\Clock\\": "src/Clock"
                }
            },
            "notification-url": "https://packagist.org/downloads/",
            "license": [
                "MIT"
            ],
            "authors": [
                {
                    "name": "Jérôme Gamez",
                    "email": "jerome@gamez.name"
                }
            ],
            "description": "A collection of Clock implementations",
            "keywords": [
                "clock",
                "clock-interface",
                "psr-20",
                "psr20"
            ],
            "support": {
                "issues": "https://github.com/beste/clock/issues",
                "source": "https://github.com/beste/clock/tree/3.0.0"
            },
            "funding": [
                {
                    "url": "https://github.com/jeromegamez",
                    "type": "github"
                }
            ],
            "time": "2022-11-26T18:03:05+00:00"
        },
        {
            "name": "gettext/gettext",
            "version": "v5.7.3",
            "source": {
                "type": "git",
                "url": "https://github.com/php-gettext/Gettext.git",
                "reference": "95820f020e4f2f05e0bbaa5603e4c6ec3edc50f1"
            },
            "dist": {
                "type": "zip",
                "url": "https://api.github.com/repos/php-gettext/Gettext/zipball/95820f020e4f2f05e0bbaa5603e4c6ec3edc50f1",
                "reference": "95820f020e4f2f05e0bbaa5603e4c6ec3edc50f1",
                "shasum": ""
            },
            "require": {
                "gettext/languages": "^2.3",
                "php": "^7.2|^8.0"
            },
            "require-dev": {
                "brick/varexporter": "^0.3.5",
                "friendsofphp/php-cs-fixer": "^3.2",
                "oscarotero/php-cs-fixer-config": "^2.0",
                "phpunit/phpunit": "^8.0|^9.0",
                "squizlabs/php_codesniffer": "^3.0"
            },
            "type": "library",
            "autoload": {
                "psr-4": {
                    "Gettext\\": "src"
                }
            },
            "notification-url": "https://packagist.org/downloads/",
            "license": [
                "MIT"
            ],
            "authors": [
                {
                    "name": "Oscar Otero",
                    "email": "oom@oscarotero.com",
                    "homepage": "http://oscarotero.com",
                    "role": "Developer"
                }
            ],
            "description": "PHP gettext manager",
            "homepage": "https://github.com/php-gettext/Gettext",
            "keywords": [
                "JS",
                "gettext",
                "i18n",
                "mo",
                "po",
                "translation"
            ],
            "support": {
                "email": "oom@oscarotero.com",
                "issues": "https://github.com/php-gettext/Gettext/issues",
                "source": "https://github.com/php-gettext/Gettext/tree/v5.7.3"
            },
            "funding": [
                {
                    "url": "https://paypal.me/oscarotero",
                    "type": "custom"
                },
                {
                    "url": "https://github.com/oscarotero",
                    "type": "github"
                },
                {
                    "url": "https://www.patreon.com/misteroom",
                    "type": "patreon"
                }
            ],
            "time": "2024-12-01T10:18:08+00:00"
        },
        {
            "name": "gettext/languages",
            "version": "2.12.1",
            "source": {
                "type": "git",
                "url": "https://github.com/php-gettext/Languages.git",
                "reference": "0b0b0851c55168e1dfb14305735c64019732b5f1"
            },
            "dist": {
                "type": "zip",
                "url": "https://api.github.com/repos/php-gettext/Languages/zipball/0b0b0851c55168e1dfb14305735c64019732b5f1",
                "reference": "0b0b0851c55168e1dfb14305735c64019732b5f1",
                "shasum": ""
            },
            "require": {
                "php": ">=5.3"
            },
            "require-dev": {
                "phpunit/phpunit": "^4.8 || ^5.7 || ^6.5 || ^7.5 || ^8.4"
            },
            "bin": [
                "bin/export-plural-rules",
                "bin/import-cldr-data"
            ],
            "type": "library",
            "autoload": {
                "psr-4": {
                    "Gettext\\Languages\\": "src/"
                }
            },
            "notification-url": "https://packagist.org/downloads/",
            "license": [
                "MIT"
            ],
            "authors": [
                {
                    "name": "Michele Locati",
                    "email": "mlocati@gmail.com",
                    "role": "Developer"
                }
            ],
            "description": "gettext languages with plural rules",
            "homepage": "https://github.com/php-gettext/Languages",
            "keywords": [
                "cldr",
                "i18n",
                "internationalization",
                "l10n",
                "language",
                "languages",
                "localization",
                "php",
                "plural",
                "plural rules",
                "plurals",
                "translate",
                "translations",
                "unicode"
            ],
            "support": {
                "issues": "https://github.com/php-gettext/Languages/issues",
                "source": "https://github.com/php-gettext/Languages/tree/2.12.1"
            },
            "funding": [
                {
                    "url": "https://paypal.me/mlocati",
                    "type": "custom"
                },
                {
                    "url": "https://github.com/mlocati",
                    "type": "github"
                }
            ],
            "time": "2025-03-19T11:14:02+00:00"
        },
        {
            "name": "gettext/translator",
            "version": "v1.2.1",
            "source": {
                "type": "git",
                "url": "https://github.com/php-gettext/Translator.git",
                "reference": "8ae0ac79053bcb732a6c584cd86f7a82ef183161"
            },
            "dist": {
                "type": "zip",
                "url": "https://api.github.com/repos/php-gettext/Translator/zipball/8ae0ac79053bcb732a6c584cd86f7a82ef183161",
                "reference": "8ae0ac79053bcb732a6c584cd86f7a82ef183161",
                "shasum": ""
            },
            "require": {
                "php": "^7.2|^8.0"
            },
            "require-dev": {
                "friendsofphp/php-cs-fixer": "^2.15",
                "gettext/gettext": "^5.0.0",
                "oscarotero/php-cs-fixer-config": "^1.0",
                "phpunit/phpunit": "^8.0",
                "squizlabs/php_codesniffer": "^3.0"
            },
            "suggest": {
                "gettext/gettext": "Is necessary to load and generate array files used by the translator"
            },
            "type": "library",
            "autoload": {
                "psr-4": {
                    "Gettext\\": "src"
                }
            },
            "notification-url": "https://packagist.org/downloads/",
            "license": [
                "MIT"
            ],
            "authors": [
                {
                    "name": "Oscar Otero",
                    "email": "oom@oscarotero.com",
                    "homepage": "http://oscarotero.com",
                    "role": "Developer"
                }
            ],
            "description": "Gettext translator functions",
            "homepage": "https://github.com/php-gettext/Translator",
            "keywords": [
                "gettext",
                "i18n",
                "php",
                "translator"
            ],
            "support": {
                "email": "oom@oscarotero.com",
                "issues": "https://github.com/php-gettext/Translator/issues",
                "source": "https://github.com/php-gettext/Translator/tree/v1.2.1"
            },
            "funding": [
                {
                    "url": "https://paypal.me/oscarotero",
                    "type": "custom"
                },
                {
                    "url": "https://github.com/oscarotero",
                    "type": "github"
                },
                {
                    "url": "https://www.patreon.com/misteroom",
                    "type": "patreon"
                }
            ],
            "time": "2025-01-09T09:20:22+00:00"
        },
        {
            "name": "guzzlehttp/psr7",
            "version": "2.8.0",
            "source": {
                "type": "git",
                "url": "https://github.com/guzzle/psr7.git",
                "reference": "21dc724a0583619cd1652f673303492272778051"
            },
            "dist": {
                "type": "zip",
                "url": "https://api.github.com/repos/guzzle/psr7/zipball/21dc724a0583619cd1652f673303492272778051",
                "reference": "21dc724a0583619cd1652f673303492272778051",
                "shasum": ""
            },
            "require": {
                "php": "^7.2.5 || ^8.0",
                "psr/http-factory": "^1.0",
                "psr/http-message": "^1.1 || ^2.0",
                "ralouphie/getallheaders": "^3.0"
            },
            "provide": {
                "psr/http-factory-implementation": "1.0",
                "psr/http-message-implementation": "1.0"
            },
            "require-dev": {
                "bamarni/composer-bin-plugin": "^1.8.2",
                "http-interop/http-factory-tests": "0.9.0",
                "phpunit/phpunit": "^8.5.44 || ^9.6.25"
            },
            "suggest": {
                "laminas/laminas-httphandlerrunner": "Emit PSR-7 responses"
            },
            "type": "library",
            "extra": {
                "bamarni-bin": {
                    "bin-links": true,
                    "forward-command": false
                }
            },
            "autoload": {
                "psr-4": {
                    "GuzzleHttp\\Psr7\\": "src/"
                }
            },
            "notification-url": "https://packagist.org/downloads/",
            "license": [
                "MIT"
            ],
            "authors": [
                {
                    "name": "Graham Campbell",
                    "email": "hello@gjcampbell.co.uk",
                    "homepage": "https://github.com/GrahamCampbell"
                },
                {
                    "name": "Michael Dowling",
                    "email": "mtdowling@gmail.com",
                    "homepage": "https://github.com/mtdowling"
                },
                {
                    "name": "George Mponos",
                    "email": "gmponos@gmail.com",
                    "homepage": "https://github.com/gmponos"
                },
                {
                    "name": "Tobias Nyholm",
                    "email": "tobias.nyholm@gmail.com",
                    "homepage": "https://github.com/Nyholm"
                },
                {
                    "name": "Márk Sági-Kazár",
                    "email": "mark.sagikazar@gmail.com",
                    "homepage": "https://github.com/sagikazarmark"
                },
                {
                    "name": "Tobias Schultze",
                    "email": "webmaster@tubo-world.de",
                    "homepage": "https://github.com/Tobion"
                },
                {
                    "name": "Márk Sági-Kazár",
                    "email": "mark.sagikazar@gmail.com",
                    "homepage": "https://sagikazarmark.hu"
                }
            ],
            "description": "PSR-7 message implementation that also provides common utility methods",
            "keywords": [
                "http",
                "message",
                "psr-7",
                "request",
                "response",
                "stream",
                "uri",
                "url"
            ],
            "support": {
                "issues": "https://github.com/guzzle/psr7/issues",
                "source": "https://github.com/guzzle/psr7/tree/2.8.0"
            },
            "funding": [
                {
                    "url": "https://github.com/GrahamCampbell",
                    "type": "github"
                },
                {
                    "url": "https://github.com/Nyholm",
                    "type": "github"
                },
                {
                    "url": "https://tidelift.com/funding/github/packagist/guzzlehttp/psr7",
                    "type": "tidelift"
                }
            ],
            "time": "2025-08-23T21:21:41+00:00"
        },
        {
            "name": "nyholm/psr7",
            "version": "1.8.2",
            "source": {
                "type": "git",
                "url": "https://github.com/Nyholm/psr7.git",
                "reference": "a71f2b11690f4b24d099d6b16690a90ae14fc6f3"
            },
            "dist": {
                "type": "zip",
                "url": "https://api.github.com/repos/Nyholm/psr7/zipball/a71f2b11690f4b24d099d6b16690a90ae14fc6f3",
                "reference": "a71f2b11690f4b24d099d6b16690a90ae14fc6f3",
                "shasum": ""
            },
            "require": {
                "php": ">=7.2",
                "psr/http-factory": "^1.0",
                "psr/http-message": "^1.1 || ^2.0"
            },
            "provide": {
                "php-http/message-factory-implementation": "1.0",
                "psr/http-factory-implementation": "1.0",
                "psr/http-message-implementation": "1.0"
            },
            "require-dev": {
                "http-interop/http-factory-tests": "^0.9",
                "php-http/message-factory": "^1.0",
                "php-http/psr7-integration-tests": "^1.0",
                "phpunit/phpunit": "^7.5 || ^8.5 || ^9.4",
                "symfony/error-handler": "^4.4"
            },
            "type": "library",
            "extra": {
                "branch-alias": {
                    "dev-master": "1.8-dev"
                }
            },
            "autoload": {
                "psr-4": {
                    "Nyholm\\Psr7\\": "src/"
                }
            },
            "notification-url": "https://packagist.org/downloads/",
            "license": [
                "MIT"
            ],
            "authors": [
                {
                    "name": "Tobias Nyholm",
                    "email": "tobias.nyholm@gmail.com"
                },
                {
                    "name": "Martijn van der Ven",
                    "email": "martijn@vanderven.se"
                }
            ],
            "description": "A fast PHP7 implementation of PSR-7",
            "homepage": "https://tnyholm.se",
            "keywords": [
                "psr-17",
                "psr-7"
            ],
            "support": {
                "issues": "https://github.com/Nyholm/psr7/issues",
                "source": "https://github.com/Nyholm/psr7/tree/1.8.2"
            },
            "funding": [
                {
                    "url": "https://github.com/Zegnat",
                    "type": "github"
                },
                {
                    "url": "https://github.com/nyholm",
                    "type": "github"
                }
            ],
            "time": "2024-09-09T07:06:30+00:00"
        },
        {
            "name": "phpmailer/phpmailer",
            "version": "v6.11.1",
            "source": {
                "type": "git",
                "url": "https://github.com/PHPMailer/PHPMailer.git",
                "reference": "d9e3b36b47f04b497a0164c5a20f92acb4593284"
            },
            "dist": {
                "type": "zip",
                "url": "https://api.github.com/repos/PHPMailer/PHPMailer/zipball/d9e3b36b47f04b497a0164c5a20f92acb4593284",
                "reference": "d9e3b36b47f04b497a0164c5a20f92acb4593284",
                "shasum": ""
            },
            "require": {
                "ext-ctype": "*",
                "ext-filter": "*",
                "ext-hash": "*",
                "php": ">=5.5.0"
            },
            "require-dev": {
                "dealerdirect/phpcodesniffer-composer-installer": "^1.0",
                "doctrine/annotations": "^1.2.6 || ^1.13.3",
                "php-parallel-lint/php-console-highlighter": "^1.0.0",
                "php-parallel-lint/php-parallel-lint": "^1.3.2",
                "phpcompatibility/php-compatibility": "^9.3.5",
                "roave/security-advisories": "dev-latest",
                "squizlabs/php_codesniffer": "^3.7.2",
                "yoast/phpunit-polyfills": "^1.0.4"
            },
            "suggest": {
                "decomplexity/SendOauth2": "Adapter for using XOAUTH2 authentication",
                "ext-imap": "Needed to support advanced email address parsing according to RFC822",
                "ext-mbstring": "Needed to send email in multibyte encoding charset or decode encoded addresses",
                "ext-openssl": "Needed for secure SMTP sending and DKIM signing",
                "greew/oauth2-azure-provider": "Needed for Microsoft Azure XOAUTH2 authentication",
                "hayageek/oauth2-yahoo": "Needed for Yahoo XOAUTH2 authentication",
                "league/oauth2-google": "Needed for Google XOAUTH2 authentication",
                "psr/log": "For optional PSR-3 debug logging",
                "symfony/polyfill-mbstring": "To support UTF-8 if the Mbstring PHP extension is not enabled (^1.2)",
                "thenetworg/oauth2-azure": "Needed for Microsoft XOAUTH2 authentication"
            },
            "type": "library",
            "autoload": {
                "psr-4": {
                    "PHPMailer\\PHPMailer\\": "src/"
                }
            },
            "notification-url": "https://packagist.org/downloads/",
            "license": [
                "LGPL-2.1-only"
            ],
            "authors": [
                {
                    "name": "Marcus Bointon",
                    "email": "phpmailer@synchromedia.co.uk"
                },
                {
                    "name": "Jim Jagielski",
                    "email": "jimjag@gmail.com"
                },
                {
                    "name": "Andy Prevost",
                    "email": "codeworxtech@users.sourceforge.net"
                },
                {
                    "name": "Brent R. Matzelle"
                }
            ],
            "description": "PHPMailer is a full-featured email creation and transfer class for PHP",
            "support": {
                "issues": "https://github.com/PHPMailer/PHPMailer/issues",
                "source": "https://github.com/PHPMailer/PHPMailer/tree/v6.11.1"
            },
            "funding": [
                {
                    "url": "https://github.com/Synchro",
                    "type": "github"
                }
            ],
            "time": "2025-09-30T11:54:53+00:00"
        },
        {
            "name": "psr/cache",
            "version": "3.0.0",
            "source": {
                "type": "git",
                "url": "https://github.com/php-fig/cache.git",
                "reference": "aa5030cfa5405eccfdcb1083ce040c2cb8d253bf"
            },
            "dist": {
                "type": "zip",
                "url": "https://api.github.com/repos/php-fig/cache/zipball/aa5030cfa5405eccfdcb1083ce040c2cb8d253bf",
                "reference": "aa5030cfa5405eccfdcb1083ce040c2cb8d253bf",
                "shasum": ""
            },
            "require": {
                "php": ">=8.0.0"
            },
            "type": "library",
            "extra": {
                "branch-alias": {
                    "dev-master": "1.0.x-dev"
                }
            },
            "autoload": {
                "psr-4": {
                    "Psr\\Cache\\": "src/"
                }
            },
            "notification-url": "https://packagist.org/downloads/",
            "license": [
                "MIT"
            ],
            "authors": [
                {
                    "name": "PHP-FIG",
                    "homepage": "https://www.php-fig.org/"
                }
            ],
            "description": "Common interface for caching libraries",
            "keywords": [
                "cache",
                "psr",
                "psr-6"
            ],
            "support": {
                "source": "https://github.com/php-fig/cache/tree/3.0.0"
            },
            "time": "2021-02-03T23:26:27+00:00"
        },
        {
            "name": "psr/clock",
            "version": "1.0.0",
            "source": {
                "type": "git",
                "url": "https://github.com/php-fig/clock.git",
                "reference": "e41a24703d4560fd0acb709162f73b8adfc3aa0d"
            },
            "dist": {
                "type": "zip",
                "url": "https://api.github.com/repos/php-fig/clock/zipball/e41a24703d4560fd0acb709162f73b8adfc3aa0d",
                "reference": "e41a24703d4560fd0acb709162f73b8adfc3aa0d",
                "shasum": ""
            },
            "require": {
                "php": "^7.0 || ^8.0"
            },
            "type": "library",
            "autoload": {
                "psr-4": {
                    "Psr\\Clock\\": "src/"
                }
            },
            "notification-url": "https://packagist.org/downloads/",
            "license": [
                "MIT"
            ],
            "authors": [
                {
                    "name": "PHP-FIG",
                    "homepage": "https://www.php-fig.org/"
                }
            ],
            "description": "Common interface for reading the clock.",
            "homepage": "https://github.com/php-fig/clock",
            "keywords": [
                "clock",
                "now",
                "psr",
                "psr-20",
                "time"
            ],
            "support": {
                "issues": "https://github.com/php-fig/clock/issues",
                "source": "https://github.com/php-fig/clock/tree/1.0.0"
            },
            "time": "2022-11-25T14:36:26+00:00"
        },
        {
            "name": "psr/container",
            "version": "2.0.2",
            "source": {
                "type": "git",
                "url": "https://github.com/php-fig/container.git",
                "reference": "c71ecc56dfe541dbd90c5360474fbc405f8d5963"
            },
            "dist": {
                "type": "zip",
                "url": "https://api.github.com/repos/php-fig/container/zipball/c71ecc56dfe541dbd90c5360474fbc405f8d5963",
                "reference": "c71ecc56dfe541dbd90c5360474fbc405f8d5963",
                "shasum": ""
            },
            "require": {
                "php": ">=7.4.0"
            },
            "type": "library",
            "extra": {
                "branch-alias": {
                    "dev-master": "2.0.x-dev"
                }
            },
            "autoload": {
                "psr-4": {
                    "Psr\\Container\\": "src/"
                }
            },
            "notification-url": "https://packagist.org/downloads/",
            "license": [
                "MIT"
            ],
            "authors": [
                {
                    "name": "PHP-FIG",
                    "homepage": "https://www.php-fig.org/"
                }
            ],
            "description": "Common Container Interface (PHP FIG PSR-11)",
            "homepage": "https://github.com/php-fig/container",
            "keywords": [
                "PSR-11",
                "container",
                "container-interface",
                "container-interop",
                "psr"
            ],
            "support": {
                "issues": "https://github.com/php-fig/container/issues",
                "source": "https://github.com/php-fig/container/tree/2.0.2"
            },
            "time": "2021-11-05T16:47:00+00:00"
        },
        {
            "name": "psr/event-dispatcher",
            "version": "1.0.0",
            "source": {
                "type": "git",
                "url": "https://github.com/php-fig/event-dispatcher.git",
                "reference": "dbefd12671e8a14ec7f180cab83036ed26714bb0"
            },
            "dist": {
                "type": "zip",
                "url": "https://api.github.com/repos/php-fig/event-dispatcher/zipball/dbefd12671e8a14ec7f180cab83036ed26714bb0",
                "reference": "dbefd12671e8a14ec7f180cab83036ed26714bb0",
                "shasum": ""
            },
            "require": {
                "php": ">=7.2.0"
            },
            "type": "library",
            "extra": {
                "branch-alias": {
                    "dev-master": "1.0.x-dev"
                }
            },
            "autoload": {
                "psr-4": {
                    "Psr\\EventDispatcher\\": "src/"
                }
            },
            "notification-url": "https://packagist.org/downloads/",
            "license": [
                "MIT"
            ],
            "authors": [
                {
                    "name": "PHP-FIG",
                    "homepage": "http://www.php-fig.org/"
                }
            ],
            "description": "Standard interfaces for event handling.",
            "keywords": [
                "events",
                "psr",
                "psr-14"
            ],
            "support": {
                "issues": "https://github.com/php-fig/event-dispatcher/issues",
                "source": "https://github.com/php-fig/event-dispatcher/tree/1.0.0"
            },
            "time": "2019-01-08T18:20:26+00:00"
        },
        {
            "name": "psr/http-factory",
            "version": "1.1.0",
            "source": {
                "type": "git",
                "url": "https://github.com/php-fig/http-factory.git",
                "reference": "2b4765fddfe3b508ac62f829e852b1501d3f6e8a"
            },
            "dist": {
                "type": "zip",
                "url": "https://api.github.com/repos/php-fig/http-factory/zipball/2b4765fddfe3b508ac62f829e852b1501d3f6e8a",
                "reference": "2b4765fddfe3b508ac62f829e852b1501d3f6e8a",
                "shasum": ""
            },
            "require": {
                "php": ">=7.1",
                "psr/http-message": "^1.0 || ^2.0"
            },
            "type": "library",
            "extra": {
                "branch-alias": {
                    "dev-master": "1.0.x-dev"
                }
            },
            "autoload": {
                "psr-4": {
                    "Psr\\Http\\Message\\": "src/"
                }
            },
            "notification-url": "https://packagist.org/downloads/",
            "license": [
                "MIT"
            ],
            "authors": [
                {
                    "name": "PHP-FIG",
                    "homepage": "https://www.php-fig.org/"
                }
            ],
            "description": "PSR-17: Common interfaces for PSR-7 HTTP message factories",
            "keywords": [
                "factory",
                "http",
                "message",
                "psr",
                "psr-17",
                "psr-7",
                "request",
                "response"
            ],
            "support": {
                "source": "https://github.com/php-fig/http-factory"
            },
            "time": "2024-04-15T12:06:14+00:00"
        },
        {
            "name": "psr/http-message",
            "version": "2.0",
            "source": {
                "type": "git",
                "url": "https://github.com/php-fig/http-message.git",
                "reference": "402d35bcb92c70c026d1a6a9883f06b2ead23d71"
            },
            "dist": {
                "type": "zip",
                "url": "https://api.github.com/repos/php-fig/http-message/zipball/402d35bcb92c70c026d1a6a9883f06b2ead23d71",
                "reference": "402d35bcb92c70c026d1a6a9883f06b2ead23d71",
                "shasum": ""
            },
            "require": {
                "php": "^7.2 || ^8.0"
            },
            "type": "library",
            "extra": {
                "branch-alias": {
                    "dev-master": "2.0.x-dev"
                }
            },
            "autoload": {
                "psr-4": {
                    "Psr\\Http\\Message\\": "src/"
                }
            },
            "notification-url": "https://packagist.org/downloads/",
            "license": [
                "MIT"
            ],
            "authors": [
                {
                    "name": "PHP-FIG",
                    "homepage": "https://www.php-fig.org/"
                }
            ],
            "description": "Common interface for HTTP messages",
            "homepage": "https://github.com/php-fig/http-message",
            "keywords": [
                "http",
                "http-message",
                "psr",
                "psr-7",
                "request",
                "response"
            ],
            "support": {
                "source": "https://github.com/php-fig/http-message/tree/2.0"
            },
            "time": "2023-04-04T09:54:51+00:00"
        },
        {
            "name": "psr/log",
            "version": "3.0.2",
            "source": {
                "type": "git",
                "url": "https://github.com/php-fig/log.git",
                "reference": "f16e1d5863e37f8d8c2a01719f5b34baa2b714d3"
            },
            "dist": {
                "type": "zip",
                "url": "https://api.github.com/repos/php-fig/log/zipball/f16e1d5863e37f8d8c2a01719f5b34baa2b714d3",
                "reference": "f16e1d5863e37f8d8c2a01719f5b34baa2b714d3",
                "shasum": ""
            },
            "require": {
                "php": ">=8.0.0"
            },
            "type": "library",
            "extra": {
                "branch-alias": {
                    "dev-master": "3.x-dev"
                }
            },
            "autoload": {
                "psr-4": {
                    "Psr\\Log\\": "src"
                }
            },
            "notification-url": "https://packagist.org/downloads/",
            "license": [
                "MIT"
            ],
            "authors": [
                {
                    "name": "PHP-FIG",
                    "homepage": "https://www.php-fig.org/"
                }
            ],
            "description": "Common interface for logging libraries",
            "homepage": "https://github.com/php-fig/log",
            "keywords": [
                "log",
                "psr",
                "psr-3"
            ],
            "support": {
                "source": "https://github.com/php-fig/log/tree/3.0.2"
            },
            "time": "2024-09-11T13:17:53+00:00"
        },
        {
            "name": "ralouphie/getallheaders",
            "version": "3.0.3",
            "source": {
                "type": "git",
                "url": "https://github.com/ralouphie/getallheaders.git",
                "reference": "120b605dfeb996808c31b6477290a714d356e822"
            },
            "dist": {
                "type": "zip",
                "url": "https://api.github.com/repos/ralouphie/getallheaders/zipball/120b605dfeb996808c31b6477290a714d356e822",
                "reference": "120b605dfeb996808c31b6477290a714d356e822",
                "shasum": ""
            },
            "require": {
                "php": ">=5.6"
            },
            "require-dev": {
                "php-coveralls/php-coveralls": "^2.1",
                "phpunit/phpunit": "^5 || ^6.5"
            },
            "type": "library",
            "autoload": {
                "files": [
                    "src/getallheaders.php"
                ]
            },
            "notification-url": "https://packagist.org/downloads/",
            "license": [
                "MIT"
            ],
            "authors": [
                {
                    "name": "Ralph Khattar",
                    "email": "ralph.khattar@gmail.com"
                }
            ],
            "description": "A polyfill for getallheaders.",
            "support": {
                "issues": "https://github.com/ralouphie/getallheaders/issues",
                "source": "https://github.com/ralouphie/getallheaders/tree/develop"
            },
            "time": "2019-03-08T08:55:37+00:00"
        },
        {
            "name": "robrichards/xmlseclibs",
            "version": "3.1.3",
            "source": {
                "type": "git",
                "url": "https://github.com/robrichards/xmlseclibs.git",
                "reference": "2bdfd742624d739dfadbd415f00181b4a77aaf07"
            },
            "dist": {
                "type": "zip",
                "url": "https://api.github.com/repos/robrichards/xmlseclibs/zipball/2bdfd742624d739dfadbd415f00181b4a77aaf07",
                "reference": "2bdfd742624d739dfadbd415f00181b4a77aaf07",
                "shasum": ""
            },
            "require": {
                "ext-openssl": "*",
                "php": ">= 5.4"
            },
            "type": "library",
            "autoload": {
                "psr-4": {
                    "RobRichards\\XMLSecLibs\\": "src"
                }
            },
            "notification-url": "https://packagist.org/downloads/",
            "license": [
                "BSD-3-Clause"
            ],
            "description": "A PHP library for XML Security",
            "homepage": "https://github.com/robrichards/xmlseclibs",
            "keywords": [
                "security",
                "signature",
                "xml",
                "xmldsig"
            ],
            "support": {
                "issues": "https://github.com/robrichards/xmlseclibs/issues",
                "source": "https://github.com/robrichards/xmlseclibs/tree/3.1.3"
            },
            "time": "2024-11-20T21:13:56+00:00"
        },
        {
            "name": "simplesamlphp/assert",
            "version": "v1.9.0",
            "source": {
                "type": "git",
                "url": "https://github.com/simplesamlphp/assert.git",
                "reference": "13fe96d9f10ed340bc4fe11e03fed01c6dab8470"
            },
            "dist": {
                "type": "zip",
                "url": "https://api.github.com/repos/simplesamlphp/assert/zipball/13fe96d9f10ed340bc4fe11e03fed01c6dab8470",
                "reference": "13fe96d9f10ed340bc4fe11e03fed01c6dab8470",
                "shasum": ""
            },
            "require": {
                "ext-date": "*",
                "ext-filter": "*",
                "ext-pcre": "*",
                "ext-spl": "*",
                "guzzlehttp/psr7": "~2.8.0",
                "php": "^8.2",
                "webmozart/assert": "~1.11.0"
            },
            "require-dev": {
                "ext-intl": "*",
                "simplesamlphp/simplesamlphp-test-framework": "~1.10.2"
            },
            "type": "library",
            "extra": {
                "branch-alias": {
                    "dev-master": "v1.10.x-dev"
                }
            },
            "autoload": {
                "psr-4": {
                    "SimpleSAML\\Assert\\": "src/"
                }
            },
            "notification-url": "https://packagist.org/downloads/",
            "license": [
                "LGPL-2.1-or-later"
            ],
            "authors": [
                {
                    "name": "Tim van Dijen",
                    "email": "tvdijen@gmail.com"
                },
                {
                    "name": "Jaime Perez Crespo",
                    "email": "jaimepc@gmail.com"
                }
            ],
            "description": "A wrapper around webmozart/assert to make it useful beyond checking method arguments",
            "support": {
                "issues": "https://github.com/simplesamlphp/assert/issues",
                "source": "https://github.com/simplesamlphp/assert/tree/v1.9.0"
            },
            "time": "2025-09-17T08:56:19+00:00"
        },
        {
            "name": "simplesamlphp/composer-module-installer",
            "version": "v1.4.0",
            "source": {
                "type": "git",
                "url": "https://github.com/simplesamlphp/composer-module-installer.git",
                "reference": "edb2155d200e2a208816d06f42cfa78bfd9e7cf4"
            },
            "dist": {
                "type": "zip",
                "url": "https://api.github.com/repos/simplesamlphp/composer-module-installer/zipball/edb2155d200e2a208816d06f42cfa78bfd9e7cf4",
                "reference": "edb2155d200e2a208816d06f42cfa78bfd9e7cf4",
                "shasum": ""
            },
            "require": {
                "composer-plugin-api": "^2.6",
                "php": "^8.1",
                "simplesamlphp/assert": "^1.6"
            },
            "require-dev": {
                "composer/composer": "^2.8.3",
                "simplesamlphp/simplesamlphp-test-framework": "^1.8.0"
            },
            "type": "composer-plugin",
            "extra": {
                "class": "SimpleSAML\\Composer\\ModuleInstallerPlugin"
            },
            "autoload": {
                "psr-4": {
                    "SimpleSAML\\Composer\\": "src/"
                }
            },
            "notification-url": "https://packagist.org/downloads/",
            "license": [
                "LGPL-2.1-only"
            ],
            "description": "A Composer plugin that allows installing SimpleSAMLphp modules through Composer.",
            "support": {
                "issues": "https://github.com/simplesamlphp/composer-module-installer/issues",
                "source": "https://github.com/simplesamlphp/composer-module-installer/tree/v1.4.0"
            },
            "time": "2024-12-08T16:57:03+00:00"
        },
        {
            "name": "simplesamlphp/composer-xmlprovider-installer",
            "version": "v1.0.2",
            "source": {
                "type": "git",
                "url": "https://github.com/simplesamlphp/composer-xmlprovider-installer.git",
                "reference": "3d882187b5b0b404c381a2e4d17498ca4b2785b3"
            },
            "dist": {
                "type": "zip",
                "url": "https://api.github.com/repos/simplesamlphp/composer-xmlprovider-installer/zipball/3d882187b5b0b404c381a2e4d17498ca4b2785b3",
                "reference": "3d882187b5b0b404c381a2e4d17498ca4b2785b3",
                "shasum": ""
            },
            "require": {
                "composer-plugin-api": "^2.0",
                "php": "^8.1"
            },
            "require-dev": {
                "composer/composer": "^2.4",
                "simplesamlphp/simplesamlphp-test-framework": "^1.5.4"
            },
            "type": "composer-plugin",
            "extra": {
                "class": "SimpleSAML\\Composer\\XMLProvider\\XMLProviderInstallerPlugin"
            },
            "autoload": {
                "psr-4": {
                    "SimpleSAML\\Composer\\XMLProvider\\": "src/"
                }
            },
            "notification-url": "https://packagist.org/downloads/",
            "license": [
                "LGPL-2.1-only"
            ],
            "description": "A composer plugin that will auto-generate a classmap with all classes that implement SerializableElementInterface.",
            "support": {
                "issues": "https://github.com/simplesamlphp/composer-xmlprovider-installer/issues",
                "source": "https://github.com/simplesamlphp/composer-xmlprovider-installer/tree/v1.0.2"
            },
            "time": "2025-06-28T18:54:25+00:00"
        },
        {
            "name": "simplesamlphp/saml2",
<<<<<<< HEAD
            "version": "dev-feature/xsd-types",
            "source": {
                "type": "git",
                "url": "https://github.com/simplesamlphp/saml2.git",
                "reference": "a225715734d0b7b94b9ef17d13bf6d3a3ef049cc"
            },
            "dist": {
                "type": "zip",
                "url": "https://api.github.com/repos/simplesamlphp/saml2/zipball/a225715734d0b7b94b9ef17d13bf6d3a3ef049cc",
                "reference": "a225715734d0b7b94b9ef17d13bf6d3a3ef049cc",
=======
            "version": "v5.1.0-rc1",
            "source": {
                "type": "git",
                "url": "https://github.com/simplesamlphp/saml2.git",
                "reference": "6f79cbc80a355aac369c4045d2eabbc4ff53a502"
            },
            "dist": {
                "type": "zip",
                "url": "https://api.github.com/repos/simplesamlphp/saml2/zipball/6f79cbc80a355aac369c4045d2eabbc4ff53a502",
                "reference": "6f79cbc80a355aac369c4045d2eabbc4ff53a502",
>>>>>>> 11b248d1
                "shasum": ""
            },
            "require": {
                "ext-date": "*",
                "ext-dom": "*",
                "ext-filter": "*",
                "ext-openssl": "*",
                "ext-pcre": "*",
                "ext-zlib": "*",
                "nyholm/psr7": "~1.8.2",
                "php": "^8.2",
                "psr/clock": "~1.0.0",
                "psr/http-message": "~2.0",
                "psr/log": "~2.3.1 || ~3.0.0",
                "simplesamlphp/assert": "~1.9.0",
                "simplesamlphp/xml-common": "~2.0.3",
                "simplesamlphp/xml-security": "~2.0.2",
                "simplesamlphp/xml-soap": "~2.0.3"
            },
            "require-dev": {
                "beste/clock": "~3.0.0",
                "ext-intl": "*",
                "mockery/mockery": "~1.6.12",
                "simplesamlphp/composer-xmlprovider-installer": "~1.0.2",
                "simplesamlphp/simplesamlphp-test-framework": "~1.10.2"
            },
            "suggest": {
                "ext-soap": "*"
            },
            "type": "simplesamlphp-xmlprovider",
            "extra": {
                "branch-alias": {
                    "dev-master": "v6.0.x-dev"
                }
            },
            "autoload": {
                "psr-4": {
                    "SimpleSAML\\SAML2\\": "src/"
                }
            },
            "notification-url": "https://packagist.org/downloads/",
            "license": [
                "LGPL-2.1-or-later"
            ],
            "authors": [
                {
                    "name": "Andreas Åkre Solberg",
                    "email": "andreas.solberg@uninett.no"
                },
                {
                    "name": "Jaime Pérez Crespo",
                    "email": "jaime.perez@uninett.no"
                },
                {
                    "name": "Tim van Dijen",
                    "email": "tvdijen@gmail.com"
                }
            ],
            "description": "SAML2 PHP library from SimpleSAMLphp",
            "support": {
                "issues": "https://github.com/simplesamlphp/saml2/issues",
<<<<<<< HEAD
                "source": "https://github.com/simplesamlphp/saml2/tree/feature/xsd-types"
            },
            "time": "2025-10-02T19:06:41+00:00"
=======
                "source": "https://github.com/simplesamlphp/saml2/tree/v5.1.0-rc1"
            },
            "time": "2025-10-10T19:53:19+00:00"
>>>>>>> 11b248d1
        },
        {
            "name": "simplesamlphp/saml2-legacy",
            "version": "v4.19.0",
            "source": {
                "type": "git",
                "url": "https://github.com/simplesamlphp/saml2-legacy.git",
                "reference": "96eb144356702d7d913078fb2e4364e42458fc31"
            },
            "dist": {
                "type": "zip",
                "url": "https://api.github.com/repos/simplesamlphp/saml2-legacy/zipball/96eb144356702d7d913078fb2e4364e42458fc31",
                "reference": "96eb144356702d7d913078fb2e4364e42458fc31",
                "shasum": ""
            },
            "require": {
                "ext-dom": "*",
                "ext-openssl": "*",
                "ext-zlib": "*",
                "php": ">=7.1 || ^8.0",
                "psr/log": "~1.1 || ^2.0 || ^3.0",
                "robrichards/xmlseclibs": "^3.1.1",
                "webmozart/assert": "^1.9"
            },
            "conflict": {
                "robrichards/xmlseclibs": "3.1.2"
            },
            "require-dev": {
                "mockery/mockery": "^1.3",
                "phpunit/phpunit": "^7.5 || ^8.5 || ^9.5",
                "sebastian/phpcpd": "~4.1 || ^5.0 || ^6.0",
                "simplesamlphp/simplesamlphp-test-framework": "~0.1.0",
                "squizlabs/php_codesniffer": "~3.5"
            },
            "type": "library",
            "extra": {
                "branch-alias": {
                    "dev-master": "v4.2.x-dev"
                }
            },
            "autoload": {
                "psr-4": {
                    "SAML2\\": "src/SAML2"
                }
            },
            "notification-url": "https://packagist.org/downloads/",
            "license": [
                "LGPL-2.1-or-later"
            ],
            "authors": [
                {
                    "name": "Andreas Åkre Solberg",
                    "email": "andreas.solberg@uninett.no"
                }
            ],
            "description": "SAML2 PHP library from SimpleSAMLphp",
            "support": {
                "source": "https://github.com/simplesamlphp/saml2-legacy/tree/v4.19.0"
            },
            "time": "2025-09-05T23:39:13+00:00"
        },
        {
            "name": "simplesamlphp/simplesamlphp-assets-base",
            "version": "v2.5.3",
            "source": {
                "type": "git",
                "url": "https://github.com/simplesamlphp/simplesamlphp-assets-base.git",
                "reference": "c5a83d047c0b0a9bda253a033e095591da7d4eaf"
            },
            "dist": {
                "type": "zip",
                "url": "https://api.github.com/repos/simplesamlphp/simplesamlphp-assets-base/zipball/c5a83d047c0b0a9bda253a033e095591da7d4eaf",
                "reference": "c5a83d047c0b0a9bda253a033e095591da7d4eaf",
                "shasum": ""
            },
            "require": {
                "php": "^8.2",
                "simplesamlphp/composer-module-installer": "^1.4.0"
            },
            "type": "simplesamlphp-module",
            "notification-url": "https://packagist.org/downloads/",
            "license": [
                "LGPL-2.1-or-later"
            ],
            "authors": [
                {
                    "name": "Tim van Dijen",
                    "email": "tvdijen@gmail.com"
                }
            ],
            "description": "Assets for the SimpleSAMLphp main repository",
            "support": {
                "issues": "https://github.com/simplesamlphp/simplesamlphp-assets-base/issues",
                "source": "https://github.com/simplesamlphp/simplesamlphp-assets-base/tree/v2.5.3"
            },
            "time": "2025-09-18T16:58:14+00:00"
        },
        {
            "name": "simplesamlphp/xml-common",
            "version": "v2.0.3",
            "source": {
                "type": "git",
                "url": "https://github.com/simplesamlphp/xml-common.git",
                "reference": "a5a457fa0ed4228c1ccec9debe0ea4539e9e63fb"
            },
            "dist": {
                "type": "zip",
                "url": "https://api.github.com/repos/simplesamlphp/xml-common/zipball/a5a457fa0ed4228c1ccec9debe0ea4539e9e63fb",
                "reference": "a5a457fa0ed4228c1ccec9debe0ea4539e9e63fb",
                "shasum": ""
            },
            "require": {
                "ext-bcmath": "*",
                "ext-date": "*",
                "ext-dom": "*",
                "ext-filter": "*",
                "ext-libxml": "*",
                "ext-pcre": "*",
                "ext-spl": "*",
                "php": "^8.2",
                "simplesamlphp/assert": "~1.9.0",
                "simplesamlphp/composer-xmlprovider-installer": "~1.0.2"
            },
            "require-dev": {
                "simplesamlphp/simplesamlphp-test-framework": "~1.10.1"
            },
            "type": "simplesamlphp-xmlprovider",
            "autoload": {
                "psr-4": {
                    "SimpleSAML\\XML\\": "src/XML",
                    "SimpleSAML\\XPath\\": "src/XPath",
                    "SimpleSAML\\XMLSchema\\": "src/XMLSchema"
                }
            },
            "notification-url": "https://packagist.org/downloads/",
            "license": [
                "LGPL-2.1-or-later"
            ],
            "authors": [
                {
                    "name": "Jaime Perez",
                    "email": "jaime.perez@uninett.no"
                },
                {
                    "name": "Tim van Dijen",
                    "email": "tvdijen@gmail.com"
                }
            ],
            "description": "A library with classes and utilities for handling XML structures.",
            "homepage": "http://simplesamlphp.org",
            "keywords": [
                "saml",
                "xml"
            ],
            "support": {
                "issues": "https://github.com/simplesamlphp/xml-common/issues",
                "source": "https://github.com/simplesamlphp/xml-common"
            },
            "time": "2025-09-27T13:42:00+00:00"
        },
        {
            "name": "simplesamlphp/xml-security",
            "version": "v2.0.3",
            "source": {
                "type": "git",
                "url": "https://github.com/simplesamlphp/xml-security.git",
                "reference": "73e1ef385756b7f7ec35ca4fd0bd1b0300f3ba12"
            },
            "dist": {
                "type": "zip",
                "url": "https://api.github.com/repos/simplesamlphp/xml-security/zipball/73e1ef385756b7f7ec35ca4fd0bd1b0300f3ba12",
                "reference": "73e1ef385756b7f7ec35ca4fd0bd1b0300f3ba12",
                "shasum": ""
            },
            "require": {
                "ext-dom": "*",
                "ext-hash": "*",
                "ext-mbstring": "*",
                "ext-openssl": "*",
                "ext-pcre": "*",
                "ext-spl": "*",
                "php": "^8.2",
                "simplesamlphp/assert": "~1.9.0",
                "simplesamlphp/xml-common": "~2.0.3"
            },
            "require-dev": {
                "simplesamlphp/simplesamlphp-test-framework": "~1.10.2"
            },
            "type": "simplesamlphp-xmlprovider",
            "autoload": {
                "psr-4": {
                    "SimpleSAML\\XMLSecurity\\": "src/"
                }
            },
            "notification-url": "https://packagist.org/downloads/",
            "license": [
                "LGPL-2.1-or-later"
            ],
            "authors": [
                {
                    "name": "Jaime Perez Crespo",
                    "email": "jaime.perez@uninett.no",
                    "role": "Maintainer"
                },
                {
                    "name": "Tim van Dijen",
                    "email": "tvdijen@gmail.com",
                    "role": "Maintainer"
                }
            ],
            "description": "SimpleSAMLphp library for XML Security",
            "homepage": "https://github.com/simplesamlphp/xml-security",
            "keywords": [
                "security",
                "signature",
                "xml",
                "xmldsig"
            ],
            "support": {
                "issues": "https://github.com/simplesamlphp/xml-security/issues",
                "source": "https://github.com/simplesamlphp/xml-security/tree/v2.0.3"
            },
            "time": "2025-10-02T19:07:52+00:00"
        },
        {
            "name": "simplesamlphp/xml-soap",
            "version": "v2.0.3",
            "source": {
                "type": "git",
                "url": "https://github.com/simplesamlphp/xml-soap.git",
                "reference": "0ebd2bf05039a985e6a44ff4f67fc870399f5768"
            },
            "dist": {
                "type": "zip",
                "url": "https://api.github.com/repos/simplesamlphp/xml-soap/zipball/0ebd2bf05039a985e6a44ff4f67fc870399f5768",
                "reference": "0ebd2bf05039a985e6a44ff4f67fc870399f5768",
                "shasum": ""
            },
            "require": {
                "ext-dom": "*",
                "ext-pcre": "*",
                "php": "^8.2",
                "simplesamlphp/assert": "~1.9.0",
                "simplesamlphp/xml-common": "~2.0.3"
            },
            "require-dev": {
                "simplesamlphp/simplesamlphp-test-framework": "~1.10.2"
            },
            "type": "simplesamlphp-xmlprovider",
            "extra": {
                "branch-alias": {
                    "dev-master": "v2.0.x-dev"
                }
            },
            "autoload": {
                "psr-4": {
                    "SimpleSAML\\SOAP11\\": "src/SOAP11/",
                    "SimpleSAML\\SOAP12\\": "src/SOAP12/"
                }
            },
            "notification-url": "https://packagist.org/downloads/",
            "license": [
                "LGPL-2.1-or-later"
            ],
            "authors": [
                {
                    "name": "Tim van Dijen",
                    "email": "tvdijen@gmail.com"
                }
            ],
            "description": "SimpleSAMLphp library for XML SOAP",
            "support": {
                "issues": "https://github.com/simplesamlphp/xml-soap/issues",
                "source": "https://github.com/simplesamlphp/xml-soap/tree/v2.0.3"
            },
            "time": "2025-09-27T13:45:26+00:00"
        },
        {
            "name": "symfony/cache",
            "version": "v7.3.4",
            "source": {
                "type": "git",
                "url": "https://github.com/symfony/cache.git",
                "reference": "bf8afc8ffd4bfd3d9c373e417f041d9f1e5b863f"
            },
            "dist": {
                "type": "zip",
                "url": "https://api.github.com/repos/symfony/cache/zipball/bf8afc8ffd4bfd3d9c373e417f041d9f1e5b863f",
                "reference": "bf8afc8ffd4bfd3d9c373e417f041d9f1e5b863f",
                "shasum": ""
            },
            "require": {
                "php": ">=8.2",
                "psr/cache": "^2.0|^3.0",
                "psr/log": "^1.1|^2|^3",
                "symfony/cache-contracts": "^3.6",
                "symfony/deprecation-contracts": "^2.5|^3.0",
                "symfony/service-contracts": "^2.5|^3",
                "symfony/var-exporter": "^6.4|^7.0"
            },
            "conflict": {
                "doctrine/dbal": "<3.6",
                "symfony/dependency-injection": "<6.4",
                "symfony/http-kernel": "<6.4",
                "symfony/var-dumper": "<6.4"
            },
            "provide": {
                "psr/cache-implementation": "2.0|3.0",
                "psr/simple-cache-implementation": "1.0|2.0|3.0",
                "symfony/cache-implementation": "1.1|2.0|3.0"
            },
            "require-dev": {
                "cache/integration-tests": "dev-master",
                "doctrine/dbal": "^3.6|^4",
                "predis/predis": "^1.1|^2.0",
                "psr/simple-cache": "^1.0|^2.0|^3.0",
                "symfony/clock": "^6.4|^7.0",
                "symfony/config": "^6.4|^7.0",
                "symfony/dependency-injection": "^6.4|^7.0",
                "symfony/filesystem": "^6.4|^7.0",
                "symfony/http-kernel": "^6.4|^7.0",
                "symfony/messenger": "^6.4|^7.0",
                "symfony/var-dumper": "^6.4|^7.0"
            },
            "type": "library",
            "autoload": {
                "psr-4": {
                    "Symfony\\Component\\Cache\\": ""
                },
                "classmap": [
                    "Traits/ValueWrapper.php"
                ],
                "exclude-from-classmap": [
                    "/Tests/"
                ]
            },
            "notification-url": "https://packagist.org/downloads/",
            "license": [
                "MIT"
            ],
            "authors": [
                {
                    "name": "Nicolas Grekas",
                    "email": "p@tchwork.com"
                },
                {
                    "name": "Symfony Community",
                    "homepage": "https://symfony.com/contributors"
                }
            ],
            "description": "Provides extended PSR-6, PSR-16 (and tags) implementations",
            "homepage": "https://symfony.com",
            "keywords": [
                "caching",
                "psr6"
            ],
            "support": {
                "source": "https://github.com/symfony/cache/tree/v7.3.4"
            },
            "funding": [
                {
                    "url": "https://symfony.com/sponsor",
                    "type": "custom"
                },
                {
                    "url": "https://github.com/fabpot",
                    "type": "github"
                },
                {
                    "url": "https://github.com/nicolas-grekas",
                    "type": "github"
                },
                {
                    "url": "https://tidelift.com/funding/github/packagist/symfony/symfony",
                    "type": "tidelift"
                }
            ],
            "time": "2025-09-11T10:12:26+00:00"
        },
        {
            "name": "symfony/cache-contracts",
            "version": "v3.6.0",
            "source": {
                "type": "git",
                "url": "https://github.com/symfony/cache-contracts.git",
                "reference": "5d68a57d66910405e5c0b63d6f0af941e66fc868"
            },
            "dist": {
                "type": "zip",
                "url": "https://api.github.com/repos/symfony/cache-contracts/zipball/5d68a57d66910405e5c0b63d6f0af941e66fc868",
                "reference": "5d68a57d66910405e5c0b63d6f0af941e66fc868",
                "shasum": ""
            },
            "require": {
                "php": ">=8.1",
                "psr/cache": "^3.0"
            },
            "type": "library",
            "extra": {
                "thanks": {
                    "url": "https://github.com/symfony/contracts",
                    "name": "symfony/contracts"
                },
                "branch-alias": {
                    "dev-main": "3.6-dev"
                }
            },
            "autoload": {
                "psr-4": {
                    "Symfony\\Contracts\\Cache\\": ""
                }
            },
            "notification-url": "https://packagist.org/downloads/",
            "license": [
                "MIT"
            ],
            "authors": [
                {
                    "name": "Nicolas Grekas",
                    "email": "p@tchwork.com"
                },
                {
                    "name": "Symfony Community",
                    "homepage": "https://symfony.com/contributors"
                }
            ],
            "description": "Generic abstractions related to caching",
            "homepage": "https://symfony.com",
            "keywords": [
                "abstractions",
                "contracts",
                "decoupling",
                "interfaces",
                "interoperability",
                "standards"
            ],
            "support": {
                "source": "https://github.com/symfony/cache-contracts/tree/v3.6.0"
            },
            "funding": [
                {
                    "url": "https://symfony.com/sponsor",
                    "type": "custom"
                },
                {
                    "url": "https://github.com/fabpot",
                    "type": "github"
                },
                {
                    "url": "https://tidelift.com/funding/github/packagist/symfony/symfony",
                    "type": "tidelift"
                }
            ],
            "time": "2025-03-13T15:25:07+00:00"
        },
        {
            "name": "symfony/config",
            "version": "v7.3.4",
            "source": {
                "type": "git",
                "url": "https://github.com/symfony/config.git",
                "reference": "8a09223170046d2cfda3d2e11af01df2c641e961"
            },
            "dist": {
                "type": "zip",
                "url": "https://api.github.com/repos/symfony/config/zipball/8a09223170046d2cfda3d2e11af01df2c641e961",
                "reference": "8a09223170046d2cfda3d2e11af01df2c641e961",
                "shasum": ""
            },
            "require": {
                "php": ">=8.2",
                "symfony/deprecation-contracts": "^2.5|^3",
                "symfony/filesystem": "^7.1",
                "symfony/polyfill-ctype": "~1.8"
            },
            "conflict": {
                "symfony/finder": "<6.4",
                "symfony/service-contracts": "<2.5"
            },
            "require-dev": {
                "symfony/event-dispatcher": "^6.4|^7.0",
                "symfony/finder": "^6.4|^7.0",
                "symfony/messenger": "^6.4|^7.0",
                "symfony/service-contracts": "^2.5|^3",
                "symfony/yaml": "^6.4|^7.0"
            },
            "type": "library",
            "autoload": {
                "psr-4": {
                    "Symfony\\Component\\Config\\": ""
                },
                "exclude-from-classmap": [
                    "/Tests/"
                ]
            },
            "notification-url": "https://packagist.org/downloads/",
            "license": [
                "MIT"
            ],
            "authors": [
                {
                    "name": "Fabien Potencier",
                    "email": "fabien@symfony.com"
                },
                {
                    "name": "Symfony Community",
                    "homepage": "https://symfony.com/contributors"
                }
            ],
            "description": "Helps you find, load, combine, autofill and validate configuration values of any kind",
            "homepage": "https://symfony.com",
            "support": {
                "source": "https://github.com/symfony/config/tree/v7.3.4"
            },
            "funding": [
                {
                    "url": "https://symfony.com/sponsor",
                    "type": "custom"
                },
                {
                    "url": "https://github.com/fabpot",
                    "type": "github"
                },
                {
                    "url": "https://github.com/nicolas-grekas",
                    "type": "github"
                },
                {
                    "url": "https://tidelift.com/funding/github/packagist/symfony/symfony",
                    "type": "tidelift"
                }
            ],
            "time": "2025-09-22T12:46:16+00:00"
        },
        {
            "name": "symfony/console",
            "version": "v7.3.4",
            "source": {
                "type": "git",
                "url": "https://github.com/symfony/console.git",
                "reference": "2b9c5fafbac0399a20a2e82429e2bd735dcfb7db"
            },
            "dist": {
                "type": "zip",
                "url": "https://api.github.com/repos/symfony/console/zipball/2b9c5fafbac0399a20a2e82429e2bd735dcfb7db",
                "reference": "2b9c5fafbac0399a20a2e82429e2bd735dcfb7db",
                "shasum": ""
            },
            "require": {
                "php": ">=8.2",
                "symfony/deprecation-contracts": "^2.5|^3",
                "symfony/polyfill-mbstring": "~1.0",
                "symfony/service-contracts": "^2.5|^3",
                "symfony/string": "^7.2"
            },
            "conflict": {
                "symfony/dependency-injection": "<6.4",
                "symfony/dotenv": "<6.4",
                "symfony/event-dispatcher": "<6.4",
                "symfony/lock": "<6.4",
                "symfony/process": "<6.4"
            },
            "provide": {
                "psr/log-implementation": "1.0|2.0|3.0"
            },
            "require-dev": {
                "psr/log": "^1|^2|^3",
                "symfony/config": "^6.4|^7.0",
                "symfony/dependency-injection": "^6.4|^7.0",
                "symfony/event-dispatcher": "^6.4|^7.0",
                "symfony/http-foundation": "^6.4|^7.0",
                "symfony/http-kernel": "^6.4|^7.0",
                "symfony/lock": "^6.4|^7.0",
                "symfony/messenger": "^6.4|^7.0",
                "symfony/process": "^6.4|^7.0",
                "symfony/stopwatch": "^6.4|^7.0",
                "symfony/var-dumper": "^6.4|^7.0"
            },
            "type": "library",
            "autoload": {
                "psr-4": {
                    "Symfony\\Component\\Console\\": ""
                },
                "exclude-from-classmap": [
                    "/Tests/"
                ]
            },
            "notification-url": "https://packagist.org/downloads/",
            "license": [
                "MIT"
            ],
            "authors": [
                {
                    "name": "Fabien Potencier",
                    "email": "fabien@symfony.com"
                },
                {
                    "name": "Symfony Community",
                    "homepage": "https://symfony.com/contributors"
                }
            ],
            "description": "Eases the creation of beautiful and testable command line interfaces",
            "homepage": "https://symfony.com",
            "keywords": [
                "cli",
                "command-line",
                "console",
                "terminal"
            ],
            "support": {
                "source": "https://github.com/symfony/console/tree/v7.3.4"
            },
            "funding": [
                {
                    "url": "https://symfony.com/sponsor",
                    "type": "custom"
                },
                {
                    "url": "https://github.com/fabpot",
                    "type": "github"
                },
                {
                    "url": "https://github.com/nicolas-grekas",
                    "type": "github"
                },
                {
                    "url": "https://tidelift.com/funding/github/packagist/symfony/symfony",
                    "type": "tidelift"
                }
            ],
            "time": "2025-09-22T15:31:00+00:00"
        },
        {
            "name": "symfony/dependency-injection",
            "version": "v7.3.4",
            "source": {
                "type": "git",
                "url": "https://github.com/symfony/dependency-injection.git",
                "reference": "82119812ab0bf3425c1234d413efd1b19bb92ae4"
            },
            "dist": {
                "type": "zip",
                "url": "https://api.github.com/repos/symfony/dependency-injection/zipball/82119812ab0bf3425c1234d413efd1b19bb92ae4",
                "reference": "82119812ab0bf3425c1234d413efd1b19bb92ae4",
                "shasum": ""
            },
            "require": {
                "php": ">=8.2",
                "psr/container": "^1.1|^2.0",
                "symfony/deprecation-contracts": "^2.5|^3",
                "symfony/service-contracts": "^3.5",
                "symfony/var-exporter": "^6.4.20|^7.2.5"
            },
            "conflict": {
                "ext-psr": "<1.1|>=2",
                "symfony/config": "<6.4",
                "symfony/finder": "<6.4",
                "symfony/yaml": "<6.4"
            },
            "provide": {
                "psr/container-implementation": "1.1|2.0",
                "symfony/service-implementation": "1.1|2.0|3.0"
            },
            "require-dev": {
                "symfony/config": "^6.4|^7.0",
                "symfony/expression-language": "^6.4|^7.0",
                "symfony/yaml": "^6.4|^7.0"
            },
            "type": "library",
            "autoload": {
                "psr-4": {
                    "Symfony\\Component\\DependencyInjection\\": ""
                },
                "exclude-from-classmap": [
                    "/Tests/"
                ]
            },
            "notification-url": "https://packagist.org/downloads/",
            "license": [
                "MIT"
            ],
            "authors": [
                {
                    "name": "Fabien Potencier",
                    "email": "fabien@symfony.com"
                },
                {
                    "name": "Symfony Community",
                    "homepage": "https://symfony.com/contributors"
                }
            ],
            "description": "Allows you to standardize and centralize the way objects are constructed in your application",
            "homepage": "https://symfony.com",
            "support": {
                "source": "https://github.com/symfony/dependency-injection/tree/v7.3.4"
            },
            "funding": [
                {
                    "url": "https://symfony.com/sponsor",
                    "type": "custom"
                },
                {
                    "url": "https://github.com/fabpot",
                    "type": "github"
                },
                {
                    "url": "https://github.com/nicolas-grekas",
                    "type": "github"
                },
                {
                    "url": "https://tidelift.com/funding/github/packagist/symfony/symfony",
                    "type": "tidelift"
                }
            ],
            "time": "2025-09-11T10:12:26+00:00"
        },
        {
            "name": "symfony/deprecation-contracts",
            "version": "v3.6.0",
            "source": {
                "type": "git",
                "url": "https://github.com/symfony/deprecation-contracts.git",
                "reference": "63afe740e99a13ba87ec199bb07bbdee937a5b62"
            },
            "dist": {
                "type": "zip",
                "url": "https://api.github.com/repos/symfony/deprecation-contracts/zipball/63afe740e99a13ba87ec199bb07bbdee937a5b62",
                "reference": "63afe740e99a13ba87ec199bb07bbdee937a5b62",
                "shasum": ""
            },
            "require": {
                "php": ">=8.1"
            },
            "type": "library",
            "extra": {
                "thanks": {
                    "url": "https://github.com/symfony/contracts",
                    "name": "symfony/contracts"
                },
                "branch-alias": {
                    "dev-main": "3.6-dev"
                }
            },
            "autoload": {
                "files": [
                    "function.php"
                ]
            },
            "notification-url": "https://packagist.org/downloads/",
            "license": [
                "MIT"
            ],
            "authors": [
                {
                    "name": "Nicolas Grekas",
                    "email": "p@tchwork.com"
                },
                {
                    "name": "Symfony Community",
                    "homepage": "https://symfony.com/contributors"
                }
            ],
            "description": "A generic function and convention to trigger deprecation notices",
            "homepage": "https://symfony.com",
            "support": {
                "source": "https://github.com/symfony/deprecation-contracts/tree/v3.6.0"
            },
            "funding": [
                {
                    "url": "https://symfony.com/sponsor",
                    "type": "custom"
                },
                {
                    "url": "https://github.com/fabpot",
                    "type": "github"
                },
                {
                    "url": "https://tidelift.com/funding/github/packagist/symfony/symfony",
                    "type": "tidelift"
                }
            ],
            "time": "2024-09-25T14:21:43+00:00"
        },
        {
            "name": "symfony/error-handler",
            "version": "v7.3.4",
            "source": {
                "type": "git",
                "url": "https://github.com/symfony/error-handler.git",
                "reference": "99f81bc944ab8e5dae4f21b4ca9972698bbad0e4"
            },
            "dist": {
                "type": "zip",
                "url": "https://api.github.com/repos/symfony/error-handler/zipball/99f81bc944ab8e5dae4f21b4ca9972698bbad0e4",
                "reference": "99f81bc944ab8e5dae4f21b4ca9972698bbad0e4",
                "shasum": ""
            },
            "require": {
                "php": ">=8.2",
                "psr/log": "^1|^2|^3",
                "symfony/var-dumper": "^6.4|^7.0"
            },
            "conflict": {
                "symfony/deprecation-contracts": "<2.5",
                "symfony/http-kernel": "<6.4"
            },
            "require-dev": {
                "symfony/console": "^6.4|^7.0",
                "symfony/deprecation-contracts": "^2.5|^3",
                "symfony/http-kernel": "^6.4|^7.0",
                "symfony/serializer": "^6.4|^7.0",
                "symfony/webpack-encore-bundle": "^1.0|^2.0"
            },
            "bin": [
                "Resources/bin/patch-type-declarations"
            ],
            "type": "library",
            "autoload": {
                "psr-4": {
                    "Symfony\\Component\\ErrorHandler\\": ""
                },
                "exclude-from-classmap": [
                    "/Tests/"
                ]
            },
            "notification-url": "https://packagist.org/downloads/",
            "license": [
                "MIT"
            ],
            "authors": [
                {
                    "name": "Fabien Potencier",
                    "email": "fabien@symfony.com"
                },
                {
                    "name": "Symfony Community",
                    "homepage": "https://symfony.com/contributors"
                }
            ],
            "description": "Provides tools to manage errors and ease debugging PHP code",
            "homepage": "https://symfony.com",
            "support": {
                "source": "https://github.com/symfony/error-handler/tree/v7.3.4"
            },
            "funding": [
                {
                    "url": "https://symfony.com/sponsor",
                    "type": "custom"
                },
                {
                    "url": "https://github.com/fabpot",
                    "type": "github"
                },
                {
                    "url": "https://github.com/nicolas-grekas",
                    "type": "github"
                },
                {
                    "url": "https://tidelift.com/funding/github/packagist/symfony/symfony",
                    "type": "tidelift"
                }
            ],
            "time": "2025-09-11T10:12:26+00:00"
        },
        {
            "name": "symfony/event-dispatcher",
            "version": "v7.3.3",
            "source": {
                "type": "git",
                "url": "https://github.com/symfony/event-dispatcher.git",
                "reference": "b7dc69e71de420ac04bc9ab830cf3ffebba48191"
            },
            "dist": {
                "type": "zip",
                "url": "https://api.github.com/repos/symfony/event-dispatcher/zipball/b7dc69e71de420ac04bc9ab830cf3ffebba48191",
                "reference": "b7dc69e71de420ac04bc9ab830cf3ffebba48191",
                "shasum": ""
            },
            "require": {
                "php": ">=8.2",
                "symfony/event-dispatcher-contracts": "^2.5|^3"
            },
            "conflict": {
                "symfony/dependency-injection": "<6.4",
                "symfony/service-contracts": "<2.5"
            },
            "provide": {
                "psr/event-dispatcher-implementation": "1.0",
                "symfony/event-dispatcher-implementation": "2.0|3.0"
            },
            "require-dev": {
                "psr/log": "^1|^2|^3",
                "symfony/config": "^6.4|^7.0",
                "symfony/dependency-injection": "^6.4|^7.0",
                "symfony/error-handler": "^6.4|^7.0",
                "symfony/expression-language": "^6.4|^7.0",
                "symfony/http-foundation": "^6.4|^7.0",
                "symfony/service-contracts": "^2.5|^3",
                "symfony/stopwatch": "^6.4|^7.0"
            },
            "type": "library",
            "autoload": {
                "psr-4": {
                    "Symfony\\Component\\EventDispatcher\\": ""
                },
                "exclude-from-classmap": [
                    "/Tests/"
                ]
            },
            "notification-url": "https://packagist.org/downloads/",
            "license": [
                "MIT"
            ],
            "authors": [
                {
                    "name": "Fabien Potencier",
                    "email": "fabien@symfony.com"
                },
                {
                    "name": "Symfony Community",
                    "homepage": "https://symfony.com/contributors"
                }
            ],
            "description": "Provides tools that allow your application components to communicate with each other by dispatching events and listening to them",
            "homepage": "https://symfony.com",
            "support": {
                "source": "https://github.com/symfony/event-dispatcher/tree/v7.3.3"
            },
            "funding": [
                {
                    "url": "https://symfony.com/sponsor",
                    "type": "custom"
                },
                {
                    "url": "https://github.com/fabpot",
                    "type": "github"
                },
                {
                    "url": "https://github.com/nicolas-grekas",
                    "type": "github"
                },
                {
                    "url": "https://tidelift.com/funding/github/packagist/symfony/symfony",
                    "type": "tidelift"
                }
            ],
            "time": "2025-08-13T11:49:31+00:00"
        },
        {
            "name": "symfony/event-dispatcher-contracts",
            "version": "v3.6.0",
            "source": {
                "type": "git",
                "url": "https://github.com/symfony/event-dispatcher-contracts.git",
                "reference": "59eb412e93815df44f05f342958efa9f46b1e586"
            },
            "dist": {
                "type": "zip",
                "url": "https://api.github.com/repos/symfony/event-dispatcher-contracts/zipball/59eb412e93815df44f05f342958efa9f46b1e586",
                "reference": "59eb412e93815df44f05f342958efa9f46b1e586",
                "shasum": ""
            },
            "require": {
                "php": ">=8.1",
                "psr/event-dispatcher": "^1"
            },
            "type": "library",
            "extra": {
                "thanks": {
                    "url": "https://github.com/symfony/contracts",
                    "name": "symfony/contracts"
                },
                "branch-alias": {
                    "dev-main": "3.6-dev"
                }
            },
            "autoload": {
                "psr-4": {
                    "Symfony\\Contracts\\EventDispatcher\\": ""
                }
            },
            "notification-url": "https://packagist.org/downloads/",
            "license": [
                "MIT"
            ],
            "authors": [
                {
                    "name": "Nicolas Grekas",
                    "email": "p@tchwork.com"
                },
                {
                    "name": "Symfony Community",
                    "homepage": "https://symfony.com/contributors"
                }
            ],
            "description": "Generic abstractions related to dispatching event",
            "homepage": "https://symfony.com",
            "keywords": [
                "abstractions",
                "contracts",
                "decoupling",
                "interfaces",
                "interoperability",
                "standards"
            ],
            "support": {
                "source": "https://github.com/symfony/event-dispatcher-contracts/tree/v3.6.0"
            },
            "funding": [
                {
                    "url": "https://symfony.com/sponsor",
                    "type": "custom"
                },
                {
                    "url": "https://github.com/fabpot",
                    "type": "github"
                },
                {
                    "url": "https://tidelift.com/funding/github/packagist/symfony/symfony",
                    "type": "tidelift"
                }
            ],
            "time": "2024-09-25T14:21:43+00:00"
        },
        {
            "name": "symfony/expression-language",
            "version": "v7.3.2",
            "source": {
                "type": "git",
                "url": "https://github.com/symfony/expression-language.git",
                "reference": "32d2d19c62e58767e6552166c32fb259975d2b23"
            },
            "dist": {
                "type": "zip",
                "url": "https://api.github.com/repos/symfony/expression-language/zipball/32d2d19c62e58767e6552166c32fb259975d2b23",
                "reference": "32d2d19c62e58767e6552166c32fb259975d2b23",
                "shasum": ""
            },
            "require": {
                "php": ">=8.2",
                "symfony/cache": "^6.4|^7.0",
                "symfony/deprecation-contracts": "^2.5|^3",
                "symfony/service-contracts": "^2.5|^3"
            },
            "type": "library",
            "autoload": {
                "psr-4": {
                    "Symfony\\Component\\ExpressionLanguage\\": ""
                },
                "exclude-from-classmap": [
                    "/Tests/"
                ]
            },
            "notification-url": "https://packagist.org/downloads/",
            "license": [
                "MIT"
            ],
            "authors": [
                {
                    "name": "Fabien Potencier",
                    "email": "fabien@symfony.com"
                },
                {
                    "name": "Symfony Community",
                    "homepage": "https://symfony.com/contributors"
                }
            ],
            "description": "Provides an engine that can compile and evaluate expressions",
            "homepage": "https://symfony.com",
            "support": {
                "source": "https://github.com/symfony/expression-language/tree/v7.3.2"
            },
            "funding": [
                {
                    "url": "https://symfony.com/sponsor",
                    "type": "custom"
                },
                {
                    "url": "https://github.com/fabpot",
                    "type": "github"
                },
                {
                    "url": "https://github.com/nicolas-grekas",
                    "type": "github"
                },
                {
                    "url": "https://tidelift.com/funding/github/packagist/symfony/symfony",
                    "type": "tidelift"
                }
            ],
            "time": "2025-07-10T08:29:33+00:00"
        },
        {
            "name": "symfony/filesystem",
            "version": "v7.3.2",
            "source": {
                "type": "git",
                "url": "https://github.com/symfony/filesystem.git",
                "reference": "edcbb768a186b5c3f25d0643159a787d3e63b7fd"
            },
            "dist": {
                "type": "zip",
                "url": "https://api.github.com/repos/symfony/filesystem/zipball/edcbb768a186b5c3f25d0643159a787d3e63b7fd",
                "reference": "edcbb768a186b5c3f25d0643159a787d3e63b7fd",
                "shasum": ""
            },
            "require": {
                "php": ">=8.2",
                "symfony/polyfill-ctype": "~1.8",
                "symfony/polyfill-mbstring": "~1.8"
            },
            "require-dev": {
                "symfony/process": "^6.4|^7.0"
            },
            "type": "library",
            "autoload": {
                "psr-4": {
                    "Symfony\\Component\\Filesystem\\": ""
                },
                "exclude-from-classmap": [
                    "/Tests/"
                ]
            },
            "notification-url": "https://packagist.org/downloads/",
            "license": [
                "MIT"
            ],
            "authors": [
                {
                    "name": "Fabien Potencier",
                    "email": "fabien@symfony.com"
                },
                {
                    "name": "Symfony Community",
                    "homepage": "https://symfony.com/contributors"
                }
            ],
            "description": "Provides basic utilities for the filesystem",
            "homepage": "https://symfony.com",
            "support": {
                "source": "https://github.com/symfony/filesystem/tree/v7.3.2"
            },
            "funding": [
                {
                    "url": "https://symfony.com/sponsor",
                    "type": "custom"
                },
                {
                    "url": "https://github.com/fabpot",
                    "type": "github"
                },
                {
                    "url": "https://github.com/nicolas-grekas",
                    "type": "github"
                },
                {
                    "url": "https://tidelift.com/funding/github/packagist/symfony/symfony",
                    "type": "tidelift"
                }
            ],
            "time": "2025-07-07T08:17:47+00:00"
        },
        {
            "name": "symfony/finder",
            "version": "v7.3.2",
            "source": {
                "type": "git",
                "url": "https://github.com/symfony/finder.git",
                "reference": "2a6614966ba1074fa93dae0bc804227422df4dfe"
            },
            "dist": {
                "type": "zip",
                "url": "https://api.github.com/repos/symfony/finder/zipball/2a6614966ba1074fa93dae0bc804227422df4dfe",
                "reference": "2a6614966ba1074fa93dae0bc804227422df4dfe",
                "shasum": ""
            },
            "require": {
                "php": ">=8.2"
            },
            "require-dev": {
                "symfony/filesystem": "^6.4|^7.0"
            },
            "type": "library",
            "autoload": {
                "psr-4": {
                    "Symfony\\Component\\Finder\\": ""
                },
                "exclude-from-classmap": [
                    "/Tests/"
                ]
            },
            "notification-url": "https://packagist.org/downloads/",
            "license": [
                "MIT"
            ],
            "authors": [
                {
                    "name": "Fabien Potencier",
                    "email": "fabien@symfony.com"
                },
                {
                    "name": "Symfony Community",
                    "homepage": "https://symfony.com/contributors"
                }
            ],
            "description": "Finds files and directories via an intuitive fluent interface",
            "homepage": "https://symfony.com",
            "support": {
                "source": "https://github.com/symfony/finder/tree/v7.3.2"
            },
            "funding": [
                {
                    "url": "https://symfony.com/sponsor",
                    "type": "custom"
                },
                {
                    "url": "https://github.com/fabpot",
                    "type": "github"
                },
                {
                    "url": "https://github.com/nicolas-grekas",
                    "type": "github"
                },
                {
                    "url": "https://tidelift.com/funding/github/packagist/symfony/symfony",
                    "type": "tidelift"
                }
            ],
            "time": "2025-07-15T13:41:35+00:00"
        },
        {
            "name": "symfony/framework-bundle",
            "version": "v7.3.4",
            "source": {
                "type": "git",
                "url": "https://github.com/symfony/framework-bundle.git",
                "reference": "b13e7cec5a144c8dba6f4233a2c53c00bc29e140"
            },
            "dist": {
                "type": "zip",
                "url": "https://api.github.com/repos/symfony/framework-bundle/zipball/b13e7cec5a144c8dba6f4233a2c53c00bc29e140",
                "reference": "b13e7cec5a144c8dba6f4233a2c53c00bc29e140",
                "shasum": ""
            },
            "require": {
                "composer-runtime-api": ">=2.1",
                "ext-xml": "*",
                "php": ">=8.2",
                "symfony/cache": "^6.4|^7.0",
                "symfony/config": "^7.3",
                "symfony/dependency-injection": "^7.2",
                "symfony/deprecation-contracts": "^2.5|^3",
                "symfony/error-handler": "^7.3",
                "symfony/event-dispatcher": "^6.4|^7.0",
                "symfony/filesystem": "^7.1",
                "symfony/finder": "^6.4|^7.0",
                "symfony/http-foundation": "^7.3",
                "symfony/http-kernel": "^7.2",
                "symfony/polyfill-mbstring": "~1.0",
                "symfony/routing": "^6.4|^7.0"
            },
            "conflict": {
                "doctrine/persistence": "<1.3",
                "phpdocumentor/reflection-docblock": "<3.2.2",
                "phpdocumentor/type-resolver": "<1.4.0",
                "symfony/asset": "<6.4",
                "symfony/asset-mapper": "<6.4",
                "symfony/clock": "<6.4",
                "symfony/console": "<6.4",
                "symfony/dom-crawler": "<6.4",
                "symfony/dotenv": "<6.4",
                "symfony/form": "<6.4",
                "symfony/http-client": "<6.4",
                "symfony/json-streamer": ">=7.4",
                "symfony/lock": "<6.4",
                "symfony/mailer": "<6.4",
                "symfony/messenger": "<6.4",
                "symfony/mime": "<6.4",
                "symfony/object-mapper": ">=7.4",
                "symfony/property-access": "<6.4",
                "symfony/property-info": "<6.4",
                "symfony/runtime": "<6.4.13|>=7.0,<7.1.6",
                "symfony/scheduler": "<6.4.4|>=7.0.0,<7.0.4",
                "symfony/security-core": "<6.4",
                "symfony/security-csrf": "<7.2",
                "symfony/serializer": "<7.2.5",
                "symfony/stopwatch": "<6.4",
                "symfony/translation": "<7.3",
                "symfony/twig-bridge": "<6.4",
                "symfony/twig-bundle": "<6.4",
                "symfony/validator": "<6.4",
                "symfony/web-profiler-bundle": "<6.4",
                "symfony/webhook": "<7.2",
                "symfony/workflow": "<7.3.0-beta2"
            },
            "require-dev": {
                "doctrine/persistence": "^1.3|^2|^3",
                "dragonmantank/cron-expression": "^3.1",
                "phpdocumentor/reflection-docblock": "^3.0|^4.0|^5.0",
                "seld/jsonlint": "^1.10",
                "symfony/asset": "^6.4|^7.0",
                "symfony/asset-mapper": "^6.4|^7.0",
                "symfony/browser-kit": "^6.4|^7.0",
                "symfony/clock": "^6.4|^7.0",
                "symfony/console": "^6.4|^7.0",
                "symfony/css-selector": "^6.4|^7.0",
                "symfony/dom-crawler": "^6.4|^7.0",
                "symfony/dotenv": "^6.4|^7.0",
                "symfony/expression-language": "^6.4|^7.0",
                "symfony/form": "^6.4|^7.0",
                "symfony/html-sanitizer": "^6.4|^7.0",
                "symfony/http-client": "^6.4|^7.0",
                "symfony/json-streamer": "7.3.*",
                "symfony/lock": "^6.4|^7.0",
                "symfony/mailer": "^6.4|^7.0",
                "symfony/messenger": "^6.4|^7.0",
                "symfony/mime": "^6.4|^7.0",
                "symfony/notifier": "^6.4|^7.0",
                "symfony/object-mapper": "^v7.3.0-beta2",
                "symfony/polyfill-intl-icu": "~1.0",
                "symfony/process": "^6.4|^7.0",
                "symfony/property-info": "^6.4|^7.0",
                "symfony/rate-limiter": "^6.4|^7.0",
                "symfony/scheduler": "^6.4.4|^7.0.4",
                "symfony/security-bundle": "^6.4|^7.0",
                "symfony/semaphore": "^6.4|^7.0",
                "symfony/serializer": "^7.2.5",
                "symfony/stopwatch": "^6.4|^7.0",
                "symfony/string": "^6.4|^7.0",
                "symfony/translation": "^7.3",
                "symfony/twig-bundle": "^6.4|^7.0",
                "symfony/type-info": "^7.1.8",
                "symfony/uid": "^6.4|^7.0",
                "symfony/validator": "^6.4|^7.0",
                "symfony/web-link": "^6.4|^7.0",
                "symfony/webhook": "^7.2",
                "symfony/workflow": "^7.3",
                "symfony/yaml": "^6.4|^7.0",
                "twig/twig": "^3.12"
            },
            "type": "symfony-bundle",
            "autoload": {
                "psr-4": {
                    "Symfony\\Bundle\\FrameworkBundle\\": ""
                },
                "exclude-from-classmap": [
                    "/Tests/"
                ]
            },
            "notification-url": "https://packagist.org/downloads/",
            "license": [
                "MIT"
            ],
            "authors": [
                {
                    "name": "Fabien Potencier",
                    "email": "fabien@symfony.com"
                },
                {
                    "name": "Symfony Community",
                    "homepage": "https://symfony.com/contributors"
                }
            ],
            "description": "Provides a tight integration between Symfony components and the Symfony full-stack framework",
            "homepage": "https://symfony.com",
            "support": {
                "source": "https://github.com/symfony/framework-bundle/tree/v7.3.4"
            },
            "funding": [
                {
                    "url": "https://symfony.com/sponsor",
                    "type": "custom"
                },
                {
                    "url": "https://github.com/fabpot",
                    "type": "github"
                },
                {
                    "url": "https://github.com/nicolas-grekas",
                    "type": "github"
                },
                {
                    "url": "https://tidelift.com/funding/github/packagist/symfony/symfony",
                    "type": "tidelift"
                }
            ],
            "time": "2025-09-17T05:51:54+00:00"
        },
        {
            "name": "symfony/http-foundation",
            "version": "v7.3.4",
            "source": {
                "type": "git",
                "url": "https://github.com/symfony/http-foundation.git",
                "reference": "c061c7c18918b1b64268771aad04b40be41dd2e6"
            },
            "dist": {
                "type": "zip",
                "url": "https://api.github.com/repos/symfony/http-foundation/zipball/c061c7c18918b1b64268771aad04b40be41dd2e6",
                "reference": "c061c7c18918b1b64268771aad04b40be41dd2e6",
                "shasum": ""
            },
            "require": {
                "php": ">=8.2",
                "symfony/deprecation-contracts": "^2.5|^3.0",
                "symfony/polyfill-mbstring": "~1.1",
                "symfony/polyfill-php83": "^1.27"
            },
            "conflict": {
                "doctrine/dbal": "<3.6",
                "symfony/cache": "<6.4.12|>=7.0,<7.1.5"
            },
            "require-dev": {
                "doctrine/dbal": "^3.6|^4",
                "predis/predis": "^1.1|^2.0",
                "symfony/cache": "^6.4.12|^7.1.5",
                "symfony/clock": "^6.4|^7.0",
                "symfony/dependency-injection": "^6.4|^7.0",
                "symfony/expression-language": "^6.4|^7.0",
                "symfony/http-kernel": "^6.4|^7.0",
                "symfony/mime": "^6.4|^7.0",
                "symfony/rate-limiter": "^6.4|^7.0"
            },
            "type": "library",
            "autoload": {
                "psr-4": {
                    "Symfony\\Component\\HttpFoundation\\": ""
                },
                "exclude-from-classmap": [
                    "/Tests/"
                ]
            },
            "notification-url": "https://packagist.org/downloads/",
            "license": [
                "MIT"
            ],
            "authors": [
                {
                    "name": "Fabien Potencier",
                    "email": "fabien@symfony.com"
                },
                {
                    "name": "Symfony Community",
                    "homepage": "https://symfony.com/contributors"
                }
            ],
            "description": "Defines an object-oriented layer for the HTTP specification",
            "homepage": "https://symfony.com",
            "support": {
                "source": "https://github.com/symfony/http-foundation/tree/v7.3.4"
            },
            "funding": [
                {
                    "url": "https://symfony.com/sponsor",
                    "type": "custom"
                },
                {
                    "url": "https://github.com/fabpot",
                    "type": "github"
                },
                {
                    "url": "https://github.com/nicolas-grekas",
                    "type": "github"
                },
                {
                    "url": "https://tidelift.com/funding/github/packagist/symfony/symfony",
                    "type": "tidelift"
                }
            ],
            "time": "2025-09-16T08:38:17+00:00"
        },
        {
            "name": "symfony/http-kernel",
            "version": "v7.3.4",
            "source": {
                "type": "git",
                "url": "https://github.com/symfony/http-kernel.git",
                "reference": "b796dffea7821f035047235e076b60ca2446e3cf"
            },
            "dist": {
                "type": "zip",
                "url": "https://api.github.com/repos/symfony/http-kernel/zipball/b796dffea7821f035047235e076b60ca2446e3cf",
                "reference": "b796dffea7821f035047235e076b60ca2446e3cf",
                "shasum": ""
            },
            "require": {
                "php": ">=8.2",
                "psr/log": "^1|^2|^3",
                "symfony/deprecation-contracts": "^2.5|^3",
                "symfony/error-handler": "^6.4|^7.0",
                "symfony/event-dispatcher": "^7.3",
                "symfony/http-foundation": "^7.3",
                "symfony/polyfill-ctype": "^1.8"
            },
            "conflict": {
                "symfony/browser-kit": "<6.4",
                "symfony/cache": "<6.4",
                "symfony/config": "<6.4",
                "symfony/console": "<6.4",
                "symfony/dependency-injection": "<6.4",
                "symfony/doctrine-bridge": "<6.4",
                "symfony/form": "<6.4",
                "symfony/http-client": "<6.4",
                "symfony/http-client-contracts": "<2.5",
                "symfony/mailer": "<6.4",
                "symfony/messenger": "<6.4",
                "symfony/translation": "<6.4",
                "symfony/translation-contracts": "<2.5",
                "symfony/twig-bridge": "<6.4",
                "symfony/validator": "<6.4",
                "symfony/var-dumper": "<6.4",
                "twig/twig": "<3.12"
            },
            "provide": {
                "psr/log-implementation": "1.0|2.0|3.0"
            },
            "require-dev": {
                "psr/cache": "^1.0|^2.0|^3.0",
                "symfony/browser-kit": "^6.4|^7.0",
                "symfony/clock": "^6.4|^7.0",
                "symfony/config": "^6.4|^7.0",
                "symfony/console": "^6.4|^7.0",
                "symfony/css-selector": "^6.4|^7.0",
                "symfony/dependency-injection": "^6.4|^7.0",
                "symfony/dom-crawler": "^6.4|^7.0",
                "symfony/expression-language": "^6.4|^7.0",
                "symfony/finder": "^6.4|^7.0",
                "symfony/http-client-contracts": "^2.5|^3",
                "symfony/process": "^6.4|^7.0",
                "symfony/property-access": "^7.1",
                "symfony/routing": "^6.4|^7.0",
                "symfony/serializer": "^7.1",
                "symfony/stopwatch": "^6.4|^7.0",
                "symfony/translation": "^6.4|^7.0",
                "symfony/translation-contracts": "^2.5|^3",
                "symfony/uid": "^6.4|^7.0",
                "symfony/validator": "^6.4|^7.0",
                "symfony/var-dumper": "^6.4|^7.0",
                "symfony/var-exporter": "^6.4|^7.0",
                "twig/twig": "^3.12"
            },
            "type": "library",
            "autoload": {
                "psr-4": {
                    "Symfony\\Component\\HttpKernel\\": ""
                },
                "exclude-from-classmap": [
                    "/Tests/"
                ]
            },
            "notification-url": "https://packagist.org/downloads/",
            "license": [
                "MIT"
            ],
            "authors": [
                {
                    "name": "Fabien Potencier",
                    "email": "fabien@symfony.com"
                },
                {
                    "name": "Symfony Community",
                    "homepage": "https://symfony.com/contributors"
                }
            ],
            "description": "Provides a structured process for converting a Request into a Response",
            "homepage": "https://symfony.com",
            "support": {
                "source": "https://github.com/symfony/http-kernel/tree/v7.3.4"
            },
            "funding": [
                {
                    "url": "https://symfony.com/sponsor",
                    "type": "custom"
                },
                {
                    "url": "https://github.com/fabpot",
                    "type": "github"
                },
                {
                    "url": "https://github.com/nicolas-grekas",
                    "type": "github"
                },
                {
                    "url": "https://tidelift.com/funding/github/packagist/symfony/symfony",
                    "type": "tidelift"
                }
            ],
            "time": "2025-09-27T12:32:17+00:00"
        },
        {
            "name": "symfony/intl",
            "version": "v7.3.4",
            "source": {
                "type": "git",
                "url": "https://github.com/symfony/intl.git",
                "reference": "e6db84864655885d9dac676a9d7dde0d904fda54"
            },
            "dist": {
                "type": "zip",
                "url": "https://api.github.com/repos/symfony/intl/zipball/e6db84864655885d9dac676a9d7dde0d904fda54",
                "reference": "e6db84864655885d9dac676a9d7dde0d904fda54",
                "shasum": ""
            },
            "require": {
                "php": ">=8.2",
                "symfony/deprecation-contracts": "^2.5|^3"
            },
            "conflict": {
                "symfony/string": "<7.1"
            },
            "require-dev": {
                "symfony/filesystem": "^6.4|^7.0",
                "symfony/var-exporter": "^6.4|^7.0"
            },
            "type": "library",
            "autoload": {
                "psr-4": {
                    "Symfony\\Component\\Intl\\": ""
                },
                "exclude-from-classmap": [
                    "/Tests/",
                    "/Resources/data/"
                ]
            },
            "notification-url": "https://packagist.org/downloads/",
            "license": [
                "MIT"
            ],
            "authors": [
                {
                    "name": "Bernhard Schussek",
                    "email": "bschussek@gmail.com"
                },
                {
                    "name": "Eriksen Costa",
                    "email": "eriksen.costa@infranology.com.br"
                },
                {
                    "name": "Igor Wiedler",
                    "email": "igor@wiedler.ch"
                },
                {
                    "name": "Symfony Community",
                    "homepage": "https://symfony.com/contributors"
                }
            ],
            "description": "Provides access to the localization data of the ICU library",
            "homepage": "https://symfony.com",
            "keywords": [
                "i18n",
                "icu",
                "internationalization",
                "intl",
                "l10n",
                "localization"
            ],
            "support": {
                "source": "https://github.com/symfony/intl/tree/v7.3.4"
            },
            "funding": [
                {
                    "url": "https://symfony.com/sponsor",
                    "type": "custom"
                },
                {
                    "url": "https://github.com/fabpot",
                    "type": "github"
                },
                {
                    "url": "https://github.com/nicolas-grekas",
                    "type": "github"
                },
                {
                    "url": "https://tidelift.com/funding/github/packagist/symfony/symfony",
                    "type": "tidelift"
                }
            ],
            "time": "2025-09-08T14:11:30+00:00"
        },
        {
            "name": "symfony/password-hasher",
            "version": "v7.3.0",
            "source": {
                "type": "git",
                "url": "https://github.com/symfony/password-hasher.git",
                "reference": "31fbe66af859582a20b803f38be96be8accdf2c3"
            },
            "dist": {
                "type": "zip",
                "url": "https://api.github.com/repos/symfony/password-hasher/zipball/31fbe66af859582a20b803f38be96be8accdf2c3",
                "reference": "31fbe66af859582a20b803f38be96be8accdf2c3",
                "shasum": ""
            },
            "require": {
                "php": ">=8.2"
            },
            "conflict": {
                "symfony/security-core": "<6.4"
            },
            "require-dev": {
                "symfony/console": "^6.4|^7.0",
                "symfony/security-core": "^6.4|^7.0"
            },
            "type": "library",
            "autoload": {
                "psr-4": {
                    "Symfony\\Component\\PasswordHasher\\": ""
                },
                "exclude-from-classmap": [
                    "/Tests/"
                ]
            },
            "notification-url": "https://packagist.org/downloads/",
            "license": [
                "MIT"
            ],
            "authors": [
                {
                    "name": "Robin Chalas",
                    "email": "robin.chalas@gmail.com"
                },
                {
                    "name": "Symfony Community",
                    "homepage": "https://symfony.com/contributors"
                }
            ],
            "description": "Provides password hashing utilities",
            "homepage": "https://symfony.com",
            "keywords": [
                "hashing",
                "password"
            ],
            "support": {
                "source": "https://github.com/symfony/password-hasher/tree/v7.3.0"
            },
            "funding": [
                {
                    "url": "https://symfony.com/sponsor",
                    "type": "custom"
                },
                {
                    "url": "https://github.com/fabpot",
                    "type": "github"
                },
                {
                    "url": "https://tidelift.com/funding/github/packagist/symfony/symfony",
                    "type": "tidelift"
                }
            ],
            "time": "2025-02-04T08:22:58+00:00"
        },
        {
            "name": "symfony/polyfill-ctype",
            "version": "v1.33.0",
            "source": {
                "type": "git",
                "url": "https://github.com/symfony/polyfill-ctype.git",
                "reference": "a3cc8b044a6ea513310cbd48ef7333b384945638"
            },
            "dist": {
                "type": "zip",
                "url": "https://api.github.com/repos/symfony/polyfill-ctype/zipball/a3cc8b044a6ea513310cbd48ef7333b384945638",
                "reference": "a3cc8b044a6ea513310cbd48ef7333b384945638",
                "shasum": ""
            },
            "require": {
                "php": ">=7.2"
            },
            "provide": {
                "ext-ctype": "*"
            },
            "suggest": {
                "ext-ctype": "For best performance"
            },
            "type": "library",
            "extra": {
                "thanks": {
                    "url": "https://github.com/symfony/polyfill",
                    "name": "symfony/polyfill"
                }
            },
            "autoload": {
                "files": [
                    "bootstrap.php"
                ],
                "psr-4": {
                    "Symfony\\Polyfill\\Ctype\\": ""
                }
            },
            "notification-url": "https://packagist.org/downloads/",
            "license": [
                "MIT"
            ],
            "authors": [
                {
                    "name": "Gert de Pagter",
                    "email": "BackEndTea@gmail.com"
                },
                {
                    "name": "Symfony Community",
                    "homepage": "https://symfony.com/contributors"
                }
            ],
            "description": "Symfony polyfill for ctype functions",
            "homepage": "https://symfony.com",
            "keywords": [
                "compatibility",
                "ctype",
                "polyfill",
                "portable"
            ],
            "support": {
                "source": "https://github.com/symfony/polyfill-ctype/tree/v1.33.0"
            },
            "funding": [
                {
                    "url": "https://symfony.com/sponsor",
                    "type": "custom"
                },
                {
                    "url": "https://github.com/fabpot",
                    "type": "github"
                },
                {
                    "url": "https://github.com/nicolas-grekas",
                    "type": "github"
                },
                {
                    "url": "https://tidelift.com/funding/github/packagist/symfony/symfony",
                    "type": "tidelift"
                }
            ],
            "time": "2024-09-09T11:45:10+00:00"
        },
        {
            "name": "symfony/polyfill-intl-grapheme",
            "version": "v1.33.0",
            "source": {
                "type": "git",
                "url": "https://github.com/symfony/polyfill-intl-grapheme.git",
                "reference": "380872130d3a5dd3ace2f4010d95125fde5d5c70"
            },
            "dist": {
                "type": "zip",
                "url": "https://api.github.com/repos/symfony/polyfill-intl-grapheme/zipball/380872130d3a5dd3ace2f4010d95125fde5d5c70",
                "reference": "380872130d3a5dd3ace2f4010d95125fde5d5c70",
                "shasum": ""
            },
            "require": {
                "php": ">=7.2"
            },
            "suggest": {
                "ext-intl": "For best performance"
            },
            "type": "library",
            "extra": {
                "thanks": {
                    "url": "https://github.com/symfony/polyfill",
                    "name": "symfony/polyfill"
                }
            },
            "autoload": {
                "files": [
                    "bootstrap.php"
                ],
                "psr-4": {
                    "Symfony\\Polyfill\\Intl\\Grapheme\\": ""
                }
            },
            "notification-url": "https://packagist.org/downloads/",
            "license": [
                "MIT"
            ],
            "authors": [
                {
                    "name": "Nicolas Grekas",
                    "email": "p@tchwork.com"
                },
                {
                    "name": "Symfony Community",
                    "homepage": "https://symfony.com/contributors"
                }
            ],
            "description": "Symfony polyfill for intl's grapheme_* functions",
            "homepage": "https://symfony.com",
            "keywords": [
                "compatibility",
                "grapheme",
                "intl",
                "polyfill",
                "portable",
                "shim"
            ],
            "support": {
                "source": "https://github.com/symfony/polyfill-intl-grapheme/tree/v1.33.0"
            },
            "funding": [
                {
                    "url": "https://symfony.com/sponsor",
                    "type": "custom"
                },
                {
                    "url": "https://github.com/fabpot",
                    "type": "github"
                },
                {
                    "url": "https://github.com/nicolas-grekas",
                    "type": "github"
                },
                {
                    "url": "https://tidelift.com/funding/github/packagist/symfony/symfony",
                    "type": "tidelift"
                }
            ],
            "time": "2025-06-27T09:58:17+00:00"
        },
        {
            "name": "symfony/polyfill-intl-icu",
            "version": "v1.33.0",
            "source": {
                "type": "git",
                "url": "https://github.com/symfony/polyfill-intl-icu.git",
                "reference": "bfc8fa13dbaf21d69114b0efcd72ab700fb04d0c"
            },
            "dist": {
                "type": "zip",
                "url": "https://api.github.com/repos/symfony/polyfill-intl-icu/zipball/bfc8fa13dbaf21d69114b0efcd72ab700fb04d0c",
                "reference": "bfc8fa13dbaf21d69114b0efcd72ab700fb04d0c",
                "shasum": ""
            },
            "require": {
                "php": ">=7.2"
            },
            "suggest": {
                "ext-intl": "For best performance and support of other locales than \"en\""
            },
            "type": "library",
            "extra": {
                "thanks": {
                    "url": "https://github.com/symfony/polyfill",
                    "name": "symfony/polyfill"
                }
            },
            "autoload": {
                "files": [
                    "bootstrap.php"
                ],
                "psr-4": {
                    "Symfony\\Polyfill\\Intl\\Icu\\": ""
                },
                "classmap": [
                    "Resources/stubs"
                ],
                "exclude-from-classmap": [
                    "/Tests/"
                ]
            },
            "notification-url": "https://packagist.org/downloads/",
            "license": [
                "MIT"
            ],
            "authors": [
                {
                    "name": "Nicolas Grekas",
                    "email": "p@tchwork.com"
                },
                {
                    "name": "Symfony Community",
                    "homepage": "https://symfony.com/contributors"
                }
            ],
            "description": "Symfony polyfill for intl's ICU-related data and classes",
            "homepage": "https://symfony.com",
            "keywords": [
                "compatibility",
                "icu",
                "intl",
                "polyfill",
                "portable",
                "shim"
            ],
            "support": {
                "source": "https://github.com/symfony/polyfill-intl-icu/tree/v1.33.0"
            },
            "funding": [
                {
                    "url": "https://symfony.com/sponsor",
                    "type": "custom"
                },
                {
                    "url": "https://github.com/fabpot",
                    "type": "github"
                },
                {
                    "url": "https://github.com/nicolas-grekas",
                    "type": "github"
                },
                {
                    "url": "https://tidelift.com/funding/github/packagist/symfony/symfony",
                    "type": "tidelift"
                }
            ],
            "time": "2025-06-20T22:24:30+00:00"
        },
        {
            "name": "symfony/polyfill-intl-normalizer",
            "version": "v1.33.0",
            "source": {
                "type": "git",
                "url": "https://github.com/symfony/polyfill-intl-normalizer.git",
                "reference": "3833d7255cc303546435cb650316bff708a1c75c"
            },
            "dist": {
                "type": "zip",
                "url": "https://api.github.com/repos/symfony/polyfill-intl-normalizer/zipball/3833d7255cc303546435cb650316bff708a1c75c",
                "reference": "3833d7255cc303546435cb650316bff708a1c75c",
                "shasum": ""
            },
            "require": {
                "php": ">=7.2"
            },
            "suggest": {
                "ext-intl": "For best performance"
            },
            "type": "library",
            "extra": {
                "thanks": {
                    "url": "https://github.com/symfony/polyfill",
                    "name": "symfony/polyfill"
                }
            },
            "autoload": {
                "files": [
                    "bootstrap.php"
                ],
                "psr-4": {
                    "Symfony\\Polyfill\\Intl\\Normalizer\\": ""
                },
                "classmap": [
                    "Resources/stubs"
                ]
            },
            "notification-url": "https://packagist.org/downloads/",
            "license": [
                "MIT"
            ],
            "authors": [
                {
                    "name": "Nicolas Grekas",
                    "email": "p@tchwork.com"
                },
                {
                    "name": "Symfony Community",
                    "homepage": "https://symfony.com/contributors"
                }
            ],
            "description": "Symfony polyfill for intl's Normalizer class and related functions",
            "homepage": "https://symfony.com",
            "keywords": [
                "compatibility",
                "intl",
                "normalizer",
                "polyfill",
                "portable",
                "shim"
            ],
            "support": {
                "source": "https://github.com/symfony/polyfill-intl-normalizer/tree/v1.33.0"
            },
            "funding": [
                {
                    "url": "https://symfony.com/sponsor",
                    "type": "custom"
                },
                {
                    "url": "https://github.com/fabpot",
                    "type": "github"
                },
                {
                    "url": "https://github.com/nicolas-grekas",
                    "type": "github"
                },
                {
                    "url": "https://tidelift.com/funding/github/packagist/symfony/symfony",
                    "type": "tidelift"
                }
            ],
            "time": "2024-09-09T11:45:10+00:00"
        },
        {
            "name": "symfony/polyfill-mbstring",
            "version": "v1.33.0",
            "source": {
                "type": "git",
                "url": "https://github.com/symfony/polyfill-mbstring.git",
                "reference": "6d857f4d76bd4b343eac26d6b539585d2bc56493"
            },
            "dist": {
                "type": "zip",
                "url": "https://api.github.com/repos/symfony/polyfill-mbstring/zipball/6d857f4d76bd4b343eac26d6b539585d2bc56493",
                "reference": "6d857f4d76bd4b343eac26d6b539585d2bc56493",
                "shasum": ""
            },
            "require": {
                "ext-iconv": "*",
                "php": ">=7.2"
            },
            "provide": {
                "ext-mbstring": "*"
            },
            "suggest": {
                "ext-mbstring": "For best performance"
            },
            "type": "library",
            "extra": {
                "thanks": {
                    "url": "https://github.com/symfony/polyfill",
                    "name": "symfony/polyfill"
                }
            },
            "autoload": {
                "files": [
                    "bootstrap.php"
                ],
                "psr-4": {
                    "Symfony\\Polyfill\\Mbstring\\": ""
                }
            },
            "notification-url": "https://packagist.org/downloads/",
            "license": [
                "MIT"
            ],
            "authors": [
                {
                    "name": "Nicolas Grekas",
                    "email": "p@tchwork.com"
                },
                {
                    "name": "Symfony Community",
                    "homepage": "https://symfony.com/contributors"
                }
            ],
            "description": "Symfony polyfill for the Mbstring extension",
            "homepage": "https://symfony.com",
            "keywords": [
                "compatibility",
                "mbstring",
                "polyfill",
                "portable",
                "shim"
            ],
            "support": {
                "source": "https://github.com/symfony/polyfill-mbstring/tree/v1.33.0"
            },
            "funding": [
                {
                    "url": "https://symfony.com/sponsor",
                    "type": "custom"
                },
                {
                    "url": "https://github.com/fabpot",
                    "type": "github"
                },
                {
                    "url": "https://github.com/nicolas-grekas",
                    "type": "github"
                },
                {
                    "url": "https://tidelift.com/funding/github/packagist/symfony/symfony",
                    "type": "tidelift"
                }
            ],
            "time": "2024-12-23T08:48:59+00:00"
        },
        {
            "name": "symfony/polyfill-php83",
            "version": "v1.33.0",
            "source": {
                "type": "git",
                "url": "https://github.com/symfony/polyfill-php83.git",
                "reference": "17f6f9a6b1735c0f163024d959f700cfbc5155e5"
            },
            "dist": {
                "type": "zip",
                "url": "https://api.github.com/repos/symfony/polyfill-php83/zipball/17f6f9a6b1735c0f163024d959f700cfbc5155e5",
                "reference": "17f6f9a6b1735c0f163024d959f700cfbc5155e5",
                "shasum": ""
            },
            "require": {
                "php": ">=7.2"
            },
            "type": "library",
            "extra": {
                "thanks": {
                    "url": "https://github.com/symfony/polyfill",
                    "name": "symfony/polyfill"
                }
            },
            "autoload": {
                "files": [
                    "bootstrap.php"
                ],
                "psr-4": {
                    "Symfony\\Polyfill\\Php83\\": ""
                },
                "classmap": [
                    "Resources/stubs"
                ]
            },
            "notification-url": "https://packagist.org/downloads/",
            "license": [
                "MIT"
            ],
            "authors": [
                {
                    "name": "Nicolas Grekas",
                    "email": "p@tchwork.com"
                },
                {
                    "name": "Symfony Community",
                    "homepage": "https://symfony.com/contributors"
                }
            ],
            "description": "Symfony polyfill backporting some PHP 8.3+ features to lower PHP versions",
            "homepage": "https://symfony.com",
            "keywords": [
                "compatibility",
                "polyfill",
                "portable",
                "shim"
            ],
            "support": {
                "source": "https://github.com/symfony/polyfill-php83/tree/v1.33.0"
            },
            "funding": [
                {
                    "url": "https://symfony.com/sponsor",
                    "type": "custom"
                },
                {
                    "url": "https://github.com/fabpot",
                    "type": "github"
                },
                {
                    "url": "https://github.com/nicolas-grekas",
                    "type": "github"
                },
                {
                    "url": "https://tidelift.com/funding/github/packagist/symfony/symfony",
                    "type": "tidelift"
                }
            ],
            "time": "2025-07-08T02:45:35+00:00"
        },
        {
            "name": "symfony/psr-http-message-bridge",
            "version": "v7.3.0",
            "source": {
                "type": "git",
                "url": "https://github.com/symfony/psr-http-message-bridge.git",
                "reference": "03f2f72319e7acaf2a9f6fcbe30ef17eec51594f"
            },
            "dist": {
                "type": "zip",
                "url": "https://api.github.com/repos/symfony/psr-http-message-bridge/zipball/03f2f72319e7acaf2a9f6fcbe30ef17eec51594f",
                "reference": "03f2f72319e7acaf2a9f6fcbe30ef17eec51594f",
                "shasum": ""
            },
            "require": {
                "php": ">=8.2",
                "psr/http-message": "^1.0|^2.0",
                "symfony/http-foundation": "^6.4|^7.0"
            },
            "conflict": {
                "php-http/discovery": "<1.15",
                "symfony/http-kernel": "<6.4"
            },
            "require-dev": {
                "nyholm/psr7": "^1.1",
                "php-http/discovery": "^1.15",
                "psr/log": "^1.1.4|^2|^3",
                "symfony/browser-kit": "^6.4|^7.0",
                "symfony/config": "^6.4|^7.0",
                "symfony/event-dispatcher": "^6.4|^7.0",
                "symfony/framework-bundle": "^6.4|^7.0",
                "symfony/http-kernel": "^6.4|^7.0"
            },
            "type": "symfony-bridge",
            "autoload": {
                "psr-4": {
                    "Symfony\\Bridge\\PsrHttpMessage\\": ""
                },
                "exclude-from-classmap": [
                    "/Tests/"
                ]
            },
            "notification-url": "https://packagist.org/downloads/",
            "license": [
                "MIT"
            ],
            "authors": [
                {
                    "name": "Fabien Potencier",
                    "email": "fabien@symfony.com"
                },
                {
                    "name": "Symfony Community",
                    "homepage": "https://symfony.com/contributors"
                }
            ],
            "description": "PSR HTTP message bridge",
            "homepage": "https://symfony.com",
            "keywords": [
                "http",
                "http-message",
                "psr-17",
                "psr-7"
            ],
            "support": {
                "source": "https://github.com/symfony/psr-http-message-bridge/tree/v7.3.0"
            },
            "funding": [
                {
                    "url": "https://symfony.com/sponsor",
                    "type": "custom"
                },
                {
                    "url": "https://github.com/fabpot",
                    "type": "github"
                },
                {
                    "url": "https://tidelift.com/funding/github/packagist/symfony/symfony",
                    "type": "tidelift"
                }
            ],
            "time": "2024-09-26T08:57:56+00:00"
        },
        {
            "name": "symfony/routing",
            "version": "v7.3.4",
            "source": {
                "type": "git",
                "url": "https://github.com/symfony/routing.git",
                "reference": "8dc648e159e9bac02b703b9fbd937f19ba13d07c"
            },
            "dist": {
                "type": "zip",
                "url": "https://api.github.com/repos/symfony/routing/zipball/8dc648e159e9bac02b703b9fbd937f19ba13d07c",
                "reference": "8dc648e159e9bac02b703b9fbd937f19ba13d07c",
                "shasum": ""
            },
            "require": {
                "php": ">=8.2",
                "symfony/deprecation-contracts": "^2.5|^3"
            },
            "conflict": {
                "symfony/config": "<6.4",
                "symfony/dependency-injection": "<6.4",
                "symfony/yaml": "<6.4"
            },
            "require-dev": {
                "psr/log": "^1|^2|^3",
                "symfony/config": "^6.4|^7.0",
                "symfony/dependency-injection": "^6.4|^7.0",
                "symfony/expression-language": "^6.4|^7.0",
                "symfony/http-foundation": "^6.4|^7.0",
                "symfony/yaml": "^6.4|^7.0"
            },
            "type": "library",
            "autoload": {
                "psr-4": {
                    "Symfony\\Component\\Routing\\": ""
                },
                "exclude-from-classmap": [
                    "/Tests/"
                ]
            },
            "notification-url": "https://packagist.org/downloads/",
            "license": [
                "MIT"
            ],
            "authors": [
                {
                    "name": "Fabien Potencier",
                    "email": "fabien@symfony.com"
                },
                {
                    "name": "Symfony Community",
                    "homepage": "https://symfony.com/contributors"
                }
            ],
            "description": "Maps an HTTP request to a set of configuration variables",
            "homepage": "https://symfony.com",
            "keywords": [
                "router",
                "routing",
                "uri",
                "url"
            ],
            "support": {
                "source": "https://github.com/symfony/routing/tree/v7.3.4"
            },
            "funding": [
                {
                    "url": "https://symfony.com/sponsor",
                    "type": "custom"
                },
                {
                    "url": "https://github.com/fabpot",
                    "type": "github"
                },
                {
                    "url": "https://github.com/nicolas-grekas",
                    "type": "github"
                },
                {
                    "url": "https://tidelift.com/funding/github/packagist/symfony/symfony",
                    "type": "tidelift"
                }
            ],
            "time": "2025-09-11T10:12:26+00:00"
        },
        {
            "name": "symfony/service-contracts",
            "version": "v3.6.0",
            "source": {
                "type": "git",
                "url": "https://github.com/symfony/service-contracts.git",
                "reference": "f021b05a130d35510bd6b25fe9053c2a8a15d5d4"
            },
            "dist": {
                "type": "zip",
                "url": "https://api.github.com/repos/symfony/service-contracts/zipball/f021b05a130d35510bd6b25fe9053c2a8a15d5d4",
                "reference": "f021b05a130d35510bd6b25fe9053c2a8a15d5d4",
                "shasum": ""
            },
            "require": {
                "php": ">=8.1",
                "psr/container": "^1.1|^2.0",
                "symfony/deprecation-contracts": "^2.5|^3"
            },
            "conflict": {
                "ext-psr": "<1.1|>=2"
            },
            "type": "library",
            "extra": {
                "thanks": {
                    "url": "https://github.com/symfony/contracts",
                    "name": "symfony/contracts"
                },
                "branch-alias": {
                    "dev-main": "3.6-dev"
                }
            },
            "autoload": {
                "psr-4": {
                    "Symfony\\Contracts\\Service\\": ""
                },
                "exclude-from-classmap": [
                    "/Test/"
                ]
            },
            "notification-url": "https://packagist.org/downloads/",
            "license": [
                "MIT"
            ],
            "authors": [
                {
                    "name": "Nicolas Grekas",
                    "email": "p@tchwork.com"
                },
                {
                    "name": "Symfony Community",
                    "homepage": "https://symfony.com/contributors"
                }
            ],
            "description": "Generic abstractions related to writing services",
            "homepage": "https://symfony.com",
            "keywords": [
                "abstractions",
                "contracts",
                "decoupling",
                "interfaces",
                "interoperability",
                "standards"
            ],
            "support": {
                "source": "https://github.com/symfony/service-contracts/tree/v3.6.0"
            },
            "funding": [
                {
                    "url": "https://symfony.com/sponsor",
                    "type": "custom"
                },
                {
                    "url": "https://github.com/fabpot",
                    "type": "github"
                },
                {
                    "url": "https://tidelift.com/funding/github/packagist/symfony/symfony",
                    "type": "tidelift"
                }
            ],
            "time": "2025-04-25T09:37:31+00:00"
        },
        {
            "name": "symfony/string",
            "version": "v7.3.4",
            "source": {
                "type": "git",
                "url": "https://github.com/symfony/string.git",
                "reference": "f96476035142921000338bad71e5247fbc138872"
            },
            "dist": {
                "type": "zip",
                "url": "https://api.github.com/repos/symfony/string/zipball/f96476035142921000338bad71e5247fbc138872",
                "reference": "f96476035142921000338bad71e5247fbc138872",
                "shasum": ""
            },
            "require": {
                "php": ">=8.2",
                "symfony/polyfill-ctype": "~1.8",
                "symfony/polyfill-intl-grapheme": "~1.0",
                "symfony/polyfill-intl-normalizer": "~1.0",
                "symfony/polyfill-mbstring": "~1.0"
            },
            "conflict": {
                "symfony/translation-contracts": "<2.5"
            },
            "require-dev": {
                "symfony/emoji": "^7.1",
                "symfony/http-client": "^6.4|^7.0",
                "symfony/intl": "^6.4|^7.0",
                "symfony/translation-contracts": "^2.5|^3.0",
                "symfony/var-exporter": "^6.4|^7.0"
            },
            "type": "library",
            "autoload": {
                "files": [
                    "Resources/functions.php"
                ],
                "psr-4": {
                    "Symfony\\Component\\String\\": ""
                },
                "exclude-from-classmap": [
                    "/Tests/"
                ]
            },
            "notification-url": "https://packagist.org/downloads/",
            "license": [
                "MIT"
            ],
            "authors": [
                {
                    "name": "Nicolas Grekas",
                    "email": "p@tchwork.com"
                },
                {
                    "name": "Symfony Community",
                    "homepage": "https://symfony.com/contributors"
                }
            ],
            "description": "Provides an object-oriented API to strings and deals with bytes, UTF-8 code points and grapheme clusters in a unified way",
            "homepage": "https://symfony.com",
            "keywords": [
                "grapheme",
                "i18n",
                "string",
                "unicode",
                "utf-8",
                "utf8"
            ],
            "support": {
                "source": "https://github.com/symfony/string/tree/v7.3.4"
            },
            "funding": [
                {
                    "url": "https://symfony.com/sponsor",
                    "type": "custom"
                },
                {
                    "url": "https://github.com/fabpot",
                    "type": "github"
                },
                {
                    "url": "https://github.com/nicolas-grekas",
                    "type": "github"
                },
                {
                    "url": "https://tidelift.com/funding/github/packagist/symfony/symfony",
                    "type": "tidelift"
                }
            ],
            "time": "2025-09-11T14:36:48+00:00"
        },
        {
            "name": "symfony/translation-contracts",
            "version": "v3.6.0",
            "source": {
                "type": "git",
                "url": "https://github.com/symfony/translation-contracts.git",
                "reference": "df210c7a2573f1913b2d17cc95f90f53a73d8f7d"
            },
            "dist": {
                "type": "zip",
                "url": "https://api.github.com/repos/symfony/translation-contracts/zipball/df210c7a2573f1913b2d17cc95f90f53a73d8f7d",
                "reference": "df210c7a2573f1913b2d17cc95f90f53a73d8f7d",
                "shasum": ""
            },
            "require": {
                "php": ">=8.1"
            },
            "type": "library",
            "extra": {
                "thanks": {
                    "url": "https://github.com/symfony/contracts",
                    "name": "symfony/contracts"
                },
                "branch-alias": {
                    "dev-main": "3.6-dev"
                }
            },
            "autoload": {
                "psr-4": {
                    "Symfony\\Contracts\\Translation\\": ""
                },
                "exclude-from-classmap": [
                    "/Test/"
                ]
            },
            "notification-url": "https://packagist.org/downloads/",
            "license": [
                "MIT"
            ],
            "authors": [
                {
                    "name": "Nicolas Grekas",
                    "email": "p@tchwork.com"
                },
                {
                    "name": "Symfony Community",
                    "homepage": "https://symfony.com/contributors"
                }
            ],
            "description": "Generic abstractions related to translation",
            "homepage": "https://symfony.com",
            "keywords": [
                "abstractions",
                "contracts",
                "decoupling",
                "interfaces",
                "interoperability",
                "standards"
            ],
            "support": {
                "source": "https://github.com/symfony/translation-contracts/tree/v3.6.0"
            },
            "funding": [
                {
                    "url": "https://symfony.com/sponsor",
                    "type": "custom"
                },
                {
                    "url": "https://github.com/fabpot",
                    "type": "github"
                },
                {
                    "url": "https://tidelift.com/funding/github/packagist/symfony/symfony",
                    "type": "tidelift"
                }
            ],
            "time": "2024-09-27T08:32:26+00:00"
        },
        {
            "name": "symfony/twig-bridge",
            "version": "v7.3.3",
            "source": {
                "type": "git",
                "url": "https://github.com/symfony/twig-bridge.git",
                "reference": "33558f013b7f6ed72805527c8405cae0062e47c5"
            },
            "dist": {
                "type": "zip",
                "url": "https://api.github.com/repos/symfony/twig-bridge/zipball/33558f013b7f6ed72805527c8405cae0062e47c5",
                "reference": "33558f013b7f6ed72805527c8405cae0062e47c5",
                "shasum": ""
            },
            "require": {
                "php": ">=8.2",
                "symfony/deprecation-contracts": "^2.5|^3",
                "symfony/translation-contracts": "^2.5|^3",
                "twig/twig": "^3.21"
            },
            "conflict": {
                "phpdocumentor/reflection-docblock": "<3.2.2",
                "phpdocumentor/type-resolver": "<1.4.0",
                "symfony/console": "<6.4",
                "symfony/form": "<6.4",
                "symfony/http-foundation": "<6.4",
                "symfony/http-kernel": "<6.4",
                "symfony/mime": "<6.4",
                "symfony/serializer": "<6.4",
                "symfony/translation": "<6.4",
                "symfony/workflow": "<6.4"
            },
            "require-dev": {
                "egulias/email-validator": "^2.1.10|^3|^4",
                "league/html-to-markdown": "^5.0",
                "phpdocumentor/reflection-docblock": "^3.0|^4.0|^5.0",
                "symfony/asset": "^6.4|^7.0",
                "symfony/asset-mapper": "^6.4|^7.0",
                "symfony/console": "^6.4|^7.0",
                "symfony/dependency-injection": "^6.4|^7.0",
                "symfony/emoji": "^7.1",
                "symfony/expression-language": "^6.4|^7.0",
                "symfony/finder": "^6.4|^7.0",
                "symfony/form": "^6.4.20|^7.2.5",
                "symfony/html-sanitizer": "^6.4|^7.0",
                "symfony/http-foundation": "^7.3",
                "symfony/http-kernel": "^6.4|^7.0",
                "symfony/intl": "^6.4|^7.0",
                "symfony/mime": "^6.4|^7.0",
                "symfony/polyfill-intl-icu": "~1.0",
                "symfony/property-info": "^6.4|^7.0",
                "symfony/routing": "^6.4|^7.0",
                "symfony/security-acl": "^2.8|^3.0",
                "symfony/security-core": "^6.4|^7.0",
                "symfony/security-csrf": "^6.4|^7.0",
                "symfony/security-http": "^6.4|^7.0",
                "symfony/serializer": "^6.4.3|^7.0.3",
                "symfony/stopwatch": "^6.4|^7.0",
                "symfony/translation": "^6.4|^7.0",
                "symfony/validator": "^6.4|^7.0",
                "symfony/web-link": "^6.4|^7.0",
                "symfony/workflow": "^6.4|^7.0",
                "symfony/yaml": "^6.4|^7.0",
                "twig/cssinliner-extra": "^3",
                "twig/inky-extra": "^3",
                "twig/markdown-extra": "^3"
            },
            "type": "symfony-bridge",
            "autoload": {
                "psr-4": {
                    "Symfony\\Bridge\\Twig\\": ""
                },
                "exclude-from-classmap": [
                    "/Tests/"
                ]
            },
            "notification-url": "https://packagist.org/downloads/",
            "license": [
                "MIT"
            ],
            "authors": [
                {
                    "name": "Fabien Potencier",
                    "email": "fabien@symfony.com"
                },
                {
                    "name": "Symfony Community",
                    "homepage": "https://symfony.com/contributors"
                }
            ],
            "description": "Provides integration for Twig with various Symfony components",
            "homepage": "https://symfony.com",
            "support": {
                "source": "https://github.com/symfony/twig-bridge/tree/v7.3.3"
            },
            "funding": [
                {
                    "url": "https://symfony.com/sponsor",
                    "type": "custom"
                },
                {
                    "url": "https://github.com/fabpot",
                    "type": "github"
                },
                {
                    "url": "https://github.com/nicolas-grekas",
                    "type": "github"
                },
                {
                    "url": "https://tidelift.com/funding/github/packagist/symfony/symfony",
                    "type": "tidelift"
                }
            ],
            "time": "2025-08-18T13:10:53+00:00"
        },
        {
            "name": "symfony/var-dumper",
            "version": "v7.3.4",
            "source": {
                "type": "git",
                "url": "https://github.com/symfony/var-dumper.git",
                "reference": "b8abe7daf2730d07dfd4b2ee1cecbf0dd2fbdabb"
            },
            "dist": {
                "type": "zip",
                "url": "https://api.github.com/repos/symfony/var-dumper/zipball/b8abe7daf2730d07dfd4b2ee1cecbf0dd2fbdabb",
                "reference": "b8abe7daf2730d07dfd4b2ee1cecbf0dd2fbdabb",
                "shasum": ""
            },
            "require": {
                "php": ">=8.2",
                "symfony/deprecation-contracts": "^2.5|^3",
                "symfony/polyfill-mbstring": "~1.0"
            },
            "conflict": {
                "symfony/console": "<6.4"
            },
            "require-dev": {
                "symfony/console": "^6.4|^7.0",
                "symfony/http-kernel": "^6.4|^7.0",
                "symfony/process": "^6.4|^7.0",
                "symfony/uid": "^6.4|^7.0",
                "twig/twig": "^3.12"
            },
            "bin": [
                "Resources/bin/var-dump-server"
            ],
            "type": "library",
            "autoload": {
                "files": [
                    "Resources/functions/dump.php"
                ],
                "psr-4": {
                    "Symfony\\Component\\VarDumper\\": ""
                },
                "exclude-from-classmap": [
                    "/Tests/"
                ]
            },
            "notification-url": "https://packagist.org/downloads/",
            "license": [
                "MIT"
            ],
            "authors": [
                {
                    "name": "Nicolas Grekas",
                    "email": "p@tchwork.com"
                },
                {
                    "name": "Symfony Community",
                    "homepage": "https://symfony.com/contributors"
                }
            ],
            "description": "Provides mechanisms for walking through any arbitrary PHP variable",
            "homepage": "https://symfony.com",
            "keywords": [
                "debug",
                "dump"
            ],
            "support": {
                "source": "https://github.com/symfony/var-dumper/tree/v7.3.4"
            },
            "funding": [
                {
                    "url": "https://symfony.com/sponsor",
                    "type": "custom"
                },
                {
                    "url": "https://github.com/fabpot",
                    "type": "github"
                },
                {
                    "url": "https://github.com/nicolas-grekas",
                    "type": "github"
                },
                {
                    "url": "https://tidelift.com/funding/github/packagist/symfony/symfony",
                    "type": "tidelift"
                }
            ],
            "time": "2025-09-11T10:12:26+00:00"
        },
        {
            "name": "symfony/var-exporter",
            "version": "v7.3.4",
            "source": {
                "type": "git",
                "url": "https://github.com/symfony/var-exporter.git",
                "reference": "0f020b544a30a7fe8ba972e53ee48a74c0bc87f4"
            },
            "dist": {
                "type": "zip",
                "url": "https://api.github.com/repos/symfony/var-exporter/zipball/0f020b544a30a7fe8ba972e53ee48a74c0bc87f4",
                "reference": "0f020b544a30a7fe8ba972e53ee48a74c0bc87f4",
                "shasum": ""
            },
            "require": {
                "php": ">=8.2",
                "symfony/deprecation-contracts": "^2.5|^3"
            },
            "require-dev": {
                "symfony/property-access": "^6.4|^7.0",
                "symfony/serializer": "^6.4|^7.0",
                "symfony/var-dumper": "^6.4|^7.0"
            },
            "type": "library",
            "autoload": {
                "psr-4": {
                    "Symfony\\Component\\VarExporter\\": ""
                },
                "exclude-from-classmap": [
                    "/Tests/"
                ]
            },
            "notification-url": "https://packagist.org/downloads/",
            "license": [
                "MIT"
            ],
            "authors": [
                {
                    "name": "Nicolas Grekas",
                    "email": "p@tchwork.com"
                },
                {
                    "name": "Symfony Community",
                    "homepage": "https://symfony.com/contributors"
                }
            ],
            "description": "Allows exporting any serializable PHP data structure to plain PHP code",
            "homepage": "https://symfony.com",
            "keywords": [
                "clone",
                "construct",
                "export",
                "hydrate",
                "instantiate",
                "lazy-loading",
                "proxy",
                "serialize"
            ],
            "support": {
                "source": "https://github.com/symfony/var-exporter/tree/v7.3.4"
            },
            "funding": [
                {
                    "url": "https://symfony.com/sponsor",
                    "type": "custom"
                },
                {
                    "url": "https://github.com/fabpot",
                    "type": "github"
                },
                {
                    "url": "https://github.com/nicolas-grekas",
                    "type": "github"
                },
                {
                    "url": "https://tidelift.com/funding/github/packagist/symfony/symfony",
                    "type": "tidelift"
                }
            ],
            "time": "2025-09-11T10:12:26+00:00"
        },
        {
            "name": "symfony/yaml",
            "version": "v7.3.3",
            "source": {
                "type": "git",
                "url": "https://github.com/symfony/yaml.git",
                "reference": "d4f4a66866fe2451f61296924767280ab5732d9d"
            },
            "dist": {
                "type": "zip",
                "url": "https://api.github.com/repos/symfony/yaml/zipball/d4f4a66866fe2451f61296924767280ab5732d9d",
                "reference": "d4f4a66866fe2451f61296924767280ab5732d9d",
                "shasum": ""
            },
            "require": {
                "php": ">=8.2",
                "symfony/deprecation-contracts": "^2.5|^3.0",
                "symfony/polyfill-ctype": "^1.8"
            },
            "conflict": {
                "symfony/console": "<6.4"
            },
            "require-dev": {
                "symfony/console": "^6.4|^7.0"
            },
            "bin": [
                "Resources/bin/yaml-lint"
            ],
            "type": "library",
            "autoload": {
                "psr-4": {
                    "Symfony\\Component\\Yaml\\": ""
                },
                "exclude-from-classmap": [
                    "/Tests/"
                ]
            },
            "notification-url": "https://packagist.org/downloads/",
            "license": [
                "MIT"
            ],
            "authors": [
                {
                    "name": "Fabien Potencier",
                    "email": "fabien@symfony.com"
                },
                {
                    "name": "Symfony Community",
                    "homepage": "https://symfony.com/contributors"
                }
            ],
            "description": "Loads and dumps YAML files",
            "homepage": "https://symfony.com",
            "support": {
                "source": "https://github.com/symfony/yaml/tree/v7.3.3"
            },
            "funding": [
                {
                    "url": "https://symfony.com/sponsor",
                    "type": "custom"
                },
                {
                    "url": "https://github.com/fabpot",
                    "type": "github"
                },
                {
                    "url": "https://github.com/nicolas-grekas",
                    "type": "github"
                },
                {
                    "url": "https://tidelift.com/funding/github/packagist/symfony/symfony",
                    "type": "tidelift"
                }
            ],
            "time": "2025-08-27T11:34:33+00:00"
        },
        {
            "name": "twig/intl-extra",
            "version": "v3.21.0",
            "source": {
                "type": "git",
                "url": "https://github.com/twigphp/intl-extra.git",
                "reference": "05bc5d46b9df9e62399eae53e7c0b0633298b146"
            },
            "dist": {
                "type": "zip",
                "url": "https://api.github.com/repos/twigphp/intl-extra/zipball/05bc5d46b9df9e62399eae53e7c0b0633298b146",
                "reference": "05bc5d46b9df9e62399eae53e7c0b0633298b146",
                "shasum": ""
            },
            "require": {
                "php": ">=8.1.0",
                "symfony/intl": "^5.4|^6.4|^7.0",
                "twig/twig": "^3.13|^4.0"
            },
            "require-dev": {
                "symfony/phpunit-bridge": "^6.4|^7.0"
            },
            "type": "library",
            "autoload": {
                "psr-4": {
                    "Twig\\Extra\\Intl\\": ""
                },
                "exclude-from-classmap": [
                    "/Tests/"
                ]
            },
            "notification-url": "https://packagist.org/downloads/",
            "license": [
                "MIT"
            ],
            "authors": [
                {
                    "name": "Fabien Potencier",
                    "email": "fabien@symfony.com",
                    "homepage": "http://fabien.potencier.org",
                    "role": "Lead Developer"
                }
            ],
            "description": "A Twig extension for Intl",
            "homepage": "https://twig.symfony.com",
            "keywords": [
                "intl",
                "twig"
            ],
            "support": {
                "source": "https://github.com/twigphp/intl-extra/tree/v3.21.0"
            },
            "funding": [
                {
                    "url": "https://github.com/fabpot",
                    "type": "github"
                },
                {
                    "url": "https://tidelift.com/funding/github/packagist/twig/twig",
                    "type": "tidelift"
                }
            ],
            "time": "2025-01-31T20:45:36+00:00"
        },
        {
            "name": "twig/twig",
            "version": "v3.21.1",
            "source": {
                "type": "git",
                "url": "https://github.com/twigphp/Twig.git",
                "reference": "285123877d4dd97dd7c11842ac5fb7e86e60d81d"
            },
            "dist": {
                "type": "zip",
                "url": "https://api.github.com/repos/twigphp/Twig/zipball/285123877d4dd97dd7c11842ac5fb7e86e60d81d",
                "reference": "285123877d4dd97dd7c11842ac5fb7e86e60d81d",
                "shasum": ""
            },
            "require": {
                "php": ">=8.1.0",
                "symfony/deprecation-contracts": "^2.5|^3",
                "symfony/polyfill-ctype": "^1.8",
                "symfony/polyfill-mbstring": "^1.3"
            },
            "require-dev": {
                "phpstan/phpstan": "^2.0",
                "psr/container": "^1.0|^2.0",
                "symfony/phpunit-bridge": "^5.4.9|^6.4|^7.0"
            },
            "type": "library",
            "autoload": {
                "files": [
                    "src/Resources/core.php",
                    "src/Resources/debug.php",
                    "src/Resources/escaper.php",
                    "src/Resources/string_loader.php"
                ],
                "psr-4": {
                    "Twig\\": "src/"
                }
            },
            "notification-url": "https://packagist.org/downloads/",
            "license": [
                "BSD-3-Clause"
            ],
            "authors": [
                {
                    "name": "Fabien Potencier",
                    "email": "fabien@symfony.com",
                    "homepage": "http://fabien.potencier.org",
                    "role": "Lead Developer"
                },
                {
                    "name": "Twig Team",
                    "role": "Contributors"
                },
                {
                    "name": "Armin Ronacher",
                    "email": "armin.ronacher@active-4.com",
                    "role": "Project Founder"
                }
            ],
            "description": "Twig, the flexible, fast, and secure template language for PHP",
            "homepage": "https://twig.symfony.com",
            "keywords": [
                "templating"
            ],
            "support": {
                "issues": "https://github.com/twigphp/Twig/issues",
                "source": "https://github.com/twigphp/Twig/tree/v3.21.1"
            },
            "funding": [
                {
                    "url": "https://github.com/fabpot",
                    "type": "github"
                },
                {
                    "url": "https://tidelift.com/funding/github/packagist/twig/twig",
                    "type": "tidelift"
                }
            ],
            "time": "2025-05-03T07:21:55+00:00"
        },
        {
            "name": "webmozart/assert",
            "version": "1.11.0",
            "source": {
                "type": "git",
                "url": "https://github.com/webmozarts/assert.git",
                "reference": "11cb2199493b2f8a3b53e7f19068fc6aac760991"
            },
            "dist": {
                "type": "zip",
                "url": "https://api.github.com/repos/webmozarts/assert/zipball/11cb2199493b2f8a3b53e7f19068fc6aac760991",
                "reference": "11cb2199493b2f8a3b53e7f19068fc6aac760991",
                "shasum": ""
            },
            "require": {
                "ext-ctype": "*",
                "php": "^7.2 || ^8.0"
            },
            "conflict": {
                "phpstan/phpstan": "<0.12.20",
                "vimeo/psalm": "<4.6.1 || 4.6.2"
            },
            "require-dev": {
                "phpunit/phpunit": "^8.5.13"
            },
            "type": "library",
            "extra": {
                "branch-alias": {
                    "dev-master": "1.10-dev"
                }
            },
            "autoload": {
                "psr-4": {
                    "Webmozart\\Assert\\": "src/"
                }
            },
            "notification-url": "https://packagist.org/downloads/",
            "license": [
                "MIT"
            ],
            "authors": [
                {
                    "name": "Bernhard Schussek",
                    "email": "bschussek@gmail.com"
                }
            ],
            "description": "Assertions to validate method input/output with nice error messages.",
            "keywords": [
                "assert",
                "check",
                "validate"
            ],
            "support": {
                "issues": "https://github.com/webmozarts/assert/issues",
                "source": "https://github.com/webmozarts/assert/tree/1.11.0"
            },
            "time": "2022-06-03T18:03:27+00:00"
        }
    ],
    "packages-dev": [
        {
            "name": "dealerdirect/phpcodesniffer-composer-installer",
            "version": "v1.1.2",
            "source": {
                "type": "git",
                "url": "https://github.com/PHPCSStandards/composer-installer.git",
                "reference": "e9cf5e4bbf7eeaf9ef5db34938942602838fc2b1"
            },
            "dist": {
                "type": "zip",
                "url": "https://api.github.com/repos/PHPCSStandards/composer-installer/zipball/e9cf5e4bbf7eeaf9ef5db34938942602838fc2b1",
                "reference": "e9cf5e4bbf7eeaf9ef5db34938942602838fc2b1",
                "shasum": ""
            },
            "require": {
                "composer-plugin-api": "^2.2",
                "php": ">=5.4",
                "squizlabs/php_codesniffer": "^2.0 || ^3.1.0 || ^4.0"
            },
            "require-dev": {
                "composer/composer": "^2.2",
                "ext-json": "*",
                "ext-zip": "*",
                "php-parallel-lint/php-parallel-lint": "^1.4.0",
                "phpcompatibility/php-compatibility": "^9.0",
                "yoast/phpunit-polyfills": "^1.0"
            },
            "type": "composer-plugin",
            "extra": {
                "class": "PHPCSStandards\\Composer\\Plugin\\Installers\\PHPCodeSniffer\\Plugin"
            },
            "autoload": {
                "psr-4": {
                    "PHPCSStandards\\Composer\\Plugin\\Installers\\PHPCodeSniffer\\": "src/"
                }
            },
            "notification-url": "https://packagist.org/downloads/",
            "license": [
                "MIT"
            ],
            "authors": [
                {
                    "name": "Franck Nijhof",
                    "email": "opensource@frenck.dev",
                    "homepage": "https://frenck.dev",
                    "role": "Open source developer"
                },
                {
                    "name": "Contributors",
                    "homepage": "https://github.com/PHPCSStandards/composer-installer/graphs/contributors"
                }
            ],
            "description": "PHP_CodeSniffer Standards Composer Installer Plugin",
            "keywords": [
                "PHPCodeSniffer",
                "PHP_CodeSniffer",
                "code quality",
                "codesniffer",
                "composer",
                "installer",
                "phpcbf",
                "phpcs",
                "plugin",
                "qa",
                "quality",
                "standard",
                "standards",
                "style guide",
                "stylecheck",
                "tests"
            ],
            "support": {
                "issues": "https://github.com/PHPCSStandards/composer-installer/issues",
                "security": "https://github.com/PHPCSStandards/composer-installer/security/policy",
                "source": "https://github.com/PHPCSStandards/composer-installer"
            },
            "funding": [
                {
                    "url": "https://github.com/PHPCSStandards",
                    "type": "github"
                },
                {
                    "url": "https://github.com/jrfnl",
                    "type": "github"
                },
                {
                    "url": "https://opencollective.com/php_codesniffer",
                    "type": "open_collective"
                },
                {
                    "url": "https://thanks.dev/u/gh/phpcsstandards",
                    "type": "thanks_dev"
                }
            ],
            "time": "2025-07-17T20:45:56+00:00"
        },
        {
            "name": "gettext/php-scanner",
            "version": "v2.0.1",
            "source": {
                "type": "git",
                "url": "https://github.com/php-gettext/PHP-Scanner.git",
                "reference": "43f53b6e0d5f9ac5ea165d8202c18267d6bd5dfd"
            },
            "dist": {
                "type": "zip",
                "url": "https://api.github.com/repos/php-gettext/PHP-Scanner/zipball/43f53b6e0d5f9ac5ea165d8202c18267d6bd5dfd",
                "reference": "43f53b6e0d5f9ac5ea165d8202c18267d6bd5dfd",
                "shasum": ""
            },
            "require": {
                "gettext/gettext": "^5.5.0",
                "nikic/php-parser": "^5",
                "php": ">=7.4"
            },
            "require-dev": {
                "friendsofphp/php-cs-fixer": "^3",
                "oscarotero/php-cs-fixer-config": "^2",
                "phpunit/phpunit": "^9",
                "squizlabs/php_codesniffer": "^3.0"
            },
            "type": "library",
            "autoload": {
                "psr-4": {
                    "Gettext\\Scanner\\": "src"
                }
            },
            "notification-url": "https://packagist.org/downloads/",
            "license": [
                "MIT"
            ],
            "authors": [
                {
                    "name": "Oscar Otero",
                    "email": "oom@oscarotero.com",
                    "homepage": "http://oscarotero.com",
                    "role": "Developer"
                }
            ],
            "description": "PHP scanner for gettext",
            "homepage": "https://github.com/php-gettext/PHP-Scanner",
            "keywords": [
                "gettext",
                "i18n",
                "php",
                "scanner",
                "translation"
            ],
            "support": {
                "email": "oom@oscarotero.com",
                "issues": "https://github.com/php-gettext/PHP-Scanner/issues",
                "source": "https://github.com/php-gettext/PHP-Scanner/tree/v2.0.1"
            },
            "time": "2024-11-29T20:14:52+00:00"
        },
        {
            "name": "mikey179/vfsstream",
            "version": "v1.6.12",
            "source": {
                "type": "git",
                "url": "https://github.com/bovigo/vfsStream.git",
                "reference": "fe695ec993e0a55c3abdda10a9364eb31c6f1bf0"
            },
            "dist": {
                "type": "zip",
                "url": "https://api.github.com/repos/bovigo/vfsStream/zipball/fe695ec993e0a55c3abdda10a9364eb31c6f1bf0",
                "reference": "fe695ec993e0a55c3abdda10a9364eb31c6f1bf0",
                "shasum": ""
            },
            "require": {
                "php": ">=7.1.0"
            },
            "require-dev": {
                "phpunit/phpunit": "^7.5||^8.5||^9.6",
                "yoast/phpunit-polyfills": "^2.0"
            },
            "type": "library",
            "extra": {
                "branch-alias": {
                    "dev-master": "1.6.x-dev"
                }
            },
            "autoload": {
                "psr-0": {
                    "org\\bovigo\\vfs\\": "src/main/php"
                }
            },
            "notification-url": "https://packagist.org/downloads/",
            "license": [
                "BSD-3-Clause"
            ],
            "authors": [
                {
                    "name": "Frank Kleine",
                    "homepage": "http://frankkleine.de/",
                    "role": "Developer"
                }
            ],
            "description": "Virtual file system to mock the real file system in unit tests.",
            "homepage": "http://vfs.bovigo.org/",
            "support": {
                "issues": "https://github.com/bovigo/vfsStream/issues",
                "source": "https://github.com/bovigo/vfsStream/tree/master",
                "wiki": "https://github.com/bovigo/vfsStream/wiki"
            },
            "time": "2024-08-29T18:43:31+00:00"
        },
        {
            "name": "myclabs/deep-copy",
            "version": "1.13.4",
            "source": {
                "type": "git",
                "url": "https://github.com/myclabs/DeepCopy.git",
                "reference": "07d290f0c47959fd5eed98c95ee5602db07e0b6a"
            },
            "dist": {
                "type": "zip",
                "url": "https://api.github.com/repos/myclabs/DeepCopy/zipball/07d290f0c47959fd5eed98c95ee5602db07e0b6a",
                "reference": "07d290f0c47959fd5eed98c95ee5602db07e0b6a",
                "shasum": ""
            },
            "require": {
                "php": "^7.1 || ^8.0"
            },
            "conflict": {
                "doctrine/collections": "<1.6.8",
                "doctrine/common": "<2.13.3 || >=3 <3.2.2"
            },
            "require-dev": {
                "doctrine/collections": "^1.6.8",
                "doctrine/common": "^2.13.3 || ^3.2.2",
                "phpspec/prophecy": "^1.10",
                "phpunit/phpunit": "^7.5.20 || ^8.5.23 || ^9.5.13"
            },
            "type": "library",
            "autoload": {
                "files": [
                    "src/DeepCopy/deep_copy.php"
                ],
                "psr-4": {
                    "DeepCopy\\": "src/DeepCopy/"
                }
            },
            "notification-url": "https://packagist.org/downloads/",
            "license": [
                "MIT"
            ],
            "description": "Create deep copies (clones) of your objects",
            "keywords": [
                "clone",
                "copy",
                "duplicate",
                "object",
                "object graph"
            ],
            "support": {
                "issues": "https://github.com/myclabs/DeepCopy/issues",
                "source": "https://github.com/myclabs/DeepCopy/tree/1.13.4"
            },
            "funding": [
                {
                    "url": "https://tidelift.com/funding/github/packagist/myclabs/deep-copy",
                    "type": "tidelift"
                }
            ],
            "time": "2025-08-01T08:46:24+00:00"
        },
        {
            "name": "nikic/php-parser",
            "version": "v5.6.1",
            "source": {
                "type": "git",
                "url": "https://github.com/nikic/PHP-Parser.git",
                "reference": "f103601b29efebd7ff4a1ca7b3eeea9e3336a2a2"
            },
            "dist": {
                "type": "zip",
                "url": "https://api.github.com/repos/nikic/PHP-Parser/zipball/f103601b29efebd7ff4a1ca7b3eeea9e3336a2a2",
                "reference": "f103601b29efebd7ff4a1ca7b3eeea9e3336a2a2",
                "shasum": ""
            },
            "require": {
                "ext-ctype": "*",
                "ext-json": "*",
                "ext-tokenizer": "*",
                "php": ">=7.4"
            },
            "require-dev": {
                "ircmaxell/php-yacc": "^0.0.7",
                "phpunit/phpunit": "^9.0"
            },
            "bin": [
                "bin/php-parse"
            ],
            "type": "library",
            "extra": {
                "branch-alias": {
                    "dev-master": "5.x-dev"
                }
            },
            "autoload": {
                "psr-4": {
                    "PhpParser\\": "lib/PhpParser"
                }
            },
            "notification-url": "https://packagist.org/downloads/",
            "license": [
                "BSD-3-Clause"
            ],
            "authors": [
                {
                    "name": "Nikita Popov"
                }
            ],
            "description": "A PHP parser written in PHP",
            "keywords": [
                "parser",
                "php"
            ],
            "support": {
                "issues": "https://github.com/nikic/PHP-Parser/issues",
                "source": "https://github.com/nikic/PHP-Parser/tree/v5.6.1"
            },
            "time": "2025-08-13T20:13:15+00:00"
        },
        {
            "name": "phar-io/manifest",
            "version": "2.0.4",
            "source": {
                "type": "git",
                "url": "https://github.com/phar-io/manifest.git",
                "reference": "54750ef60c58e43759730615a392c31c80e23176"
            },
            "dist": {
                "type": "zip",
                "url": "https://api.github.com/repos/phar-io/manifest/zipball/54750ef60c58e43759730615a392c31c80e23176",
                "reference": "54750ef60c58e43759730615a392c31c80e23176",
                "shasum": ""
            },
            "require": {
                "ext-dom": "*",
                "ext-libxml": "*",
                "ext-phar": "*",
                "ext-xmlwriter": "*",
                "phar-io/version": "^3.0.1",
                "php": "^7.2 || ^8.0"
            },
            "type": "library",
            "extra": {
                "branch-alias": {
                    "dev-master": "2.0.x-dev"
                }
            },
            "autoload": {
                "classmap": [
                    "src/"
                ]
            },
            "notification-url": "https://packagist.org/downloads/",
            "license": [
                "BSD-3-Clause"
            ],
            "authors": [
                {
                    "name": "Arne Blankerts",
                    "email": "arne@blankerts.de",
                    "role": "Developer"
                },
                {
                    "name": "Sebastian Heuer",
                    "email": "sebastian@phpeople.de",
                    "role": "Developer"
                },
                {
                    "name": "Sebastian Bergmann",
                    "email": "sebastian@phpunit.de",
                    "role": "Developer"
                }
            ],
            "description": "Component for reading phar.io manifest information from a PHP Archive (PHAR)",
            "support": {
                "issues": "https://github.com/phar-io/manifest/issues",
                "source": "https://github.com/phar-io/manifest/tree/2.0.4"
            },
            "funding": [
                {
                    "url": "https://github.com/theseer",
                    "type": "github"
                }
            ],
            "time": "2024-03-03T12:33:53+00:00"
        },
        {
            "name": "phar-io/version",
            "version": "3.2.1",
            "source": {
                "type": "git",
                "url": "https://github.com/phar-io/version.git",
                "reference": "4f7fd7836c6f332bb2933569e566a0d6c4cbed74"
            },
            "dist": {
                "type": "zip",
                "url": "https://api.github.com/repos/phar-io/version/zipball/4f7fd7836c6f332bb2933569e566a0d6c4cbed74",
                "reference": "4f7fd7836c6f332bb2933569e566a0d6c4cbed74",
                "shasum": ""
            },
            "require": {
                "php": "^7.2 || ^8.0"
            },
            "type": "library",
            "autoload": {
                "classmap": [
                    "src/"
                ]
            },
            "notification-url": "https://packagist.org/downloads/",
            "license": [
                "BSD-3-Clause"
            ],
            "authors": [
                {
                    "name": "Arne Blankerts",
                    "email": "arne@blankerts.de",
                    "role": "Developer"
                },
                {
                    "name": "Sebastian Heuer",
                    "email": "sebastian@phpeople.de",
                    "role": "Developer"
                },
                {
                    "name": "Sebastian Bergmann",
                    "email": "sebastian@phpunit.de",
                    "role": "Developer"
                }
            ],
            "description": "Library for handling version information and constraints",
            "support": {
                "issues": "https://github.com/phar-io/version/issues",
                "source": "https://github.com/phar-io/version/tree/3.2.1"
            },
            "time": "2022-02-21T01:04:05+00:00"
        },
        {
            "name": "phpstan/extension-installer",
            "version": "1.4.3",
            "source": {
                "type": "git",
                "url": "https://github.com/phpstan/extension-installer.git",
                "reference": "85e90b3942d06b2326fba0403ec24fe912372936"
            },
            "dist": {
                "type": "zip",
                "url": "https://api.github.com/repos/phpstan/extension-installer/zipball/85e90b3942d06b2326fba0403ec24fe912372936",
                "reference": "85e90b3942d06b2326fba0403ec24fe912372936",
                "shasum": ""
            },
            "require": {
                "composer-plugin-api": "^2.0",
                "php": "^7.2 || ^8.0",
                "phpstan/phpstan": "^1.9.0 || ^2.0"
            },
            "require-dev": {
                "composer/composer": "^2.0",
                "php-parallel-lint/php-parallel-lint": "^1.2.0",
                "phpstan/phpstan-strict-rules": "^0.11 || ^0.12 || ^1.0"
            },
            "type": "composer-plugin",
            "extra": {
                "class": "PHPStan\\ExtensionInstaller\\Plugin"
            },
            "autoload": {
                "psr-4": {
                    "PHPStan\\ExtensionInstaller\\": "src/"
                }
            },
            "notification-url": "https://packagist.org/downloads/",
            "license": [
                "MIT"
            ],
            "description": "Composer plugin for automatic installation of PHPStan extensions",
            "keywords": [
                "dev",
                "static analysis"
            ],
            "support": {
                "issues": "https://github.com/phpstan/extension-installer/issues",
                "source": "https://github.com/phpstan/extension-installer/tree/1.4.3"
            },
            "time": "2024-09-04T20:21:43+00:00"
        },
        {
            "name": "phpstan/phpdoc-parser",
            "version": "2.3.0",
            "source": {
                "type": "git",
                "url": "https://github.com/phpstan/phpdoc-parser.git",
                "reference": "1e0cd5370df5dd2e556a36b9c62f62e555870495"
            },
            "dist": {
                "type": "zip",
                "url": "https://api.github.com/repos/phpstan/phpdoc-parser/zipball/1e0cd5370df5dd2e556a36b9c62f62e555870495",
                "reference": "1e0cd5370df5dd2e556a36b9c62f62e555870495",
                "shasum": ""
            },
            "require": {
                "php": "^7.4 || ^8.0"
            },
            "require-dev": {
                "doctrine/annotations": "^2.0",
                "nikic/php-parser": "^5.3.0",
                "php-parallel-lint/php-parallel-lint": "^1.2",
                "phpstan/extension-installer": "^1.0",
                "phpstan/phpstan": "^2.0",
                "phpstan/phpstan-phpunit": "^2.0",
                "phpstan/phpstan-strict-rules": "^2.0",
                "phpunit/phpunit": "^9.6",
                "symfony/process": "^5.2"
            },
            "type": "library",
            "autoload": {
                "psr-4": {
                    "PHPStan\\PhpDocParser\\": [
                        "src/"
                    ]
                }
            },
            "notification-url": "https://packagist.org/downloads/",
            "license": [
                "MIT"
            ],
            "description": "PHPDoc parser with support for nullable, intersection and generic types",
            "support": {
                "issues": "https://github.com/phpstan/phpdoc-parser/issues",
                "source": "https://github.com/phpstan/phpdoc-parser/tree/2.3.0"
            },
            "time": "2025-08-30T15:50:23+00:00"
        },
        {
            "name": "phpstan/phpstan",
            "version": "2.1.31",
            "dist": {
                "type": "zip",
                "url": "https://api.github.com/repos/phpstan/phpstan/zipball/ead89849d879fe203ce9292c6ef5e7e76f867b96",
                "reference": "ead89849d879fe203ce9292c6ef5e7e76f867b96",
                "shasum": ""
            },
            "require": {
                "php": "^7.4|^8.0"
            },
            "conflict": {
                "phpstan/phpstan-shim": "*"
            },
            "bin": [
                "phpstan",
                "phpstan.phar"
            ],
            "type": "library",
            "autoload": {
                "files": [
                    "bootstrap.php"
                ]
            },
            "notification-url": "https://packagist.org/downloads/",
            "license": [
                "MIT"
            ],
            "description": "PHPStan - PHP Static Analysis Tool",
            "keywords": [
                "dev",
                "static analysis"
            ],
            "support": {
                "docs": "https://phpstan.org/user-guide/getting-started",
                "forum": "https://github.com/phpstan/phpstan/discussions",
                "issues": "https://github.com/phpstan/phpstan/issues",
                "security": "https://github.com/phpstan/phpstan/security/policy",
                "source": "https://github.com/phpstan/phpstan-src"
            },
            "funding": [
                {
                    "url": "https://github.com/ondrejmirtes",
                    "type": "github"
                },
                {
                    "url": "https://github.com/phpstan",
                    "type": "github"
                }
            ],
            "time": "2025-10-10T14:14:11+00:00"
        },
        {
            "name": "phpstan/phpstan-mockery",
            "version": "2.0.0",
            "source": {
                "type": "git",
                "url": "https://github.com/phpstan/phpstan-mockery.git",
                "reference": "89a949d0ac64298e88b7c7fa00caee565c198394"
            },
            "dist": {
                "type": "zip",
                "url": "https://api.github.com/repos/phpstan/phpstan-mockery/zipball/89a949d0ac64298e88b7c7fa00caee565c198394",
                "reference": "89a949d0ac64298e88b7c7fa00caee565c198394",
                "shasum": ""
            },
            "require": {
                "php": "^7.4 || ^8.0",
                "phpstan/phpstan": "^2.0"
            },
            "require-dev": {
                "mockery/mockery": "^1.6.11",
                "php-parallel-lint/php-parallel-lint": "^1.2",
                "phpstan/phpstan-phpunit": "^2.0",
                "phpstan/phpstan-strict-rules": "^2.0",
                "phpunit/phpunit": "^9.6"
            },
            "type": "phpstan-extension",
            "extra": {
                "phpstan": {
                    "includes": [
                        "extension.neon"
                    ]
                }
            },
            "autoload": {
                "psr-4": {
                    "PHPStan\\": "src/"
                }
            },
            "notification-url": "https://packagist.org/downloads/",
            "license": [
                "MIT"
            ],
            "description": "PHPStan Mockery extension",
            "support": {
                "issues": "https://github.com/phpstan/phpstan-mockery/issues",
                "source": "https://github.com/phpstan/phpstan-mockery/tree/2.0.0"
            },
            "time": "2024-10-14T03:18:12+00:00"
        },
        {
            "name": "phpunit/php-code-coverage",
            "version": "11.0.11",
            "source": {
                "type": "git",
                "url": "https://github.com/sebastianbergmann/php-code-coverage.git",
                "reference": "4f7722aa9a7b76aa775e2d9d4e95d1ea16eeeef4"
            },
            "dist": {
                "type": "zip",
                "url": "https://api.github.com/repos/sebastianbergmann/php-code-coverage/zipball/4f7722aa9a7b76aa775e2d9d4e95d1ea16eeeef4",
                "reference": "4f7722aa9a7b76aa775e2d9d4e95d1ea16eeeef4",
                "shasum": ""
            },
            "require": {
                "ext-dom": "*",
                "ext-libxml": "*",
                "ext-xmlwriter": "*",
                "nikic/php-parser": "^5.4.0",
                "php": ">=8.2",
                "phpunit/php-file-iterator": "^5.1.0",
                "phpunit/php-text-template": "^4.0.1",
                "sebastian/code-unit-reverse-lookup": "^4.0.1",
                "sebastian/complexity": "^4.0.1",
                "sebastian/environment": "^7.2.0",
                "sebastian/lines-of-code": "^3.0.1",
                "sebastian/version": "^5.0.2",
                "theseer/tokenizer": "^1.2.3"
            },
            "require-dev": {
                "phpunit/phpunit": "^11.5.2"
            },
            "suggest": {
                "ext-pcov": "PHP extension that provides line coverage",
                "ext-xdebug": "PHP extension that provides line coverage as well as branch and path coverage"
            },
            "type": "library",
            "extra": {
                "branch-alias": {
                    "dev-main": "11.0.x-dev"
                }
            },
            "autoload": {
                "classmap": [
                    "src/"
                ]
            },
            "notification-url": "https://packagist.org/downloads/",
            "license": [
                "BSD-3-Clause"
            ],
            "authors": [
                {
                    "name": "Sebastian Bergmann",
                    "email": "sebastian@phpunit.de",
                    "role": "lead"
                }
            ],
            "description": "Library that provides collection, processing, and rendering functionality for PHP code coverage information.",
            "homepage": "https://github.com/sebastianbergmann/php-code-coverage",
            "keywords": [
                "coverage",
                "testing",
                "xunit"
            ],
            "support": {
                "issues": "https://github.com/sebastianbergmann/php-code-coverage/issues",
                "security": "https://github.com/sebastianbergmann/php-code-coverage/security/policy",
                "source": "https://github.com/sebastianbergmann/php-code-coverage/tree/11.0.11"
            },
            "funding": [
                {
                    "url": "https://github.com/sebastianbergmann",
                    "type": "github"
                },
                {
                    "url": "https://liberapay.com/sebastianbergmann",
                    "type": "liberapay"
                },
                {
                    "url": "https://thanks.dev/u/gh/sebastianbergmann",
                    "type": "thanks_dev"
                },
                {
                    "url": "https://tidelift.com/funding/github/packagist/phpunit/php-code-coverage",
                    "type": "tidelift"
                }
            ],
            "time": "2025-08-27T14:37:49+00:00"
        },
        {
            "name": "phpunit/php-file-iterator",
            "version": "5.1.0",
            "source": {
                "type": "git",
                "url": "https://github.com/sebastianbergmann/php-file-iterator.git",
                "reference": "118cfaaa8bc5aef3287bf315b6060b1174754af6"
            },
            "dist": {
                "type": "zip",
                "url": "https://api.github.com/repos/sebastianbergmann/php-file-iterator/zipball/118cfaaa8bc5aef3287bf315b6060b1174754af6",
                "reference": "118cfaaa8bc5aef3287bf315b6060b1174754af6",
                "shasum": ""
            },
            "require": {
                "php": ">=8.2"
            },
            "require-dev": {
                "phpunit/phpunit": "^11.0"
            },
            "type": "library",
            "extra": {
                "branch-alias": {
                    "dev-main": "5.0-dev"
                }
            },
            "autoload": {
                "classmap": [
                    "src/"
                ]
            },
            "notification-url": "https://packagist.org/downloads/",
            "license": [
                "BSD-3-Clause"
            ],
            "authors": [
                {
                    "name": "Sebastian Bergmann",
                    "email": "sebastian@phpunit.de",
                    "role": "lead"
                }
            ],
            "description": "FilterIterator implementation that filters files based on a list of suffixes.",
            "homepage": "https://github.com/sebastianbergmann/php-file-iterator/",
            "keywords": [
                "filesystem",
                "iterator"
            ],
            "support": {
                "issues": "https://github.com/sebastianbergmann/php-file-iterator/issues",
                "security": "https://github.com/sebastianbergmann/php-file-iterator/security/policy",
                "source": "https://github.com/sebastianbergmann/php-file-iterator/tree/5.1.0"
            },
            "funding": [
                {
                    "url": "https://github.com/sebastianbergmann",
                    "type": "github"
                }
            ],
            "time": "2024-08-27T05:02:59+00:00"
        },
        {
            "name": "phpunit/php-invoker",
            "version": "5.0.1",
            "source": {
                "type": "git",
                "url": "https://github.com/sebastianbergmann/php-invoker.git",
                "reference": "c1ca3814734c07492b3d4c5f794f4b0995333da2"
            },
            "dist": {
                "type": "zip",
                "url": "https://api.github.com/repos/sebastianbergmann/php-invoker/zipball/c1ca3814734c07492b3d4c5f794f4b0995333da2",
                "reference": "c1ca3814734c07492b3d4c5f794f4b0995333da2",
                "shasum": ""
            },
            "require": {
                "php": ">=8.2"
            },
            "require-dev": {
                "ext-pcntl": "*",
                "phpunit/phpunit": "^11.0"
            },
            "suggest": {
                "ext-pcntl": "*"
            },
            "type": "library",
            "extra": {
                "branch-alias": {
                    "dev-main": "5.0-dev"
                }
            },
            "autoload": {
                "classmap": [
                    "src/"
                ]
            },
            "notification-url": "https://packagist.org/downloads/",
            "license": [
                "BSD-3-Clause"
            ],
            "authors": [
                {
                    "name": "Sebastian Bergmann",
                    "email": "sebastian@phpunit.de",
                    "role": "lead"
                }
            ],
            "description": "Invoke callables with a timeout",
            "homepage": "https://github.com/sebastianbergmann/php-invoker/",
            "keywords": [
                "process"
            ],
            "support": {
                "issues": "https://github.com/sebastianbergmann/php-invoker/issues",
                "security": "https://github.com/sebastianbergmann/php-invoker/security/policy",
                "source": "https://github.com/sebastianbergmann/php-invoker/tree/5.0.1"
            },
            "funding": [
                {
                    "url": "https://github.com/sebastianbergmann",
                    "type": "github"
                }
            ],
            "time": "2024-07-03T05:07:44+00:00"
        },
        {
            "name": "phpunit/php-text-template",
            "version": "4.0.1",
            "source": {
                "type": "git",
                "url": "https://github.com/sebastianbergmann/php-text-template.git",
                "reference": "3e0404dc6b300e6bf56415467ebcb3fe4f33e964"
            },
            "dist": {
                "type": "zip",
                "url": "https://api.github.com/repos/sebastianbergmann/php-text-template/zipball/3e0404dc6b300e6bf56415467ebcb3fe4f33e964",
                "reference": "3e0404dc6b300e6bf56415467ebcb3fe4f33e964",
                "shasum": ""
            },
            "require": {
                "php": ">=8.2"
            },
            "require-dev": {
                "phpunit/phpunit": "^11.0"
            },
            "type": "library",
            "extra": {
                "branch-alias": {
                    "dev-main": "4.0-dev"
                }
            },
            "autoload": {
                "classmap": [
                    "src/"
                ]
            },
            "notification-url": "https://packagist.org/downloads/",
            "license": [
                "BSD-3-Clause"
            ],
            "authors": [
                {
                    "name": "Sebastian Bergmann",
                    "email": "sebastian@phpunit.de",
                    "role": "lead"
                }
            ],
            "description": "Simple template engine.",
            "homepage": "https://github.com/sebastianbergmann/php-text-template/",
            "keywords": [
                "template"
            ],
            "support": {
                "issues": "https://github.com/sebastianbergmann/php-text-template/issues",
                "security": "https://github.com/sebastianbergmann/php-text-template/security/policy",
                "source": "https://github.com/sebastianbergmann/php-text-template/tree/4.0.1"
            },
            "funding": [
                {
                    "url": "https://github.com/sebastianbergmann",
                    "type": "github"
                }
            ],
            "time": "2024-07-03T05:08:43+00:00"
        },
        {
            "name": "phpunit/php-timer",
            "version": "7.0.1",
            "source": {
                "type": "git",
                "url": "https://github.com/sebastianbergmann/php-timer.git",
                "reference": "3b415def83fbcb41f991d9ebf16ae4ad8b7837b3"
            },
            "dist": {
                "type": "zip",
                "url": "https://api.github.com/repos/sebastianbergmann/php-timer/zipball/3b415def83fbcb41f991d9ebf16ae4ad8b7837b3",
                "reference": "3b415def83fbcb41f991d9ebf16ae4ad8b7837b3",
                "shasum": ""
            },
            "require": {
                "php": ">=8.2"
            },
            "require-dev": {
                "phpunit/phpunit": "^11.0"
            },
            "type": "library",
            "extra": {
                "branch-alias": {
                    "dev-main": "7.0-dev"
                }
            },
            "autoload": {
                "classmap": [
                    "src/"
                ]
            },
            "notification-url": "https://packagist.org/downloads/",
            "license": [
                "BSD-3-Clause"
            ],
            "authors": [
                {
                    "name": "Sebastian Bergmann",
                    "email": "sebastian@phpunit.de",
                    "role": "lead"
                }
            ],
            "description": "Utility class for timing",
            "homepage": "https://github.com/sebastianbergmann/php-timer/",
            "keywords": [
                "timer"
            ],
            "support": {
                "issues": "https://github.com/sebastianbergmann/php-timer/issues",
                "security": "https://github.com/sebastianbergmann/php-timer/security/policy",
                "source": "https://github.com/sebastianbergmann/php-timer/tree/7.0.1"
            },
            "funding": [
                {
                    "url": "https://github.com/sebastianbergmann",
                    "type": "github"
                }
            ],
            "time": "2024-07-03T05:09:35+00:00"
        },
        {
            "name": "phpunit/phpunit",
            "version": "11.5.42",
            "source": {
                "type": "git",
                "url": "https://github.com/sebastianbergmann/phpunit.git",
                "reference": "1c6cb5dfe412af3d0dfd414cfd110e3b9cfdbc3c"
            },
            "dist": {
                "type": "zip",
                "url": "https://api.github.com/repos/sebastianbergmann/phpunit/zipball/1c6cb5dfe412af3d0dfd414cfd110e3b9cfdbc3c",
                "reference": "1c6cb5dfe412af3d0dfd414cfd110e3b9cfdbc3c",
                "shasum": ""
            },
            "require": {
                "ext-dom": "*",
                "ext-json": "*",
                "ext-libxml": "*",
                "ext-mbstring": "*",
                "ext-xml": "*",
                "ext-xmlwriter": "*",
                "myclabs/deep-copy": "^1.13.4",
                "phar-io/manifest": "^2.0.4",
                "phar-io/version": "^3.2.1",
                "php": ">=8.2",
                "phpunit/php-code-coverage": "^11.0.11",
                "phpunit/php-file-iterator": "^5.1.0",
                "phpunit/php-invoker": "^5.0.1",
                "phpunit/php-text-template": "^4.0.1",
                "phpunit/php-timer": "^7.0.1",
                "sebastian/cli-parser": "^3.0.2",
                "sebastian/code-unit": "^3.0.3",
                "sebastian/comparator": "^6.3.2",
                "sebastian/diff": "^6.0.2",
                "sebastian/environment": "^7.2.1",
                "sebastian/exporter": "^6.3.2",
                "sebastian/global-state": "^7.0.2",
                "sebastian/object-enumerator": "^6.0.1",
                "sebastian/type": "^5.1.3",
                "sebastian/version": "^5.0.2",
                "staabm/side-effects-detector": "^1.0.5"
            },
            "suggest": {
                "ext-soap": "To be able to generate mocks based on WSDL files"
            },
            "bin": [
                "phpunit"
            ],
            "type": "library",
            "extra": {
                "branch-alias": {
                    "dev-main": "11.5-dev"
                }
            },
            "autoload": {
                "files": [
                    "src/Framework/Assert/Functions.php"
                ],
                "classmap": [
                    "src/"
                ]
            },
            "notification-url": "https://packagist.org/downloads/",
            "license": [
                "BSD-3-Clause"
            ],
            "authors": [
                {
                    "name": "Sebastian Bergmann",
                    "email": "sebastian@phpunit.de",
                    "role": "lead"
                }
            ],
            "description": "The PHP Unit Testing framework.",
            "homepage": "https://phpunit.de/",
            "keywords": [
                "phpunit",
                "testing",
                "xunit"
            ],
            "support": {
                "issues": "https://github.com/sebastianbergmann/phpunit/issues",
                "security": "https://github.com/sebastianbergmann/phpunit/security/policy",
                "source": "https://github.com/sebastianbergmann/phpunit/tree/11.5.42"
            },
            "funding": [
                {
                    "url": "https://phpunit.de/sponsors.html",
                    "type": "custom"
                },
                {
                    "url": "https://github.com/sebastianbergmann",
                    "type": "github"
                },
                {
                    "url": "https://liberapay.com/sebastianbergmann",
                    "type": "liberapay"
                },
                {
                    "url": "https://thanks.dev/u/gh/sebastianbergmann",
                    "type": "thanks_dev"
                },
                {
                    "url": "https://tidelift.com/funding/github/packagist/phpunit/phpunit",
                    "type": "tidelift"
                }
            ],
            "time": "2025-09-28T12:09:13+00:00"
        },
        {
            "name": "predis/predis",
            "version": "v3.2.0",
            "source": {
                "type": "git",
                "url": "https://github.com/predis/predis.git",
                "reference": "9e9deec4dfd3ebf65d32eb368f498c646ba2ecd8"
            },
            "dist": {
                "type": "zip",
                "url": "https://api.github.com/repos/predis/predis/zipball/9e9deec4dfd3ebf65d32eb368f498c646ba2ecd8",
                "reference": "9e9deec4dfd3ebf65d32eb368f498c646ba2ecd8",
                "shasum": ""
            },
            "require": {
                "php": "^7.2 || ^8.0",
                "psr/http-message": "^1.0|^2.0"
            },
            "require-dev": {
                "friendsofphp/php-cs-fixer": "^3.3",
                "phpstan/phpstan": "^1.9",
                "phpunit/phpcov": "^6.0 || ^8.0",
                "phpunit/phpunit": "^8.0 || ~9.4.4"
            },
            "suggest": {
                "ext-relay": "Faster connection with in-memory caching (>=0.6.2)"
            },
            "type": "library",
            "autoload": {
                "psr-4": {
                    "Predis\\": "src/"
                }
            },
            "notification-url": "https://packagist.org/downloads/",
            "license": [
                "MIT"
            ],
            "authors": [
                {
                    "name": "Till Krüss",
                    "homepage": "https://till.im",
                    "role": "Maintainer"
                }
            ],
            "description": "A flexible and feature-complete Redis/Valkey client for PHP.",
            "homepage": "http://github.com/predis/predis",
            "keywords": [
                "nosql",
                "predis",
                "redis"
            ],
            "support": {
                "issues": "https://github.com/predis/predis/issues",
                "source": "https://github.com/predis/predis/tree/v3.2.0"
            },
            "funding": [
                {
                    "url": "https://github.com/sponsors/tillkruss",
                    "type": "github"
                }
            ],
            "time": "2025-08-06T06:41:24+00:00"
        },
        {
            "name": "sebastian/cli-parser",
            "version": "3.0.2",
            "source": {
                "type": "git",
                "url": "https://github.com/sebastianbergmann/cli-parser.git",
                "reference": "15c5dd40dc4f38794d383bb95465193f5e0ae180"
            },
            "dist": {
                "type": "zip",
                "url": "https://api.github.com/repos/sebastianbergmann/cli-parser/zipball/15c5dd40dc4f38794d383bb95465193f5e0ae180",
                "reference": "15c5dd40dc4f38794d383bb95465193f5e0ae180",
                "shasum": ""
            },
            "require": {
                "php": ">=8.2"
            },
            "require-dev": {
                "phpunit/phpunit": "^11.0"
            },
            "type": "library",
            "extra": {
                "branch-alias": {
                    "dev-main": "3.0-dev"
                }
            },
            "autoload": {
                "classmap": [
                    "src/"
                ]
            },
            "notification-url": "https://packagist.org/downloads/",
            "license": [
                "BSD-3-Clause"
            ],
            "authors": [
                {
                    "name": "Sebastian Bergmann",
                    "email": "sebastian@phpunit.de",
                    "role": "lead"
                }
            ],
            "description": "Library for parsing CLI options",
            "homepage": "https://github.com/sebastianbergmann/cli-parser",
            "support": {
                "issues": "https://github.com/sebastianbergmann/cli-parser/issues",
                "security": "https://github.com/sebastianbergmann/cli-parser/security/policy",
                "source": "https://github.com/sebastianbergmann/cli-parser/tree/3.0.2"
            },
            "funding": [
                {
                    "url": "https://github.com/sebastianbergmann",
                    "type": "github"
                }
            ],
            "time": "2024-07-03T04:41:36+00:00"
        },
        {
            "name": "sebastian/code-unit",
            "version": "3.0.3",
            "source": {
                "type": "git",
                "url": "https://github.com/sebastianbergmann/code-unit.git",
                "reference": "54391c61e4af8078e5b276ab082b6d3c54c9ad64"
            },
            "dist": {
                "type": "zip",
                "url": "https://api.github.com/repos/sebastianbergmann/code-unit/zipball/54391c61e4af8078e5b276ab082b6d3c54c9ad64",
                "reference": "54391c61e4af8078e5b276ab082b6d3c54c9ad64",
                "shasum": ""
            },
            "require": {
                "php": ">=8.2"
            },
            "require-dev": {
                "phpunit/phpunit": "^11.5"
            },
            "type": "library",
            "extra": {
                "branch-alias": {
                    "dev-main": "3.0-dev"
                }
            },
            "autoload": {
                "classmap": [
                    "src/"
                ]
            },
            "notification-url": "https://packagist.org/downloads/",
            "license": [
                "BSD-3-Clause"
            ],
            "authors": [
                {
                    "name": "Sebastian Bergmann",
                    "email": "sebastian@phpunit.de",
                    "role": "lead"
                }
            ],
            "description": "Collection of value objects that represent the PHP code units",
            "homepage": "https://github.com/sebastianbergmann/code-unit",
            "support": {
                "issues": "https://github.com/sebastianbergmann/code-unit/issues",
                "security": "https://github.com/sebastianbergmann/code-unit/security/policy",
                "source": "https://github.com/sebastianbergmann/code-unit/tree/3.0.3"
            },
            "funding": [
                {
                    "url": "https://github.com/sebastianbergmann",
                    "type": "github"
                }
            ],
            "time": "2025-03-19T07:56:08+00:00"
        },
        {
            "name": "sebastian/code-unit-reverse-lookup",
            "version": "4.0.1",
            "source": {
                "type": "git",
                "url": "https://github.com/sebastianbergmann/code-unit-reverse-lookup.git",
                "reference": "183a9b2632194febd219bb9246eee421dad8d45e"
            },
            "dist": {
                "type": "zip",
                "url": "https://api.github.com/repos/sebastianbergmann/code-unit-reverse-lookup/zipball/183a9b2632194febd219bb9246eee421dad8d45e",
                "reference": "183a9b2632194febd219bb9246eee421dad8d45e",
                "shasum": ""
            },
            "require": {
                "php": ">=8.2"
            },
            "require-dev": {
                "phpunit/phpunit": "^11.0"
            },
            "type": "library",
            "extra": {
                "branch-alias": {
                    "dev-main": "4.0-dev"
                }
            },
            "autoload": {
                "classmap": [
                    "src/"
                ]
            },
            "notification-url": "https://packagist.org/downloads/",
            "license": [
                "BSD-3-Clause"
            ],
            "authors": [
                {
                    "name": "Sebastian Bergmann",
                    "email": "sebastian@phpunit.de"
                }
            ],
            "description": "Looks up which function or method a line of code belongs to",
            "homepage": "https://github.com/sebastianbergmann/code-unit-reverse-lookup/",
            "support": {
                "issues": "https://github.com/sebastianbergmann/code-unit-reverse-lookup/issues",
                "security": "https://github.com/sebastianbergmann/code-unit-reverse-lookup/security/policy",
                "source": "https://github.com/sebastianbergmann/code-unit-reverse-lookup/tree/4.0.1"
            },
            "funding": [
                {
                    "url": "https://github.com/sebastianbergmann",
                    "type": "github"
                }
            ],
            "time": "2024-07-03T04:45:54+00:00"
        },
        {
            "name": "sebastian/comparator",
            "version": "6.3.2",
            "source": {
                "type": "git",
                "url": "https://github.com/sebastianbergmann/comparator.git",
                "reference": "85c77556683e6eee4323e4c5468641ca0237e2e8"
            },
            "dist": {
                "type": "zip",
                "url": "https://api.github.com/repos/sebastianbergmann/comparator/zipball/85c77556683e6eee4323e4c5468641ca0237e2e8",
                "reference": "85c77556683e6eee4323e4c5468641ca0237e2e8",
                "shasum": ""
            },
            "require": {
                "ext-dom": "*",
                "ext-mbstring": "*",
                "php": ">=8.2",
                "sebastian/diff": "^6.0",
                "sebastian/exporter": "^6.0"
            },
            "require-dev": {
                "phpunit/phpunit": "^11.4"
            },
            "suggest": {
                "ext-bcmath": "For comparing BcMath\\Number objects"
            },
            "type": "library",
            "extra": {
                "branch-alias": {
                    "dev-main": "6.3-dev"
                }
            },
            "autoload": {
                "classmap": [
                    "src/"
                ]
            },
            "notification-url": "https://packagist.org/downloads/",
            "license": [
                "BSD-3-Clause"
            ],
            "authors": [
                {
                    "name": "Sebastian Bergmann",
                    "email": "sebastian@phpunit.de"
                },
                {
                    "name": "Jeff Welch",
                    "email": "whatthejeff@gmail.com"
                },
                {
                    "name": "Volker Dusch",
                    "email": "github@wallbash.com"
                },
                {
                    "name": "Bernhard Schussek",
                    "email": "bschussek@2bepublished.at"
                }
            ],
            "description": "Provides the functionality to compare PHP values for equality",
            "homepage": "https://github.com/sebastianbergmann/comparator",
            "keywords": [
                "comparator",
                "compare",
                "equality"
            ],
            "support": {
                "issues": "https://github.com/sebastianbergmann/comparator/issues",
                "security": "https://github.com/sebastianbergmann/comparator/security/policy",
                "source": "https://github.com/sebastianbergmann/comparator/tree/6.3.2"
            },
            "funding": [
                {
                    "url": "https://github.com/sebastianbergmann",
                    "type": "github"
                },
                {
                    "url": "https://liberapay.com/sebastianbergmann",
                    "type": "liberapay"
                },
                {
                    "url": "https://thanks.dev/u/gh/sebastianbergmann",
                    "type": "thanks_dev"
                },
                {
                    "url": "https://tidelift.com/funding/github/packagist/sebastian/comparator",
                    "type": "tidelift"
                }
            ],
            "time": "2025-08-10T08:07:46+00:00"
        },
        {
            "name": "sebastian/complexity",
            "version": "4.0.1",
            "source": {
                "type": "git",
                "url": "https://github.com/sebastianbergmann/complexity.git",
                "reference": "ee41d384ab1906c68852636b6de493846e13e5a0"
            },
            "dist": {
                "type": "zip",
                "url": "https://api.github.com/repos/sebastianbergmann/complexity/zipball/ee41d384ab1906c68852636b6de493846e13e5a0",
                "reference": "ee41d384ab1906c68852636b6de493846e13e5a0",
                "shasum": ""
            },
            "require": {
                "nikic/php-parser": "^5.0",
                "php": ">=8.2"
            },
            "require-dev": {
                "phpunit/phpunit": "^11.0"
            },
            "type": "library",
            "extra": {
                "branch-alias": {
                    "dev-main": "4.0-dev"
                }
            },
            "autoload": {
                "classmap": [
                    "src/"
                ]
            },
            "notification-url": "https://packagist.org/downloads/",
            "license": [
                "BSD-3-Clause"
            ],
            "authors": [
                {
                    "name": "Sebastian Bergmann",
                    "email": "sebastian@phpunit.de",
                    "role": "lead"
                }
            ],
            "description": "Library for calculating the complexity of PHP code units",
            "homepage": "https://github.com/sebastianbergmann/complexity",
            "support": {
                "issues": "https://github.com/sebastianbergmann/complexity/issues",
                "security": "https://github.com/sebastianbergmann/complexity/security/policy",
                "source": "https://github.com/sebastianbergmann/complexity/tree/4.0.1"
            },
            "funding": [
                {
                    "url": "https://github.com/sebastianbergmann",
                    "type": "github"
                }
            ],
            "time": "2024-07-03T04:49:50+00:00"
        },
        {
            "name": "sebastian/diff",
            "version": "6.0.2",
            "source": {
                "type": "git",
                "url": "https://github.com/sebastianbergmann/diff.git",
                "reference": "b4ccd857127db5d41a5b676f24b51371d76d8544"
            },
            "dist": {
                "type": "zip",
                "url": "https://api.github.com/repos/sebastianbergmann/diff/zipball/b4ccd857127db5d41a5b676f24b51371d76d8544",
                "reference": "b4ccd857127db5d41a5b676f24b51371d76d8544",
                "shasum": ""
            },
            "require": {
                "php": ">=8.2"
            },
            "require-dev": {
                "phpunit/phpunit": "^11.0",
                "symfony/process": "^4.2 || ^5"
            },
            "type": "library",
            "extra": {
                "branch-alias": {
                    "dev-main": "6.0-dev"
                }
            },
            "autoload": {
                "classmap": [
                    "src/"
                ]
            },
            "notification-url": "https://packagist.org/downloads/",
            "license": [
                "BSD-3-Clause"
            ],
            "authors": [
                {
                    "name": "Sebastian Bergmann",
                    "email": "sebastian@phpunit.de"
                },
                {
                    "name": "Kore Nordmann",
                    "email": "mail@kore-nordmann.de"
                }
            ],
            "description": "Diff implementation",
            "homepage": "https://github.com/sebastianbergmann/diff",
            "keywords": [
                "diff",
                "udiff",
                "unidiff",
                "unified diff"
            ],
            "support": {
                "issues": "https://github.com/sebastianbergmann/diff/issues",
                "security": "https://github.com/sebastianbergmann/diff/security/policy",
                "source": "https://github.com/sebastianbergmann/diff/tree/6.0.2"
            },
            "funding": [
                {
                    "url": "https://github.com/sebastianbergmann",
                    "type": "github"
                }
            ],
            "time": "2024-07-03T04:53:05+00:00"
        },
        {
            "name": "sebastian/environment",
            "version": "7.2.1",
            "source": {
                "type": "git",
                "url": "https://github.com/sebastianbergmann/environment.git",
                "reference": "a5c75038693ad2e8d4b6c15ba2403532647830c4"
            },
            "dist": {
                "type": "zip",
                "url": "https://api.github.com/repos/sebastianbergmann/environment/zipball/a5c75038693ad2e8d4b6c15ba2403532647830c4",
                "reference": "a5c75038693ad2e8d4b6c15ba2403532647830c4",
                "shasum": ""
            },
            "require": {
                "php": ">=8.2"
            },
            "require-dev": {
                "phpunit/phpunit": "^11.3"
            },
            "suggest": {
                "ext-posix": "*"
            },
            "type": "library",
            "extra": {
                "branch-alias": {
                    "dev-main": "7.2-dev"
                }
            },
            "autoload": {
                "classmap": [
                    "src/"
                ]
            },
            "notification-url": "https://packagist.org/downloads/",
            "license": [
                "BSD-3-Clause"
            ],
            "authors": [
                {
                    "name": "Sebastian Bergmann",
                    "email": "sebastian@phpunit.de"
                }
            ],
            "description": "Provides functionality to handle HHVM/PHP environments",
            "homepage": "https://github.com/sebastianbergmann/environment",
            "keywords": [
                "Xdebug",
                "environment",
                "hhvm"
            ],
            "support": {
                "issues": "https://github.com/sebastianbergmann/environment/issues",
                "security": "https://github.com/sebastianbergmann/environment/security/policy",
                "source": "https://github.com/sebastianbergmann/environment/tree/7.2.1"
            },
            "funding": [
                {
                    "url": "https://github.com/sebastianbergmann",
                    "type": "github"
                },
                {
                    "url": "https://liberapay.com/sebastianbergmann",
                    "type": "liberapay"
                },
                {
                    "url": "https://thanks.dev/u/gh/sebastianbergmann",
                    "type": "thanks_dev"
                },
                {
                    "url": "https://tidelift.com/funding/github/packagist/sebastian/environment",
                    "type": "tidelift"
                }
            ],
            "time": "2025-05-21T11:55:47+00:00"
        },
        {
            "name": "sebastian/exporter",
            "version": "6.3.2",
            "source": {
                "type": "git",
                "url": "https://github.com/sebastianbergmann/exporter.git",
                "reference": "70a298763b40b213ec087c51c739efcaa90bcd74"
            },
            "dist": {
                "type": "zip",
                "url": "https://api.github.com/repos/sebastianbergmann/exporter/zipball/70a298763b40b213ec087c51c739efcaa90bcd74",
                "reference": "70a298763b40b213ec087c51c739efcaa90bcd74",
                "shasum": ""
            },
            "require": {
                "ext-mbstring": "*",
                "php": ">=8.2",
                "sebastian/recursion-context": "^6.0"
            },
            "require-dev": {
                "phpunit/phpunit": "^11.3"
            },
            "type": "library",
            "extra": {
                "branch-alias": {
                    "dev-main": "6.3-dev"
                }
            },
            "autoload": {
                "classmap": [
                    "src/"
                ]
            },
            "notification-url": "https://packagist.org/downloads/",
            "license": [
                "BSD-3-Clause"
            ],
            "authors": [
                {
                    "name": "Sebastian Bergmann",
                    "email": "sebastian@phpunit.de"
                },
                {
                    "name": "Jeff Welch",
                    "email": "whatthejeff@gmail.com"
                },
                {
                    "name": "Volker Dusch",
                    "email": "github@wallbash.com"
                },
                {
                    "name": "Adam Harvey",
                    "email": "aharvey@php.net"
                },
                {
                    "name": "Bernhard Schussek",
                    "email": "bschussek@gmail.com"
                }
            ],
            "description": "Provides the functionality to export PHP variables for visualization",
            "homepage": "https://www.github.com/sebastianbergmann/exporter",
            "keywords": [
                "export",
                "exporter"
            ],
            "support": {
                "issues": "https://github.com/sebastianbergmann/exporter/issues",
                "security": "https://github.com/sebastianbergmann/exporter/security/policy",
                "source": "https://github.com/sebastianbergmann/exporter/tree/6.3.2"
            },
            "funding": [
                {
                    "url": "https://github.com/sebastianbergmann",
                    "type": "github"
                },
                {
                    "url": "https://liberapay.com/sebastianbergmann",
                    "type": "liberapay"
                },
                {
                    "url": "https://thanks.dev/u/gh/sebastianbergmann",
                    "type": "thanks_dev"
                },
                {
                    "url": "https://tidelift.com/funding/github/packagist/sebastian/exporter",
                    "type": "tidelift"
                }
            ],
            "time": "2025-09-24T06:12:51+00:00"
        },
        {
            "name": "sebastian/global-state",
            "version": "7.0.2",
            "source": {
                "type": "git",
                "url": "https://github.com/sebastianbergmann/global-state.git",
                "reference": "3be331570a721f9a4b5917f4209773de17f747d7"
            },
            "dist": {
                "type": "zip",
                "url": "https://api.github.com/repos/sebastianbergmann/global-state/zipball/3be331570a721f9a4b5917f4209773de17f747d7",
                "reference": "3be331570a721f9a4b5917f4209773de17f747d7",
                "shasum": ""
            },
            "require": {
                "php": ">=8.2",
                "sebastian/object-reflector": "^4.0",
                "sebastian/recursion-context": "^6.0"
            },
            "require-dev": {
                "ext-dom": "*",
                "phpunit/phpunit": "^11.0"
            },
            "type": "library",
            "extra": {
                "branch-alias": {
                    "dev-main": "7.0-dev"
                }
            },
            "autoload": {
                "classmap": [
                    "src/"
                ]
            },
            "notification-url": "https://packagist.org/downloads/",
            "license": [
                "BSD-3-Clause"
            ],
            "authors": [
                {
                    "name": "Sebastian Bergmann",
                    "email": "sebastian@phpunit.de"
                }
            ],
            "description": "Snapshotting of global state",
            "homepage": "https://www.github.com/sebastianbergmann/global-state",
            "keywords": [
                "global state"
            ],
            "support": {
                "issues": "https://github.com/sebastianbergmann/global-state/issues",
                "security": "https://github.com/sebastianbergmann/global-state/security/policy",
                "source": "https://github.com/sebastianbergmann/global-state/tree/7.0.2"
            },
            "funding": [
                {
                    "url": "https://github.com/sebastianbergmann",
                    "type": "github"
                }
            ],
            "time": "2024-07-03T04:57:36+00:00"
        },
        {
            "name": "sebastian/lines-of-code",
            "version": "3.0.1",
            "source": {
                "type": "git",
                "url": "https://github.com/sebastianbergmann/lines-of-code.git",
                "reference": "d36ad0d782e5756913e42ad87cb2890f4ffe467a"
            },
            "dist": {
                "type": "zip",
                "url": "https://api.github.com/repos/sebastianbergmann/lines-of-code/zipball/d36ad0d782e5756913e42ad87cb2890f4ffe467a",
                "reference": "d36ad0d782e5756913e42ad87cb2890f4ffe467a",
                "shasum": ""
            },
            "require": {
                "nikic/php-parser": "^5.0",
                "php": ">=8.2"
            },
            "require-dev": {
                "phpunit/phpunit": "^11.0"
            },
            "type": "library",
            "extra": {
                "branch-alias": {
                    "dev-main": "3.0-dev"
                }
            },
            "autoload": {
                "classmap": [
                    "src/"
                ]
            },
            "notification-url": "https://packagist.org/downloads/",
            "license": [
                "BSD-3-Clause"
            ],
            "authors": [
                {
                    "name": "Sebastian Bergmann",
                    "email": "sebastian@phpunit.de",
                    "role": "lead"
                }
            ],
            "description": "Library for counting the lines of code in PHP source code",
            "homepage": "https://github.com/sebastianbergmann/lines-of-code",
            "support": {
                "issues": "https://github.com/sebastianbergmann/lines-of-code/issues",
                "security": "https://github.com/sebastianbergmann/lines-of-code/security/policy",
                "source": "https://github.com/sebastianbergmann/lines-of-code/tree/3.0.1"
            },
            "funding": [
                {
                    "url": "https://github.com/sebastianbergmann",
                    "type": "github"
                }
            ],
            "time": "2024-07-03T04:58:38+00:00"
        },
        {
            "name": "sebastian/object-enumerator",
            "version": "6.0.1",
            "source": {
                "type": "git",
                "url": "https://github.com/sebastianbergmann/object-enumerator.git",
                "reference": "f5b498e631a74204185071eb41f33f38d64608aa"
            },
            "dist": {
                "type": "zip",
                "url": "https://api.github.com/repos/sebastianbergmann/object-enumerator/zipball/f5b498e631a74204185071eb41f33f38d64608aa",
                "reference": "f5b498e631a74204185071eb41f33f38d64608aa",
                "shasum": ""
            },
            "require": {
                "php": ">=8.2",
                "sebastian/object-reflector": "^4.0",
                "sebastian/recursion-context": "^6.0"
            },
            "require-dev": {
                "phpunit/phpunit": "^11.0"
            },
            "type": "library",
            "extra": {
                "branch-alias": {
                    "dev-main": "6.0-dev"
                }
            },
            "autoload": {
                "classmap": [
                    "src/"
                ]
            },
            "notification-url": "https://packagist.org/downloads/",
            "license": [
                "BSD-3-Clause"
            ],
            "authors": [
                {
                    "name": "Sebastian Bergmann",
                    "email": "sebastian@phpunit.de"
                }
            ],
            "description": "Traverses array structures and object graphs to enumerate all referenced objects",
            "homepage": "https://github.com/sebastianbergmann/object-enumerator/",
            "support": {
                "issues": "https://github.com/sebastianbergmann/object-enumerator/issues",
                "security": "https://github.com/sebastianbergmann/object-enumerator/security/policy",
                "source": "https://github.com/sebastianbergmann/object-enumerator/tree/6.0.1"
            },
            "funding": [
                {
                    "url": "https://github.com/sebastianbergmann",
                    "type": "github"
                }
            ],
            "time": "2024-07-03T05:00:13+00:00"
        },
        {
            "name": "sebastian/object-reflector",
            "version": "4.0.1",
            "source": {
                "type": "git",
                "url": "https://github.com/sebastianbergmann/object-reflector.git",
                "reference": "6e1a43b411b2ad34146dee7524cb13a068bb35f9"
            },
            "dist": {
                "type": "zip",
                "url": "https://api.github.com/repos/sebastianbergmann/object-reflector/zipball/6e1a43b411b2ad34146dee7524cb13a068bb35f9",
                "reference": "6e1a43b411b2ad34146dee7524cb13a068bb35f9",
                "shasum": ""
            },
            "require": {
                "php": ">=8.2"
            },
            "require-dev": {
                "phpunit/phpunit": "^11.0"
            },
            "type": "library",
            "extra": {
                "branch-alias": {
                    "dev-main": "4.0-dev"
                }
            },
            "autoload": {
                "classmap": [
                    "src/"
                ]
            },
            "notification-url": "https://packagist.org/downloads/",
            "license": [
                "BSD-3-Clause"
            ],
            "authors": [
                {
                    "name": "Sebastian Bergmann",
                    "email": "sebastian@phpunit.de"
                }
            ],
            "description": "Allows reflection of object attributes, including inherited and non-public ones",
            "homepage": "https://github.com/sebastianbergmann/object-reflector/",
            "support": {
                "issues": "https://github.com/sebastianbergmann/object-reflector/issues",
                "security": "https://github.com/sebastianbergmann/object-reflector/security/policy",
                "source": "https://github.com/sebastianbergmann/object-reflector/tree/4.0.1"
            },
            "funding": [
                {
                    "url": "https://github.com/sebastianbergmann",
                    "type": "github"
                }
            ],
            "time": "2024-07-03T05:01:32+00:00"
        },
        {
            "name": "sebastian/recursion-context",
            "version": "6.0.3",
            "source": {
                "type": "git",
                "url": "https://github.com/sebastianbergmann/recursion-context.git",
                "reference": "f6458abbf32a6c8174f8f26261475dc133b3d9dc"
            },
            "dist": {
                "type": "zip",
                "url": "https://api.github.com/repos/sebastianbergmann/recursion-context/zipball/f6458abbf32a6c8174f8f26261475dc133b3d9dc",
                "reference": "f6458abbf32a6c8174f8f26261475dc133b3d9dc",
                "shasum": ""
            },
            "require": {
                "php": ">=8.2"
            },
            "require-dev": {
                "phpunit/phpunit": "^11.3"
            },
            "type": "library",
            "extra": {
                "branch-alias": {
                    "dev-main": "6.0-dev"
                }
            },
            "autoload": {
                "classmap": [
                    "src/"
                ]
            },
            "notification-url": "https://packagist.org/downloads/",
            "license": [
                "BSD-3-Clause"
            ],
            "authors": [
                {
                    "name": "Sebastian Bergmann",
                    "email": "sebastian@phpunit.de"
                },
                {
                    "name": "Jeff Welch",
                    "email": "whatthejeff@gmail.com"
                },
                {
                    "name": "Adam Harvey",
                    "email": "aharvey@php.net"
                }
            ],
            "description": "Provides functionality to recursively process PHP variables",
            "homepage": "https://github.com/sebastianbergmann/recursion-context",
            "support": {
                "issues": "https://github.com/sebastianbergmann/recursion-context/issues",
                "security": "https://github.com/sebastianbergmann/recursion-context/security/policy",
                "source": "https://github.com/sebastianbergmann/recursion-context/tree/6.0.3"
            },
            "funding": [
                {
                    "url": "https://github.com/sebastianbergmann",
                    "type": "github"
                },
                {
                    "url": "https://liberapay.com/sebastianbergmann",
                    "type": "liberapay"
                },
                {
                    "url": "https://thanks.dev/u/gh/sebastianbergmann",
                    "type": "thanks_dev"
                },
                {
                    "url": "https://tidelift.com/funding/github/packagist/sebastian/recursion-context",
                    "type": "tidelift"
                }
            ],
            "time": "2025-08-13T04:42:22+00:00"
        },
        {
            "name": "sebastian/type",
            "version": "5.1.3",
            "source": {
                "type": "git",
                "url": "https://github.com/sebastianbergmann/type.git",
                "reference": "f77d2d4e78738c98d9a68d2596fe5e8fa380f449"
            },
            "dist": {
                "type": "zip",
                "url": "https://api.github.com/repos/sebastianbergmann/type/zipball/f77d2d4e78738c98d9a68d2596fe5e8fa380f449",
                "reference": "f77d2d4e78738c98d9a68d2596fe5e8fa380f449",
                "shasum": ""
            },
            "require": {
                "php": ">=8.2"
            },
            "require-dev": {
                "phpunit/phpunit": "^11.3"
            },
            "type": "library",
            "extra": {
                "branch-alias": {
                    "dev-main": "5.1-dev"
                }
            },
            "autoload": {
                "classmap": [
                    "src/"
                ]
            },
            "notification-url": "https://packagist.org/downloads/",
            "license": [
                "BSD-3-Clause"
            ],
            "authors": [
                {
                    "name": "Sebastian Bergmann",
                    "email": "sebastian@phpunit.de",
                    "role": "lead"
                }
            ],
            "description": "Collection of value objects that represent the types of the PHP type system",
            "homepage": "https://github.com/sebastianbergmann/type",
            "support": {
                "issues": "https://github.com/sebastianbergmann/type/issues",
                "security": "https://github.com/sebastianbergmann/type/security/policy",
                "source": "https://github.com/sebastianbergmann/type/tree/5.1.3"
            },
            "funding": [
                {
                    "url": "https://github.com/sebastianbergmann",
                    "type": "github"
                },
                {
                    "url": "https://liberapay.com/sebastianbergmann",
                    "type": "liberapay"
                },
                {
                    "url": "https://thanks.dev/u/gh/sebastianbergmann",
                    "type": "thanks_dev"
                },
                {
                    "url": "https://tidelift.com/funding/github/packagist/sebastian/type",
                    "type": "tidelift"
                }
            ],
            "time": "2025-08-09T06:55:48+00:00"
        },
        {
            "name": "sebastian/version",
            "version": "5.0.2",
            "source": {
                "type": "git",
                "url": "https://github.com/sebastianbergmann/version.git",
                "reference": "c687e3387b99f5b03b6caa64c74b63e2936ff874"
            },
            "dist": {
                "type": "zip",
                "url": "https://api.github.com/repos/sebastianbergmann/version/zipball/c687e3387b99f5b03b6caa64c74b63e2936ff874",
                "reference": "c687e3387b99f5b03b6caa64c74b63e2936ff874",
                "shasum": ""
            },
            "require": {
                "php": ">=8.2"
            },
            "type": "library",
            "extra": {
                "branch-alias": {
                    "dev-main": "5.0-dev"
                }
            },
            "autoload": {
                "classmap": [
                    "src/"
                ]
            },
            "notification-url": "https://packagist.org/downloads/",
            "license": [
                "BSD-3-Clause"
            ],
            "authors": [
                {
                    "name": "Sebastian Bergmann",
                    "email": "sebastian@phpunit.de",
                    "role": "lead"
                }
            ],
            "description": "Library that helps with managing the version number of Git-hosted PHP projects",
            "homepage": "https://github.com/sebastianbergmann/version",
            "support": {
                "issues": "https://github.com/sebastianbergmann/version/issues",
                "security": "https://github.com/sebastianbergmann/version/security/policy",
                "source": "https://github.com/sebastianbergmann/version/tree/5.0.2"
            },
            "funding": [
                {
                    "url": "https://github.com/sebastianbergmann",
                    "type": "github"
                }
            ],
            "time": "2024-10-09T05:16:32+00:00"
        },
        {
            "name": "simplesamlphp/simplesamlphp-test-framework",
            "version": "v1.10.2",
            "source": {
                "type": "git",
                "url": "https://github.com/simplesamlphp/simplesamlphp-test-framework.git",
                "reference": "41339027be51699193803ba210960dd2d0b09fe0"
            },
            "dist": {
                "type": "zip",
                "url": "https://api.github.com/repos/simplesamlphp/simplesamlphp-test-framework/zipball/41339027be51699193803ba210960dd2d0b09fe0",
                "reference": "41339027be51699193803ba210960dd2d0b09fe0",
                "shasum": ""
            },
            "require": {
                "ext-curl": "*",
                "php": "^8.2",
                "phpstan/extension-installer": "^1.4",
                "phpstan/phpstan": "^2.1",
                "phpstan/phpstan-mockery": "^2.0",
                "phpunit/phpunit": "^11.5 || ^12.3",
                "psr/log": "^3.0",
                "slevomat/coding-standard": "^8.20",
                "squizlabs/php_codesniffer": "^3.13 || ^4.0",
                "symfony/phpunit-bridge": "^7.3 || ^8.0"
            },
            "require-dev": {
                "simplesamlphp/simplesamlphp": "^2.4"
            },
            "type": "project",
            "autoload": {
                "psr-4": {
                    "SimpleSAML\\TestUtils\\": "lib/"
                }
            },
            "notification-url": "https://packagist.org/downloads/",
            "license": [
                "LGPL-2.1-or-later"
            ],
            "authors": [
                {
                    "name": "Tim van Dijen",
                    "email": "tvdijen@gmail.com"
                }
            ],
            "description": "Test framework for SimpleSAMLphp and related repositories ",
            "keywords": [
                "test-framework"
            ],
            "support": {
                "issues": "https://github.com/simplesamlphp/simplesamlphp-test-framework/issues",
                "source": "https://github.com/simplesamlphp/simplesamlphp-test-framework"
            },
            "time": "2025-09-16T19:53:22+00:00"
        },
        {
            "name": "slevomat/coding-standard",
            "version": "8.24.0",
            "source": {
                "type": "git",
                "url": "https://github.com/slevomat/coding-standard.git",
                "reference": "08e7989c0351f3f38b82172838195c35d9819efa"
            },
            "dist": {
                "type": "zip",
                "url": "https://api.github.com/repos/slevomat/coding-standard/zipball/08e7989c0351f3f38b82172838195c35d9819efa",
                "reference": "08e7989c0351f3f38b82172838195c35d9819efa",
                "shasum": ""
            },
            "require": {
                "dealerdirect/phpcodesniffer-composer-installer": "^0.6.2 || ^0.7 || ^1.1.2",
                "php": "^7.4 || ^8.0",
                "phpstan/phpdoc-parser": "^2.3.0",
                "squizlabs/php_codesniffer": "^4.0.0"
            },
            "require-dev": {
                "phing/phing": "3.0.1|3.1.0",
                "php-parallel-lint/php-parallel-lint": "1.4.0",
                "phpstan/phpstan": "2.1.29",
                "phpstan/phpstan-deprecation-rules": "2.0.3",
                "phpstan/phpstan-phpunit": "2.0.7",
                "phpstan/phpstan-strict-rules": "2.0.6",
                "phpunit/phpunit": "9.6.8|10.5.48|11.4.4|11.5.36|12.3.14"
            },
            "type": "phpcodesniffer-standard",
            "extra": {
                "branch-alias": {
                    "dev-master": "8.x-dev"
                }
            },
            "autoload": {
                "psr-4": {
                    "SlevomatCodingStandard\\": "SlevomatCodingStandard/"
                }
            },
            "notification-url": "https://packagist.org/downloads/",
            "license": [
                "MIT"
            ],
            "description": "Slevomat Coding Standard for PHP_CodeSniffer complements Consistence Coding Standard by providing sniffs with additional checks.",
            "keywords": [
                "dev",
                "phpcs"
            ],
            "support": {
                "issues": "https://github.com/slevomat/coding-standard/issues",
                "source": "https://github.com/slevomat/coding-standard/tree/8.24.0"
            },
            "funding": [
                {
                    "url": "https://github.com/kukulich",
                    "type": "github"
                },
                {
                    "url": "https://tidelift.com/funding/github/packagist/slevomat/coding-standard",
                    "type": "tidelift"
                }
            ],
            "time": "2025-09-25T21:37:40+00:00"
        },
        {
            "name": "squizlabs/php_codesniffer",
            "version": "4.0.0",
            "source": {
                "type": "git",
                "url": "https://github.com/PHPCSStandards/PHP_CodeSniffer.git",
                "reference": "06113cfdaf117fc2165f9cd040bd0f17fcd5242d"
            },
            "dist": {
                "type": "zip",
                "url": "https://api.github.com/repos/PHPCSStandards/PHP_CodeSniffer/zipball/06113cfdaf117fc2165f9cd040bd0f17fcd5242d",
                "reference": "06113cfdaf117fc2165f9cd040bd0f17fcd5242d",
                "shasum": ""
            },
            "require": {
                "ext-simplexml": "*",
                "ext-tokenizer": "*",
                "ext-xmlwriter": "*",
                "php": ">=7.2.0"
            },
            "require-dev": {
                "phpunit/phpunit": "^8.4.0 || ^9.3.4 || ^10.5.32 || 11.3.3 - 11.5.28 || ^11.5.31"
            },
            "bin": [
                "bin/phpcbf",
                "bin/phpcs"
            ],
            "type": "library",
            "notification-url": "https://packagist.org/downloads/",
            "license": [
                "BSD-3-Clause"
            ],
            "authors": [
                {
                    "name": "Greg Sherwood",
                    "role": "Former lead"
                },
                {
                    "name": "Juliette Reinders Folmer",
                    "role": "Current lead"
                },
                {
                    "name": "Contributors",
                    "homepage": "https://github.com/PHPCSStandards/PHP_CodeSniffer/graphs/contributors"
                }
            ],
            "description": "PHP_CodeSniffer tokenizes PHP files and detects violations of a defined set of coding standards.",
            "homepage": "https://github.com/PHPCSStandards/PHP_CodeSniffer",
            "keywords": [
                "phpcs",
                "standards",
                "static analysis"
            ],
            "support": {
                "issues": "https://github.com/PHPCSStandards/PHP_CodeSniffer/issues",
                "security": "https://github.com/PHPCSStandards/PHP_CodeSniffer/security/policy",
                "source": "https://github.com/PHPCSStandards/PHP_CodeSniffer",
                "wiki": "https://github.com/PHPCSStandards/PHP_CodeSniffer/wiki"
            },
            "funding": [
                {
                    "url": "https://github.com/PHPCSStandards",
                    "type": "github"
                },
                {
                    "url": "https://github.com/jrfnl",
                    "type": "github"
                },
                {
                    "url": "https://opencollective.com/php_codesniffer",
                    "type": "open_collective"
                },
                {
                    "url": "https://thanks.dev/u/gh/phpcsstandards",
                    "type": "thanks_dev"
                }
            ],
            "time": "2025-09-15T11:28:58+00:00"
        },
        {
            "name": "staabm/side-effects-detector",
            "version": "1.0.5",
            "source": {
                "type": "git",
                "url": "https://github.com/staabm/side-effects-detector.git",
                "reference": "d8334211a140ce329c13726d4a715adbddd0a163"
            },
            "dist": {
                "type": "zip",
                "url": "https://api.github.com/repos/staabm/side-effects-detector/zipball/d8334211a140ce329c13726d4a715adbddd0a163",
                "reference": "d8334211a140ce329c13726d4a715adbddd0a163",
                "shasum": ""
            },
            "require": {
                "ext-tokenizer": "*",
                "php": "^7.4 || ^8.0"
            },
            "require-dev": {
                "phpstan/extension-installer": "^1.4.3",
                "phpstan/phpstan": "^1.12.6",
                "phpunit/phpunit": "^9.6.21",
                "symfony/var-dumper": "^5.4.43",
                "tomasvotruba/type-coverage": "1.0.0",
                "tomasvotruba/unused-public": "1.0.0"
            },
            "type": "library",
            "autoload": {
                "classmap": [
                    "lib/"
                ]
            },
            "notification-url": "https://packagist.org/downloads/",
            "license": [
                "MIT"
            ],
            "description": "A static analysis tool to detect side effects in PHP code",
            "keywords": [
                "static analysis"
            ],
            "support": {
                "issues": "https://github.com/staabm/side-effects-detector/issues",
                "source": "https://github.com/staabm/side-effects-detector/tree/1.0.5"
            },
            "funding": [
                {
                    "url": "https://github.com/staabm",
                    "type": "github"
                }
            ],
            "time": "2024-10-20T05:08:20+00:00"
        },
        {
            "name": "symfony/phpunit-bridge",
            "version": "v7.3.4",
            "source": {
                "type": "git",
                "url": "https://github.com/symfony/phpunit-bridge.git",
                "reference": "ed77a629c13979e051b7000a317966474d566398"
            },
            "dist": {
                "type": "zip",
                "url": "https://api.github.com/repos/symfony/phpunit-bridge/zipball/ed77a629c13979e051b7000a317966474d566398",
                "reference": "ed77a629c13979e051b7000a317966474d566398",
                "shasum": ""
            },
            "require": {
                "php": ">=7.2.5"
            },
            "conflict": {
                "phpunit/phpunit": "<7.5|9.1.2"
            },
            "require-dev": {
                "symfony/deprecation-contracts": "^2.5|^3.0",
                "symfony/error-handler": "^5.4|^6.4|^7.0",
                "symfony/polyfill-php81": "^1.27"
            },
            "bin": [
                "bin/simple-phpunit"
            ],
            "type": "symfony-bridge",
            "extra": {
                "thanks": {
                    "url": "https://github.com/sebastianbergmann/phpunit",
                    "name": "phpunit/phpunit"
                }
            },
            "autoload": {
                "files": [
                    "bootstrap.php"
                ],
                "psr-4": {
                    "Symfony\\Bridge\\PhpUnit\\": ""
                },
                "exclude-from-classmap": [
                    "/Tests/",
                    "/bin/"
                ]
            },
            "notification-url": "https://packagist.org/downloads/",
            "license": [
                "MIT"
            ],
            "authors": [
                {
                    "name": "Nicolas Grekas",
                    "email": "p@tchwork.com"
                },
                {
                    "name": "Symfony Community",
                    "homepage": "https://symfony.com/contributors"
                }
            ],
            "description": "Provides utilities for PHPUnit, especially user deprecation notices management",
            "homepage": "https://symfony.com",
            "keywords": [
                "testing"
            ],
            "support": {
                "source": "https://github.com/symfony/phpunit-bridge/tree/v7.3.4"
            },
            "funding": [
                {
                    "url": "https://symfony.com/sponsor",
                    "type": "custom"
                },
                {
                    "url": "https://github.com/fabpot",
                    "type": "github"
                },
                {
                    "url": "https://github.com/nicolas-grekas",
                    "type": "github"
                },
                {
                    "url": "https://tidelift.com/funding/github/packagist/symfony/symfony",
                    "type": "tidelift"
                }
            ],
            "time": "2025-09-12T12:18:52+00:00"
        },
        {
            "name": "symfony/translation",
            "version": "v7.3.4",
            "source": {
                "type": "git",
                "url": "https://github.com/symfony/translation.git",
                "reference": "ec25870502d0c7072d086e8ffba1420c85965174"
            },
            "dist": {
                "type": "zip",
                "url": "https://api.github.com/repos/symfony/translation/zipball/ec25870502d0c7072d086e8ffba1420c85965174",
                "reference": "ec25870502d0c7072d086e8ffba1420c85965174",
                "shasum": ""
            },
            "require": {
                "php": ">=8.2",
                "symfony/deprecation-contracts": "^2.5|^3",
                "symfony/polyfill-mbstring": "~1.0",
                "symfony/translation-contracts": "^2.5|^3.0"
            },
            "conflict": {
                "nikic/php-parser": "<5.0",
                "symfony/config": "<6.4",
                "symfony/console": "<6.4",
                "symfony/dependency-injection": "<6.4",
                "symfony/http-client-contracts": "<2.5",
                "symfony/http-kernel": "<6.4",
                "symfony/service-contracts": "<2.5",
                "symfony/twig-bundle": "<6.4",
                "symfony/yaml": "<6.4"
            },
            "provide": {
                "symfony/translation-implementation": "2.3|3.0"
            },
            "require-dev": {
                "nikic/php-parser": "^5.0",
                "psr/log": "^1|^2|^3",
                "symfony/config": "^6.4|^7.0",
                "symfony/console": "^6.4|^7.0",
                "symfony/dependency-injection": "^6.4|^7.0",
                "symfony/finder": "^6.4|^7.0",
                "symfony/http-client-contracts": "^2.5|^3.0",
                "symfony/http-kernel": "^6.4|^7.0",
                "symfony/intl": "^6.4|^7.0",
                "symfony/polyfill-intl-icu": "^1.21",
                "symfony/routing": "^6.4|^7.0",
                "symfony/service-contracts": "^2.5|^3",
                "symfony/yaml": "^6.4|^7.0"
            },
            "type": "library",
            "autoload": {
                "files": [
                    "Resources/functions.php"
                ],
                "psr-4": {
                    "Symfony\\Component\\Translation\\": ""
                },
                "exclude-from-classmap": [
                    "/Tests/"
                ]
            },
            "notification-url": "https://packagist.org/downloads/",
            "license": [
                "MIT"
            ],
            "authors": [
                {
                    "name": "Fabien Potencier",
                    "email": "fabien@symfony.com"
                },
                {
                    "name": "Symfony Community",
                    "homepage": "https://symfony.com/contributors"
                }
            ],
            "description": "Provides tools to internationalize your application",
            "homepage": "https://symfony.com",
            "support": {
                "source": "https://github.com/symfony/translation/tree/v7.3.4"
            },
            "funding": [
                {
                    "url": "https://symfony.com/sponsor",
                    "type": "custom"
                },
                {
                    "url": "https://github.com/fabpot",
                    "type": "github"
                },
                {
                    "url": "https://github.com/nicolas-grekas",
                    "type": "github"
                },
                {
                    "url": "https://tidelift.com/funding/github/packagist/symfony/symfony",
                    "type": "tidelift"
                }
            ],
            "time": "2025-09-07T11:39:36+00:00"
        },
        {
            "name": "theseer/tokenizer",
            "version": "1.2.3",
            "source": {
                "type": "git",
                "url": "https://github.com/theseer/tokenizer.git",
                "reference": "737eda637ed5e28c3413cb1ebe8bb52cbf1ca7a2"
            },
            "dist": {
                "type": "zip",
                "url": "https://api.github.com/repos/theseer/tokenizer/zipball/737eda637ed5e28c3413cb1ebe8bb52cbf1ca7a2",
                "reference": "737eda637ed5e28c3413cb1ebe8bb52cbf1ca7a2",
                "shasum": ""
            },
            "require": {
                "ext-dom": "*",
                "ext-tokenizer": "*",
                "ext-xmlwriter": "*",
                "php": "^7.2 || ^8.0"
            },
            "type": "library",
            "autoload": {
                "classmap": [
                    "src/"
                ]
            },
            "notification-url": "https://packagist.org/downloads/",
            "license": [
                "BSD-3-Clause"
            ],
            "authors": [
                {
                    "name": "Arne Blankerts",
                    "email": "arne@blankerts.de",
                    "role": "Developer"
                }
            ],
            "description": "A small library for converting tokenized PHP source code into XML and potentially other formats",
            "support": {
                "issues": "https://github.com/theseer/tokenizer/issues",
                "source": "https://github.com/theseer/tokenizer/tree/1.2.3"
            },
            "funding": [
                {
                    "url": "https://github.com/theseer",
                    "type": "github"
                }
            ],
            "time": "2024-03-03T12:36:25+00:00"
        }
    ],
    "aliases": [],
    "minimum-stability": "stable",
    "stability-flags": {
        "simplesamlphp/saml2": 5
    },
    "prefer-stable": false,
    "prefer-lowest": false,
    "platform": {
        "php": "^8.2",
        "ext-date": "*",
        "ext-dom": "*",
        "ext-fileinfo": "*",
        "ext-filter": "*",
        "ext-hash": "*",
        "ext-json": "*",
        "ext-libxml": "*",
        "ext-mbstring": "*",
        "ext-openssl": "*",
        "ext-posix": "*",
        "ext-pcre": "*",
        "ext-session": "*",
        "ext-simplexml": "*",
        "ext-spl": "*",
        "ext-xml": "*",
        "ext-zlib": "*"
    },
    "platform-dev": {
        "ext-curl": "*",
        "ext-pdo_sqlite": "*"
    },
    "plugin-api-version": "2.6.0"
}<|MERGE_RESOLUTION|>--- conflicted
+++ resolved
@@ -4,11 +4,7 @@
         "Read more about it at https://getcomposer.org/doc/01-basic-usage.md#installing-dependencies",
         "This file is @generated automatically"
     ],
-<<<<<<< HEAD
-    "content-hash": "bdccd4b5cc5c1eaab600e801534adc15",
-=======
     "content-hash": "0848ca97578a8fae798770915b91cc98",
->>>>>>> 11b248d1
     "packages": [
         {
             "name": "beste/clock",
@@ -1167,18 +1163,6 @@
         },
         {
             "name": "simplesamlphp/saml2",
-<<<<<<< HEAD
-            "version": "dev-feature/xsd-types",
-            "source": {
-                "type": "git",
-                "url": "https://github.com/simplesamlphp/saml2.git",
-                "reference": "a225715734d0b7b94b9ef17d13bf6d3a3ef049cc"
-            },
-            "dist": {
-                "type": "zip",
-                "url": "https://api.github.com/repos/simplesamlphp/saml2/zipball/a225715734d0b7b94b9ef17d13bf6d3a3ef049cc",
-                "reference": "a225715734d0b7b94b9ef17d13bf6d3a3ef049cc",
-=======
             "version": "v5.1.0-rc1",
             "source": {
                 "type": "git",
@@ -1189,7 +1173,6 @@
                 "type": "zip",
                 "url": "https://api.github.com/repos/simplesamlphp/saml2/zipball/6f79cbc80a355aac369c4045d2eabbc4ff53a502",
                 "reference": "6f79cbc80a355aac369c4045d2eabbc4ff53a502",
->>>>>>> 11b248d1
                 "shasum": ""
             },
             "require": {
@@ -1251,15 +1234,9 @@
             "description": "SAML2 PHP library from SimpleSAMLphp",
             "support": {
                 "issues": "https://github.com/simplesamlphp/saml2/issues",
-<<<<<<< HEAD
-                "source": "https://github.com/simplesamlphp/saml2/tree/feature/xsd-types"
-            },
-            "time": "2025-10-02T19:06:41+00:00"
-=======
                 "source": "https://github.com/simplesamlphp/saml2/tree/v5.1.0-rc1"
             },
             "time": "2025-10-10T19:53:19+00:00"
->>>>>>> 11b248d1
         },
         {
             "name": "simplesamlphp/saml2-legacy",
