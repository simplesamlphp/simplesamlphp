--- conflicted
+++ resolved
@@ -4,11 +4,7 @@
         "Read more about it at https://getcomposer.org/doc/01-basic-usage.md#installing-dependencies",
         "This file is @generated automatically"
     ],
-<<<<<<< HEAD
-    "content-hash": "256851a028a806fe16feb0c27f7a691b",
-=======
     "content-hash": "3e85bc07c1fbf8dc48316933bf6bc6cd",
->>>>>>> 10cf14d1
     "packages": [
         {
             "name": "beste/clock",
@@ -4697,18 +4693,6 @@
         },
         {
             "name": "phpstan/phpdoc-parser",
-<<<<<<< HEAD
-            "version": "1.26.0",
-            "source": {
-                "type": "git",
-                "url": "https://github.com/phpstan/phpdoc-parser.git",
-                "reference": "231e3186624c03d7e7c890ec662b81e6b0405227"
-            },
-            "dist": {
-                "type": "zip",
-                "url": "https://api.github.com/repos/phpstan/phpdoc-parser/zipball/231e3186624c03d7e7c890ec662b81e6b0405227",
-                "reference": "231e3186624c03d7e7c890ec662b81e6b0405227",
-=======
             "version": "1.29.0",
             "source": {
                 "type": "git",
@@ -4719,7 +4703,6 @@
                 "type": "zip",
                 "url": "https://api.github.com/repos/phpstan/phpdoc-parser/zipball/536889f2b340489d328f5ffb7b02bb6b183ddedc",
                 "reference": "536889f2b340489d328f5ffb7b02bb6b183ddedc",
->>>>>>> 10cf14d1
                 "shasum": ""
             },
             "require": {
@@ -4751,15 +4734,9 @@
             "description": "PHPDoc parser with support for nullable, intersection and generic types",
             "support": {
                 "issues": "https://github.com/phpstan/phpdoc-parser/issues",
-<<<<<<< HEAD
-                "source": "https://github.com/phpstan/phpdoc-parser/tree/1.26.0"
-            },
-            "time": "2024-02-23T16:05:55+00:00"
-=======
                 "source": "https://github.com/phpstan/phpdoc-parser/tree/1.29.0"
             },
             "time": "2024-05-06T12:04:23+00:00"
->>>>>>> 10cf14d1
         },
         {
             "name": "phpunit/php-code-coverage",
@@ -5084,18 +5061,6 @@
         },
         {
             "name": "phpunit/phpunit",
-<<<<<<< HEAD
-            "version": "10.5.13",
-            "source": {
-                "type": "git",
-                "url": "https://github.com/sebastianbergmann/phpunit.git",
-                "reference": "20a63fc1c6db29b15da3bd02d4b6cf59900088a7"
-            },
-            "dist": {
-                "type": "zip",
-                "url": "https://api.github.com/repos/sebastianbergmann/phpunit/zipball/20a63fc1c6db29b15da3bd02d4b6cf59900088a7",
-                "reference": "20a63fc1c6db29b15da3bd02d4b6cf59900088a7",
-=======
             "version": "10.5.20",
             "source": {
                 "type": "git",
@@ -5106,7 +5071,6 @@
                 "type": "zip",
                 "url": "https://api.github.com/repos/sebastianbergmann/phpunit/zipball/547d314dc24ec1e177720d45c6263fb226cc2ae3",
                 "reference": "547d314dc24ec1e177720d45c6263fb226cc2ae3",
->>>>>>> 10cf14d1
                 "shasum": ""
             },
             "require": {
@@ -5178,11 +5142,7 @@
             "support": {
                 "issues": "https://github.com/sebastianbergmann/phpunit/issues",
                 "security": "https://github.com/sebastianbergmann/phpunit/security/policy",
-<<<<<<< HEAD
-                "source": "https://github.com/sebastianbergmann/phpunit/tree/10.5.13"
-=======
                 "source": "https://github.com/sebastianbergmann/phpunit/tree/10.5.20"
->>>>>>> 10cf14d1
             },
             "funding": [
                 {
@@ -5198,11 +5158,7 @@
                     "type": "tidelift"
                 }
             ],
-<<<<<<< HEAD
-            "time": "2024-03-12T15:37:41+00:00"
-=======
             "time": "2024-04-24T06:32:35+00:00"
->>>>>>> 10cf14d1
         },
         {
             "name": "predis/predis",
@@ -6183,22 +6139,6 @@
         },
         {
             "name": "simplesamlphp/simplesamlphp-test-framework",
-<<<<<<< HEAD
-            "version": "v1.6.1",
-            "source": {
-                "type": "git",
-                "url": "https://github.com/simplesamlphp/simplesamlphp-test-framework.git",
-                "reference": "149ad20f996867337ddda16001b6058630540891"
-            },
-            "dist": {
-                "type": "zip",
-                "url": "https://api.github.com/repos/simplesamlphp/simplesamlphp-test-framework/zipball/149ad20f996867337ddda16001b6058630540891",
-                "reference": "149ad20f996867337ddda16001b6058630540891",
-                "shasum": ""
-            },
-            "require": {
-                "phpunit/phpunit": "^9.6 || ^10.0 || ^11.0",
-=======
             "version": "v1.7.3",
             "source": {
                 "type": "git",
@@ -6216,16 +6156,10 @@
                 "php": "^8.1",
                 "phpunit/phpunit": "^10.0 || ^11.0",
                 "psr/log": "^2.0 || ^3.0",
->>>>>>> 10cf14d1
                 "slevomat/coding-standard": "^8.15",
                 "symfony/phpunit-bridge": "^6.4 || ^7.0"
             },
             "require-dev": {
-<<<<<<< HEAD
-                "ext-curl": "*",
-                "php": "^8.1",
-=======
->>>>>>> 10cf14d1
                 "simplesamlphp/simplesamlphp": "^2.2.0"
             },
             "type": "project",
@@ -6252,11 +6186,7 @@
                 "issues": "https://github.com/simplesamlphp/simplesamlphp-test-framework/issues",
                 "source": "https://github.com/simplesamlphp/simplesamlphp-test-framework"
             },
-<<<<<<< HEAD
-            "time": "2024-03-16T23:19:26+00:00"
-=======
             "time": "2024-05-18T10:09:25+00:00"
->>>>>>> 10cf14d1
         },
         {
             "name": "slevomat/coding-standard",
@@ -6325,18 +6255,6 @@
         },
         {
             "name": "squizlabs/php_codesniffer",
-<<<<<<< HEAD
-            "version": "3.9.0",
-            "source": {
-                "type": "git",
-                "url": "https://github.com/PHPCSStandards/PHP_CodeSniffer.git",
-                "reference": "d63cee4890a8afaf86a22e51ad4d97c91dd4579b"
-            },
-            "dist": {
-                "type": "zip",
-                "url": "https://api.github.com/repos/PHPCSStandards/PHP_CodeSniffer/zipball/d63cee4890a8afaf86a22e51ad4d97c91dd4579b",
-                "reference": "d63cee4890a8afaf86a22e51ad4d97c91dd4579b",
-=======
             "version": "3.10.0",
             "source": {
                 "type": "git",
@@ -6347,7 +6265,6 @@
                 "type": "zip",
                 "url": "https://api.github.com/repos/PHPCSStandards/PHP_CodeSniffer/zipball/57e09801c2fbae2d257b8b75bebb3deeb7e9deb2",
                 "reference": "57e09801c2fbae2d257b8b75bebb3deeb7e9deb2",
->>>>>>> 10cf14d1
                 "shasum": ""
             },
             "require": {
@@ -6414,22 +6331,6 @@
                     "type": "open_collective"
                 }
             ],
-<<<<<<< HEAD
-            "time": "2024-02-16T15:06:51+00:00"
-        },
-        {
-            "name": "symfony/phpunit-bridge",
-            "version": "v7.0.4",
-            "source": {
-                "type": "git",
-                "url": "https://github.com/symfony/phpunit-bridge.git",
-                "reference": "54ca13ec990a40411ad978e08d994fca6cdd865f"
-            },
-            "dist": {
-                "type": "zip",
-                "url": "https://api.github.com/repos/symfony/phpunit-bridge/zipball/54ca13ec990a40411ad978e08d994fca6cdd865f",
-                "reference": "54ca13ec990a40411ad978e08d994fca6cdd865f",
-=======
             "time": "2024-05-20T08:11:32+00:00"
         },
         {
@@ -6444,7 +6345,6 @@
                 "type": "zip",
                 "url": "https://api.github.com/repos/symfony/phpunit-bridge/zipball/0a0b90ba08b9a03e09ad49f8d613bdf3eca3a7a9",
                 "reference": "0a0b90ba08b9a03e09ad49f8d613bdf3eca3a7a9",
->>>>>>> 10cf14d1
                 "shasum": ""
             },
             "require": {
@@ -6496,11 +6396,7 @@
             "description": "Provides utilities for PHPUnit, especially user deprecation notices management",
             "homepage": "https://symfony.com",
             "support": {
-<<<<<<< HEAD
-                "source": "https://github.com/symfony/phpunit-bridge/tree/v7.0.4"
-=======
                 "source": "https://github.com/symfony/phpunit-bridge/tree/v7.0.7"
->>>>>>> 10cf14d1
             },
             "funding": [
                 {
@@ -6516,11 +6412,7 @@
                     "type": "tidelift"
                 }
             ],
-<<<<<<< HEAD
-            "time": "2024-02-08T19:22:56+00:00"
-=======
             "time": "2024-04-18T09:29:19+00:00"
->>>>>>> 10cf14d1
         },
         {
             "name": "symfony/translation",
