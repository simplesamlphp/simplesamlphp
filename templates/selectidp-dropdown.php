<?php

if(!array_key_exists('header', $this->data)) {
	$this->data['header'] = 'selectidp';
}
$this->data['header'] = $this->t($this->data['header']);

$this->data['autofocus'] = 'dropdownlist';

$this->includeAtTemplateBase('includes/header.php');

foreach ($this->data['idplist'] AS $idpentry) {
<<<<<<< HEAD
	if (!empty($idpentry['name'])) {
=======
	if (!empty($idpentry['UIInfo']['DisplayName'])) {
		/* TODO: remove this branch, If ['UIInfo']['DisplayName'] is available, it will get through to 'name' in the
		 * metadata parsed with SSP >= 1.13.0, so this code is no longer necessary. Keep it now to avoid breaking
		 * metadata parsed with previous versions.
		 */
		$this->includeInlineTranslation('idpname_' . $idpentry['entityid'], $idpentry['UIInfo']['DisplayName']);
	} elseif (!empty($idpentry['name'])) {
>>>>>>> d7867692
		$this->includeInlineTranslation('idpname_' . $idpentry['entityid'], $idpentry['name']);
	} elseif (!empty($idpentry['OrganizationDisplayName'])) {
		$this->includeInlineTranslation('idpname_' . $idpentry['entityid'], $idpentry['OrganizationDisplayName']);
	}
	if (!empty($idpentry['description']))
		$this->includeInlineTranslation('idpdesc_' . $idpentry['entityid'], $idpentry['description']);
}


?>

		<h2><?php echo $this->data['header']; ?></h2>
		
		<p><?php echo $this->t('selectidp_full'); ?></p>

		<form method="get" action="<?php echo $this->data['urlpattern']; ?>">
		<input type="hidden" name="entityID" value="<?php echo htmlspecialchars($this->data['entityID']); ?>" />
		<input type="hidden" name="return" value="<?php echo htmlspecialchars($this->data['return']); ?>" />
		<input type="hidden" name="returnIDParam" value="<?php echo htmlspecialchars($this->data['returnIDParam']); ?>" />
		<select id="dropdownlist" name="idpentityid">
		<?php

		usort($this->data['idplist'], function($idpentry1, $idpentry2) {
			return strcmp($this->t('idpname_' . $idpentry1['entityid']),
			              $this->t('idpname_' . $idpentry2['entityid']));

		});
			
		foreach ($this->data['idplist'] AS $idpentry) {

			echo '<option value="'.htmlspecialchars($idpentry['entityid']).'"';
			if (isset($this->data['preferredidp']) && 
				$idpentry['entityid'] == $this->data['preferredidp']) 
				echo ' selected="selected"';
				
			echo '>'.htmlspecialchars($this->t('idpname_' . $idpentry['entityid'])).'</option>';
		
		}
		?>
		</select>
		<input type="submit" value="<?php echo $this->t('select'); ?>"/>
		<?php
		if($this->data['rememberenabled']) {
			echo('<br/><input type="checkbox" name="remember" value="1" />' . $this->t('remember'));
		}
		?>
		</form>

		
<?php $this->includeAtTemplateBase('includes/footer.php'); ?><|MERGE_RESOLUTION|>--- conflicted
+++ resolved
@@ -10,9 +10,6 @@
 $this->includeAtTemplateBase('includes/header.php');
 
 foreach ($this->data['idplist'] AS $idpentry) {
-<<<<<<< HEAD
-	if (!empty($idpentry['name'])) {
-=======
 	if (!empty($idpentry['UIInfo']['DisplayName'])) {
 		/* TODO: remove this branch, If ['UIInfo']['DisplayName'] is available, it will get through to 'name' in the
 		 * metadata parsed with SSP >= 1.13.0, so this code is no longer necessary. Keep it now to avoid breaking
@@ -20,7 +17,6 @@
 		 */
 		$this->includeInlineTranslation('idpname_' . $idpentry['entityid'], $idpentry['UIInfo']['DisplayName']);
 	} elseif (!empty($idpentry['name'])) {
->>>>>>> d7867692
 		$this->includeInlineTranslation('idpname_' . $idpentry['entityid'], $idpentry['name']);
 	} elseif (!empty($idpentry['OrganizationDisplayName'])) {
 		$this->includeInlineTranslation('idpname_' . $idpentry['entityid'], $idpentry['OrganizationDisplayName']);
