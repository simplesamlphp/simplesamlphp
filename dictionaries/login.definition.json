{
<<<<<<< HEAD
	"error_header": {
		"en": "Error"
	},
	"user_pass_header": {
		"en": "Enter your username and password"
	},
	"user_pass_text": {
		"en": "A service has requested you to authenticate yourself. Please enter your username and password in the form below."
	},
	"login_button": {
		"en": "Login"
	},
	"processing": {
		"en": "Processing..."
	},
	"username": {
		"en": "Username"
	},
	"organization": {
		"en": "Organization"
	},
	"password": {
		"en": "Password"
	},
	"help_header": {
		"en": "Help! I don't remember my password."
	},
	"help_text": {
		"en": "Without your username and password you cannot authenticate yourself for access to the service. There may be someone that can help you. Consult the help desk at your organization!"
	},
	"error_nopassword": {
		"en": "You sent something to the login page, but for some reason the password was not sent. Try again please."
	},
	"error_wrongpassword": {
		"en": "Incorrect username or password."
	},
	"select_home_org": {
		"en": "Choose your home organization"
	},
	"next": {
		"en": "Next"
	},
	"change_home_org_title": {
		"en": "Change your home organization"
	},
	"change_home_org_text": {
		"en": "You have chosen <b>%HOMEORG%<\/b> as your home organization. If this is wrong you may choose another one."
	},
	"change_home_org_button": {
		"en": "Choose home organization"
	},
	"help_desk_link": {
		"en": "Help desk homepage"
	},
	"help_desk_email": {
		"en": "Send e-mail to help desk"
	},
	"contact_info": {
		"en": "Contact information:"
	},
	"remember_username": {
		"en": "Remember my username"
	},
	"remember_me": {
		"en": "Remember me"
	},
	"remember_organization": {
		"en": "Remember my organization"
	}
=======
    "error_header": {
        "en": "Error"
    },
    "user_pass_header": {
        "en": "Enter your username and password"
    },
    "user_pass_text": {
        "en": "A service has requested you to authenticate yourself. Please enter your username and password in the form below."
    },
    "login_button": {
        "en": "Login"
    },
    "processing": {
        "en": "Processing..."
    },
    "username": {
        "en": "Username"
    },
    "organization": {
        "en": "Organization"
    },
    "password": {
        "en": "Password"
    },
    "help_header": {
        "en": "Help! I don't remember my password."
    },
    "help_text": {
        "en": "Without your username and password you cannot authenticate yourself for access to the service. There may be someone that can help you. Consult the help desk at your organization!"
    },
    "error_nopassword": {
        "en": "You sent something to the login page, but for some reason the password was not sent. Try again please."
    },
    "error_wrongpassword": {
        "en": "Incorrect username or password."
    },
    "select_home_org": {
        "en": "Choose your home organization"
    },
    "next": {
        "en": "Next"
    },
    "change_home_org_title": {
        "en": "Change your home organization"
    },
    "change_home_org_text": {
        "en": "You have chosen <b>%HOMEORG%<\/b> as your home organization. If this is wrong you may choose another one."
    },
    "change_home_org_button": {
        "en": "Choose home organization"
    },
    "help_desk_link": {
        "en": "Help desk homepage"
    },
    "help_desk_email": {
        "en": "Send e-mail to help desk"
    },
    "contact_info": {
        "en": "Contact information:"
    },
    "remember_username": {
        "en": "Remember my username"
    },
    "remember_me": {
        "en": "Remember me"
    },
    "remember_organization": {
        "en": "Remember my organization"
    }
>>>>>>> deb209a7
}<|MERGE_RESOLUTION|>--- conflicted
+++ resolved
@@ -1,75 +1,4 @@
 {
-<<<<<<< HEAD
-	"error_header": {
-		"en": "Error"
-	},
-	"user_pass_header": {
-		"en": "Enter your username and password"
-	},
-	"user_pass_text": {
-		"en": "A service has requested you to authenticate yourself. Please enter your username and password in the form below."
-	},
-	"login_button": {
-		"en": "Login"
-	},
-	"processing": {
-		"en": "Processing..."
-	},
-	"username": {
-		"en": "Username"
-	},
-	"organization": {
-		"en": "Organization"
-	},
-	"password": {
-		"en": "Password"
-	},
-	"help_header": {
-		"en": "Help! I don't remember my password."
-	},
-	"help_text": {
-		"en": "Without your username and password you cannot authenticate yourself for access to the service. There may be someone that can help you. Consult the help desk at your organization!"
-	},
-	"error_nopassword": {
-		"en": "You sent something to the login page, but for some reason the password was not sent. Try again please."
-	},
-	"error_wrongpassword": {
-		"en": "Incorrect username or password."
-	},
-	"select_home_org": {
-		"en": "Choose your home organization"
-	},
-	"next": {
-		"en": "Next"
-	},
-	"change_home_org_title": {
-		"en": "Change your home organization"
-	},
-	"change_home_org_text": {
-		"en": "You have chosen <b>%HOMEORG%<\/b> as your home organization. If this is wrong you may choose another one."
-	},
-	"change_home_org_button": {
-		"en": "Choose home organization"
-	},
-	"help_desk_link": {
-		"en": "Help desk homepage"
-	},
-	"help_desk_email": {
-		"en": "Send e-mail to help desk"
-	},
-	"contact_info": {
-		"en": "Contact information:"
-	},
-	"remember_username": {
-		"en": "Remember my username"
-	},
-	"remember_me": {
-		"en": "Remember me"
-	},
-	"remember_organization": {
-		"en": "Remember my organization"
-	}
-=======
     "error_header": {
         "en": "Error"
     },
@@ -139,5 +68,4 @@
     "remember_organization": {
         "en": "Remember my organization"
     }
->>>>>>> deb209a7
 }