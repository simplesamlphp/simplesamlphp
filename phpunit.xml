--- conflicted
+++ resolved
@@ -20,10 +20,7 @@
             <directory suffix=".php">./modules/admin/lib/</directory>
             <directory suffix=".php">./modules/core/lib/</directory>
             <directory suffix=".php">./modules/cron/lib/</directory>
-<<<<<<< HEAD
-=======
             <directory suffix=".php">./modules/exampleauth/lib/</directory>
->>>>>>> 78861caa
             <directory suffix=".php">./modules/multiauth/lib/</directory>
             <directory suffix=".php">./modules/saml/lib/</directory>
             <exclude>
