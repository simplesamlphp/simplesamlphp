--- conflicted
+++ resolved
@@ -19,11 +19,8 @@
             <directory suffix=".php">./lib/</directory>
             <directory suffix=".php">./modules/admin/lib/</directory>
             <directory suffix=".php">./modules/core/lib/</directory>
-<<<<<<< HEAD
+            <directory suffix=".php">./modules/cron/lib/</directory>
             <directory suffix=".php">./modules/multiauth/lib/</directory>
-=======
-            <directory suffix=".php">./modules/cron/lib/</directory>
->>>>>>> d416332d
             <directory suffix=".php">./modules/saml/lib/</directory>
             <exclude>
                 <directory>./vendor/</directory>
