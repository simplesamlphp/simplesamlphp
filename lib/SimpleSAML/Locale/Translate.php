<?php

/**
 * The translation-relevant bits from our original minimalistic XHTML PHP based template system.
 *
 * @package SimpleSAMLphp
 */

declare(strict_types=1);

namespace SimpleSAML\Locale;

use Gettext\BaseTranslator;
use SimpleSAML\Assert\Assert;
use SimpleSAML\Configuration;
use SimpleSAML\Logger;
use SimpleSAML\Module;

class Translate
{
    /**
     * The configuration to be used for this translator.
     *
     * @var \SimpleSAML\Configuration
     */
    private $configuration;

    /**
     * Associative array of languages.
     *
     * @var array
     */
    private $langtext = [];

    /**
     * Associative array of dictionaries.
     *
     * @var array
     */
    private $dictionaries = [];

    /**
     * The default dictionary.
     *
     * @var string|null
     */
    private $defaultDictionary = null;

    /**
     * The language object we'll use internally.
     *
     * @var \SimpleSAML\Locale\Language
     */
    private $language;


    /**
     * Constructor
     *
     * @param \SimpleSAML\Configuration $configuration Configuration object
     * @param string|null $defaultDictionary The default dictionary where tags will come from.
     */
    public function __construct(Configuration $configuration, ?string $defaultDictionary = null)
    {
        $this->configuration = $configuration;
        $this->language = new Language($configuration);
        $this->defaultDictionary = $defaultDictionary;
    }


    /**
     * Return the internal language object used by this translator.
     *
     * @return \SimpleSAML\Locale\Language
     */
    public function getLanguage(): Language
    {
        return $this->language;
    }


    /**
     * This method retrieves a dictionary with the name given.
     *
     * @param string $name The name of the dictionary, as the filename in the dictionary directory, without the
     * '.php' ending.
     *
     * @return array An associative array with the dictionary.
     */
    private function getDictionary(string $name): array
    {
        if (!array_key_exists($name, $this->dictionaries)) {
            $sepPos = strpos($name, ':');
            if ($sepPos !== false) {
                $module = substr($name, 0, $sepPos);
                $fileName = substr($name, $sepPos + 1);
                $dictDir = Module::getModuleDir($module) . '/dictionaries/';
            } else {
                $dictDir = $this->configuration->getPathValue('dictionarydir', 'dictionaries/') ?: 'dictionaries/';
                $fileName = $name;
            }

            $this->dictionaries[$name] = $this->readDictionaryFile($dictDir . $fileName);
        }

        return $this->dictionaries[$name];
    }


    /**
     * This method retrieves a tag as an array with language => string mappings.
     *
     * @param string $tag The tag name. The tag name can also be on the form '{<dictionary>:<tag>}', to retrieve a tag
     * from the specific dictionary.
     *
     * @return array|null An associative array with language => string mappings, or null if the tag wasn't found.
     */
    public function getTag(string $tag): ?array
    {
        // first check translations loaded by the includeInlineTranslation and includeLanguageFile methods
        if (array_key_exists($tag, $this->langtext)) {
            return $this->langtext[$tag];
        }

        // check whether we should use the default dictionary or a dictionary specified in the tag
        if (substr($tag, 0, 1) === '{' && preg_match('/^{((?:\w+:)?\w+?):(.*)}$/D', $tag, $matches)) {
            $dictionary = $matches[1];
            $tag = $matches[2];
        } else {
            $dictionary = $this->defaultDictionary;
            if ($dictionary === null) {
                // we don't have any dictionary to load the tag from
                return null;
            }
        }

        $dictionary = $this->getDictionary($dictionary);
        if (!array_key_exists($tag, $dictionary)) {
            return null;
        }

        return $dictionary[$tag];
    }


    /**
     * Retrieve the preferred translation of a given text.
     *
     * @param array $translations The translations, as an associative array with language => text mappings.
     *
     * @return string The preferred translation.
     *
     * @throws \Exception If there's no suitable translation.
     */
    public function getPreferredTranslation(array $translations): string
    {
        // look up translation of tag in the selected language
        $selected_language = $this->language->getLanguage();
        if (array_key_exists($selected_language, $translations)) {
            return $translations[$selected_language];
        }

        // look up translation of tag in the default language
        $default_language = $this->language->getDefaultLanguage();
        if (array_key_exists($default_language, $translations)) {
            return $translations[$default_language];
        }

        // check for english translation
        if (array_key_exists('en', $translations)) {
            return $translations['en'];
        }

        // pick the first translation available
        if (count($translations) > 0) {
            $languages = array_keys($translations);
            return $translations[$languages[0]];
        }

        // we don't have anything to return
        throw new \Exception('Nothing to return from translation.');
    }


    /**
     * Translate the name of an attribute.
     *
     * @param string $name The attribute name.
     *
     * @return string The translated attribute name, or the original attribute name if no translation was found.
     */
    public function getAttributeTranslation(string $name): string
    {
        // normalize attribute name
        $normName = strtolower($name);
        $normName = str_replace([":", "-"], "_", $normName);

        // check for an extra dictionary
        $extraDict = $this->configuration->getString('attributes.extradictionary', null);
        if ($extraDict !== null) {
            $dict = $this->getDictionary($extraDict);
            if (array_key_exists($normName, $dict)) {
                return $this->getPreferredTranslation($dict[$normName]);
            }
        }

        // search the default attribute dictionary
        $dict = $this->getDictionary('attributes');
        if (array_key_exists('attribute_' . $normName, $dict)) {
            return $this->getPreferredTranslation($dict['attribute_' . $normName]);
        }

        // no translations found
        return $name;
    }


    /**
     * Mark a string for translation without translating it.
     *
     * @param string $tag A tag name to mark for translation.
     *
     * @return string The tag, unchanged.
     */
    public static function noop(string $tag): string
    {
        return $tag;
    }


    /**
     * Include a translation inline instead of putting translations in dictionaries. This function is recommended to be
     * used ONLY for variable data, or when the translation is already provided by an external source, as a database
     * or in metadata.
     *
     * @param string $tag The tag that has a translation
     * @param mixed $translation The translation array
     *
<<<<<<< HEAD
     * @return void
=======
>>>>>>> 8ed53848
     * @throws \Exception If $translation is neither a string nor an array.
     */
    public function includeInlineTranslation(string $tag, $translation): void
    {
        if (is_string($translation)) {
            $translation = ['en' => $translation];
        } elseif (!is_array($translation)) {
            throw new \Exception(
                "Inline translation should be string or array. Is " . gettype($translation) . " now!"
            );
        }

        Logger::debug('Translate: Adding inline language translation for tag [' . $tag . ']');
        $this->langtext[$tag] = $translation;
    }


    /**
     * Include a language file from the dictionaries directory.
     *
     * @param string $file File name of dictionary to include
     * @param \SimpleSAML\Configuration|null $otherConfig Optionally provide a different configuration object than the
     * one provided in the constructor to be used to find the directory of the dictionary. This allows to combine
     * dictionaries inside the SimpleSAMLphp main code distribution together with external dictionaries. Defaults to
     * null.
     */
    public function includeLanguageFile(string $file, Configuration $otherConfig = null): void
    {
        if (!empty($otherConfig)) {
            $filebase = $otherConfig->getPathValue('dictionarydir', 'dictionaries/');
        } else {
            $filebase = $this->configuration->getPathValue('dictionarydir', 'dictionaries/');
        }
        $filebase = $filebase ?: 'dictionaries/';

        $lang = $this->readDictionaryFile($filebase . $file);
        Logger::debug('Translate: Merging language array. Loading [' . $file . ']');
        $this->langtext = array_merge($this->langtext, $lang);
    }


    /**
     * Read a dictionary file in JSON format.
     *
     * @param string $filename The absolute path to the dictionary file, minus the .definition.json ending.
     *
     * @return array An array holding all the translations in the file.
     */
    private function readDictionaryJSON(string $filename): array
    {
        $definitionFile = $filename . '.definition.json';
        Assert::true(file_exists($definitionFile));

        $fileContent = file_get_contents($definitionFile);
        $lang = json_decode($fileContent, true);

        if (empty($lang)) {
            Logger::error('Invalid dictionary definition file [' . $definitionFile . ']');
            return [];
        }

        $translationFile = $filename . '.translation.json';
        if (file_exists($translationFile)) {
            $fileContent = file_get_contents($translationFile);
            $moreTrans = json_decode($fileContent, true);
            if (!empty($moreTrans)) {
                $lang = array_merge_recursive($lang, $moreTrans);
            }
        }

        return $lang;
    }


    /**
     * Read a dictionary file in PHP format.
     *
     * @param string $filename The absolute path to the dictionary file.
     *
     * @return array An array holding all the translations in the file.
     */
    private function readDictionaryPHP(string $filename): array
    {
        $phpFile = $filename . '.php';
        Assert::true(file_exists($phpFile));

        $lang = null;
        include($phpFile);
        if (isset($lang)) {
            return $lang;
        }

        return [];
    }


    /**
     * Read a dictionary file.
     *
     * @param string $filename The absolute path to the dictionary file.
     *
     * @return array An array holding all the translations in the file.
     */
    private function readDictionaryFile(string $filename): array
    {
        Logger::debug('Translate: Reading dictionary [' . $filename . ']');

        $jsonFile = $filename . '.definition.json';
        if (file_exists($jsonFile)) {
            return $this->readDictionaryJSON($filename);
        }

        $phpFile = $filename . '.php';
        if (file_exists($phpFile)) {
            return $this->readDictionaryPHP($filename);
        }

        Logger::error(
            $_SERVER['PHP_SELF'] . ' - Translate: Could not find dictionary file at [' . $filename . ']'
        );
        return [];
    }


    /**
     * Translate a singular text.
     *
     * @param string|null $original The string before translation.
     *
     * @return string The translated string.
     */
    public static function translateSingularGettext(?string $original): string
    {
        // This may happen if you forget to set a variable and then run undefinedVar through the trans-filter
        $original = $original ?? 'undefined variable';

        $text = BaseTranslator::$current->gettext($original);

        if (func_num_args() === 1) {
            return $text;
        }

        $args = array_slice(func_get_args(), 1);

        return strtr($text, is_array($args[0]) ? $args[0] : $args);
    }


    /**
     * Translate a plural text.
     *
     * @param string|null $original The string before translation.
     * @param string $plural
     * @param string $value
     *
     * @return string The translated string.
     */
    public static function translatePluralGettext(?string $original, string $plural, string $value): string
    {
        // This may happen if you forget to set a variable and then run undefinedVar through the trans-filter
        $original = $original ?? 'undefined variable';

        $text = BaseTranslator::$current->ngettext($original, $plural, $value);

        if (func_num_args() === 3) {
            return $text;
        }

        $args = array_slice(func_get_args(), 3);

        return strtr($text, is_array($args[0]) ? $args[0] : $args);
    }


    /**
     * Pick a translation from a given array of translations for the current language.
     *
     * @param array|null $context An array of options. The current language must be specified
     *     as an ISO 639 code accessible with the key "currentLanguage" in the array.
     * @param array|null $translations An array of translations. Each translation has an
     *     ISO 639 code as its key, identifying the language it corresponds to.
     *
     * @return null|string The translation appropriate for the current language, or null if none found. If the
     * $context or $translations arrays are null, or $context['currentLanguage'] is not defined, null is also returned.
     */
    public static function translateFromArray(?array $context, ?array $translations): ?string
    {
        if (!is_array($translations)) {
            return null;
        } elseif (!is_array($context) || !isset($context['currentLanguage'])) {
            return null;
        } elseif (isset($translations[$context['currentLanguage']])) {
            return $translations[$context['currentLanguage']];
        }

        // we don't have a translation for the current language, load alternative priorities
        $sspcfg = Configuration::getInstance();
        /** @psalm-var \SimpleSAML\Configuration $langcfg */
        $langcfg = $sspcfg->getConfigItem('language');
        $priorities = $langcfg->getArray('priorities', []);

        if (!empty($priorities[$context['currentLanguage']])) {
            foreach ($priorities[$context['currentLanguage']] as $lang) {
                if (isset($translations[$lang])) {
                    return $translations[$lang];
                }
            }
        }

        // nothing we can use, return null so that we can set a default
        return null;
    }

    /**
     * Prefix tag
     *
     * @param string $tag Translation tag
     * @param string $prefix Prefix to be added
     *
     * @return string Prefixed tag
     */
    public static function addTagPrefix(string $tag, string $prefix): string
    {
        $tagPos = strrpos($tag, ':');
        // if tag contains ':' target actual tag
        $tagPos = ($tagPos === false) ? 0 : $tagPos + 1;
        // add prefix at $tagPos
        return substr_replace($tag, $prefix, $tagPos, 0);
    }
}<|MERGE_RESOLUTION|>--- conflicted
+++ resolved
@@ -236,10 +236,6 @@
      * @param string $tag The tag that has a translation
      * @param mixed $translation The translation array
      *
-<<<<<<< HEAD
-     * @return void
-=======
->>>>>>> 8ed53848
      * @throws \Exception If $translation is neither a string nor an array.
      */
     public function includeInlineTranslation(string $tag, $translation): void
