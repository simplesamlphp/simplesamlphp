--- conflicted
+++ resolved
@@ -20,8 +20,7 @@
      *
      * @var array<int, string>
      */
-<<<<<<< HEAD
-    private static $levelNames = [
+    private static array $levelNames = [
         LogLevel::EMERGENCY => 0,
         LogLevel::ALERT => 1,
         LogLevel::CRITICAL => 2,
@@ -30,17 +29,6 @@
         LogLevel::NOTICE => 5,
         LogLevel::INFO => 6,
         LogLevel::DEBUG => 7,
-=======
-    private static array $levelNames = [
-        LogLevel::EMERGENCY,
-        LogLevel::ALERT,
-        LogLevel::CRITICAL,
-        LogLevel::ERROR,
-        LogLevel::WARNING,
-        LogLevel::NOTICE,
-        LogLevel::INFO,
-        LogLevel::DEBUG,
->>>>>>> 75de21c6
     ];
 
     /**
