<?php

namespace SimpleSAML\Error;

/**
 * Class that wraps SimpleSAMLphp errors in exceptions.
 *
 * @author Olav Morken, UNINETT AS.
 * @package SimpleSAMLphp
 */

class Error extends Exception
{
    /**
     * The error code.
     *
     * @var string
     */
    private $errorCode;

    /**
     * The http code.
     *
     * @var integer
     */
    protected $httpCode = 500;

    /**
     * The error title tag in dictionary.
     *
     * @var string
     */
    private $dictTitle;

    /**
     * The error description tag in dictionary.
     *
     * @var string
     */
    private $dictDescr;

    /**
     * The name of module that threw the error.
     *
     * @var string|null
     */
    private $module = null;

    /**
     * The parameters for the error.
     *
     * @var array
     */
    private $parameters;

    /**
     * Name of custom include template for the error.
     *
     * @var string|null
     */
    protected $includeTemplate = null;

    /**
     * Constructor for this error.
     *
     * The error can either be given as a string, or as an array. If it is an array, the first element in the array
     * (with index 0), is the error code, while the other elements are replacements for the error text.
     *
     * @param mixed     $errorCode One of the error codes defined in the errors dictionary.
     * @param \Exception $cause The exception which caused this fatal error (if any). Optional.
     * @param int|null  $httpCode The HTTP response code to use. Optional.
     */
    public function __construct($errorCode, \Exception $cause = null, $httpCode = null)
    {
        assert(is_string($errorCode) || is_array($errorCode));

        if (is_array($errorCode)) {
            $this->parameters = $errorCode;
            unset($this->parameters[0]);
            $this->errorCode = $errorCode[0];
        } else {
            $this->parameters = [];
            $this->errorCode = $errorCode;
        }

        if (isset($httpCode)) {
            $this->httpCode = $httpCode;
        }

        $moduleCode = explode(':', $this->errorCode, 2);
        if (count($moduleCode) === 2) {
            $this->module = $moduleCode[0];
            $this->dictTitle = '{'.$this->module.':errors:title_'.$moduleCode[1].'}';
            $this->dictDescr = '{'.$this->module.':errors:descr_'.$moduleCode[1].'}';
        } else {
            $this->dictTitle = ErrorCodes::getErrorCodeTitle($this->errorCode);
            $this->dictDescr = ErrorCodes::getErrorCodeDescription($this->errorCode);
        }

        if (!empty($this->parameters)) {
            $msg = $this->errorCode.'(';
            foreach ($this->parameters as $k => $v) {
                if ($k === 0) {
                    continue;
                }

                $msg .= var_export($k, true).' => '.var_export($v, true).', ';
            }
            $msg = substr($msg, 0, -2).')';
        } else {
            $msg = $this->errorCode;
        }
        parent::__construct($msg, -1, $cause);
    }


    /**
     * Retrieve the error code given when throwing this error.
     *
     * @return string  The error code.
     */
    public function getErrorCode()
    {
        return $this->errorCode;
    }


    /**
     * Retrieve the error parameters given when throwing this error.
     *
     * @return array  The parameters.
     */
    public function getParameters()
    {
        return $this->parameters;
    }


    /**
     * Retrieve the error title tag in dictionary.
     *
     * @return string  The error title tag.
     */
    public function getDictTitle()
    {
        return $this->dictTitle;
    }


    /**
     * Retrieve the error description tag in dictionary.
     *
     * @return string  The error description tag.
     */
    public function getDictDescr()
    {
        return $this->dictDescr;
    }


    /**
     * Set the HTTP return code for this error.
     *
     * This should be overridden by subclasses who want a different return code than 500 Internal Server Error.
     */
    protected function setHTTPCode()
    {
<<<<<<< HEAD
        // Some mostly used HTTP codes
        $httpCodesMap = [
            400 => 'HTTP/1.0 400 Bad Request',
            403 => 'HTTP/1.0 403 Forbidden',
            404 => 'HTTP/1.0 404 Not Found',
            405 => 'HTTP/1.0 405 Method Not Allowed',
            500 => 'HTTP/1.0 500 Internal Server Error',
            501 => 'HTTP/1.0 501 Method Not Implemented',
            503 => 'HTTP/1.0 503 Service Temporarily Unavailable',
        ];

        $httpCode = $this->httpCode;

        if (function_exists('http_response_code')) {
            http_response_code($httpCode);
            return;
        }

        if (!array_key_exists($this->httpCode, $httpCodesMap)) {
            $httpCode = 500;
            \SimpleSAML\Logger::warning('HTTP response code not defined: '.var_export($this->httpCode, true));
        }

        header($httpCodesMap[$httpCode]);
=======
        http_response_code($this->httpCode);
>>>>>>> 4c345710
    }


    /**
     * Save an error report.
     *
     * @return array  The array with the error report data.
     */
    protected function saveError()
    {
        $data = $this->format(true);
        $emsg = array_shift($data);
        $etrace = implode("\n", $data);

        $reportId = bin2hex(openssl_random_pseudo_bytes(4));
        \SimpleSAML\Logger::error('Error report with id '.$reportId.' generated.');

        $config = \SimpleSAML\Configuration::getInstance();
        $session = \SimpleSAML\Session::getSessionFromRequest();

        if (isset($_SERVER['HTTP_REFERER'])) {
            $referer = $_SERVER['HTTP_REFERER'];
            // remove anything after the first '?' or ';', just in case it contains any sensitive data
            $referer = explode('?', $referer, 2);
            $referer = $referer[0];
            $referer = explode(';', $referer, 2);
            $referer = $referer[0];
        } else {
            $referer = 'unknown';
        }
        $errorData = [
            'exceptionMsg'   => $emsg,
            'exceptionTrace' => $etrace,
            'reportId'       => $reportId,
            'trackId'        => $session->getTrackID(),
            'url'            => \SimpleSAML\Utils\HTTP::getSelfURLNoQuery(),
            'version'        => $config->getVersion(),
            'referer'        => $referer,
        ];
        $session->setData('core:errorreport', $reportId, $errorData);

        return $errorData;
    }


    /**
     * Display this error.
     *
     * This method displays a standard SimpleSAMLphp error page and exits.
     */
    public function show()
    {
        $this->setHTTPCode();

        // log the error message
        $this->logError();

        $errorData = $this->saveError();
        $config = \SimpleSAML\Configuration::getInstance();

        $data = [];
        $data['showerrors'] = $config->getBoolean('showerrors', true);
        $data['error'] = $errorData;
        $data['errorCode'] = $this->errorCode;
        $data['parameters'] = $this->parameters;
        $data['module'] = $this->module;
        $data['dictTitle'] = $this->dictTitle;
        $data['dictDescr'] = $this->dictDescr;
        $data['includeTemplate'] = $this->includeTemplate;
        $data['clipboard.js'] = true;

        // check if there is a valid technical contact email address
        if ($config->getBoolean('errorreporting', true) &&
            $config->getString('technicalcontact_email', 'na@example.org') !== 'na@example.org'
        ) {
            // enable error reporting
            $baseurl = \SimpleSAML\Utils\HTTP::getBaseURL();
            $data['errorReportAddress'] = $baseurl.'errorreport.php';
        }

        $data['email'] = '';
        $session = \SimpleSAML\Session::getSessionFromRequest();
        $authorities = $session->getAuthorities();
        foreach ($authorities as $authority) {
            $attributes = $session->getAuthData($authority, 'Attributes');
            if ($attributes !== null && array_key_exists('mail', $attributes) && count($attributes['mail']) > 0) {
                $data['email'] = $attributes['mail'][0];
                break; // enough, don't need to get all available mails, if more than one
            }
        }

        $show_function = $config->getArray('errors.show_function', null);
        if (isset($show_function)) {
            assert(is_callable($show_function));
            call_user_func($show_function, $config, $data);
            assert(false);
        } else {
            $t = new \SimpleSAML\XHTML\Template($config, 'error.php', 'errors');
            $t->data = array_merge($t->data, $data);
            $t->data['dictTitleTranslated'] = $t->getTranslator()->t($t->data['dictTitle']);
            $t->data['dictDescrTranslated'] = $t->getTranslator()->t($t->data['dictDescr'], $t->data['parameters']);
            $t->show();
        }

        exit;
    }
}<|MERGE_RESOLUTION|>--- conflicted
+++ resolved
@@ -165,34 +165,7 @@
      */
     protected function setHTTPCode()
     {
-<<<<<<< HEAD
-        // Some mostly used HTTP codes
-        $httpCodesMap = [
-            400 => 'HTTP/1.0 400 Bad Request',
-            403 => 'HTTP/1.0 403 Forbidden',
-            404 => 'HTTP/1.0 404 Not Found',
-            405 => 'HTTP/1.0 405 Method Not Allowed',
-            500 => 'HTTP/1.0 500 Internal Server Error',
-            501 => 'HTTP/1.0 501 Method Not Implemented',
-            503 => 'HTTP/1.0 503 Service Temporarily Unavailable',
-        ];
-
-        $httpCode = $this->httpCode;
-
-        if (function_exists('http_response_code')) {
-            http_response_code($httpCode);
-            return;
-        }
-
-        if (!array_key_exists($this->httpCode, $httpCodesMap)) {
-            $httpCode = 500;
-            \SimpleSAML\Logger::warning('HTTP response code not defined: '.var_export($this->httpCode, true));
-        }
-
-        header($httpCodesMap[$httpCode]);
-=======
         http_response_code($this->httpCode);
->>>>>>> 4c345710
     }
 
 
