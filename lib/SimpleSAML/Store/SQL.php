--- conflicted
+++ resolved
@@ -241,8 +241,7 @@
         try {
             $insertQuery->execute($data);
             return;
-<<<<<<< HEAD
-        } catch (\PDOException $e) {
+        } catch (PDOException $e) {
             $duplicateInsertErrorCodes = [
                 'pgsql' => '23505',
                 'sqlsrv' => '23000'
@@ -251,16 +250,6 @@
             if (!array_key_exists($this->driver, $duplicateInsertErrorCodes) || $duplicateInsertErrorCodes[$this->driver] !== (string) $e->getCode()) {
                 Logger::error('Error while saving data: '.$e->getMessage());
                 throw $e;
-=======
-        } catch (PDOException $e) {
-            $ecode = (string) $e->getCode();
-            switch ($ecode) {
-                case '23505': // PostgreSQL
-                    break;
-                default:
-                    Logger::error('Error while saving data: '.$e->getMessage());
-                    throw $e;
->>>>>>> f5989a72
             }
         }
 
