<?php

namespace SimpleSAML\Auth;

use \SimpleSAML\Configuration;
use \SimpleSAML\Error;
use \SimpleSAML\Module;
use \SimpleSAML\Session;
use \SimpleSAML\Utils;

/**
 * Helper class for simple authentication applications.
 *
 * @package SimpleSAMLphp
 */

class Simple
{
    /**
     * The id of the authentication source we are accessing.
     *
     * @var string
     */
    protected $authSource;

    /** @var \SimpleSAML\Configuration */
    protected $app_config;

    /** @var \SimpleSAML\Session */
    protected $session;


    /**
     * Create an instance with the specified authsource.
     *
     * @param string $authSource The id of the authentication source.
     * @param \SimpleSAML\Configuration|null $config Optional configuration to use.
     * @param \SimpleSAML\Session|null $session Optional session to use.
     */
    public function __construct($authSource, Configuration $config = null, Session $session = null)
    {
        assert(is_string($authSource));

        if ($config === null) {
            $config = Configuration::getInstance();
        }
        $this->authSource = $authSource;
        $this->app_config = $config->getConfigItem('application');

        if ($session === null) {
            $session = Session::getSessionFromRequest();
        }
        $this->session = $session;
    }


    /**
     * Retrieve the implementing authentication source.
     *
     * @return Source The authentication source.
     *
     * @throws AuthSourceError If the requested auth source is unknown.
     */
    public function getAuthSource()
    {
        $as = Source::getById($this->authSource);
        if ($as === null) {
            throw new Error\AuthSource($this->authSource, 'Unknown authentication source.');
        }
        return $as;
    }


    /**
     * Check if the user is authenticated.
     *
     * This function checks if the user is authenticated with the default authentication source selected by the
     * 'default-authsource' option in 'config.php'.
     *
     * @return bool True if the user is authenticated, false if not.
     */
    public function isAuthenticated()
    {
        return $this->session->isValid($this->authSource);
    }


    /**
     * Require the user to be authenticated.
     *
     * If the user is authenticated, this function returns immediately.
     *
     * If the user isn't authenticated, this function will authenticate the user with the authentication source, and
     * then return the user to the current page.
     *
     * This function accepts an array $params, which controls some parts of the authentication. See the login()
     * method for a description.
     *
     * @param array $params Various options to the authentication request. See the documentation.
     * @return void
     */
    public function requireAuth(array $params = [])
    {
        if ($this->session->isValid($this->authSource)) {
            // Already authenticated
            return;
        }

        $this->login($params);
    }


    /**
     * Start an authentication process.
     *
     * This function accepts an array $params, which controls some parts of the authentication. The accepted parameters
     * depends on the authentication source being used. Some parameters are generic:
     *  - 'ErrorURL': A URL that should receive errors from the authentication.
     *  - 'KeepPost': If the current request is a POST request, keep the POST data until after the authentication.
     *  - 'ReturnTo': The URL the user should be returned to after authentication.
     *  - 'ReturnCallback': The function we should call after the user has finished authentication.
     *
     * Please note: this function never returns.
     *
     * @param array $params Various options to the authentication request.
     * @return void
     */
    public function login(array $params = [])
    {
        if (array_key_exists('KeepPost', $params)) {
            $keepPost = (bool) $params['KeepPost'];
        } else {
            $keepPost = true;
        }

        if (array_key_exists('ReturnTo', $params)) {
            $returnTo = (string) $params['ReturnTo'];
        } else {
            if (array_key_exists('ReturnCallback', $params)) {
                $returnTo = (array) $params['ReturnCallback'];
            } else {
                $returnTo = Utils\HTTP::getSelfURL();
            }
        }

        if (is_string($returnTo) && $keepPost && $_SERVER['REQUEST_METHOD'] === 'POST') {
            $returnTo = Utils\HTTP::getPOSTRedirectURL($returnTo, $_POST);
        }

        if (array_key_exists('ErrorURL', $params)) {
            $errorURL = (string) $params['ErrorURL'];
        } else {
            $errorURL = null;
        }


        if (!isset($params[State::RESTART]) && is_string($returnTo)) {
            /*
             * A URL to restart the authentication, in case the user bookmarks
             * something, e.g. the discovery service page.
             */
            $restartURL = $this->getLoginURL($returnTo);
            $params[State::RESTART] = $restartURL;
        }

        $as = $this->getAuthSource();
        $as->initLogin($returnTo, $errorURL, $params);
        assert(false);
    }


    /**
     * Log the user out.
     *
     * This function logs the user out. It will never return. By default, it will cause a redirect to the current page
     * after logging the user out, but a different URL can be given with the $params parameter.
     *
     * Generic parameters are:
     *  - 'ReturnTo': The URL the user should be returned to after logout.
     *  - 'ReturnCallback': The function that should be called after logout.
     *  - 'ReturnStateParam': The parameter we should return the state in when redirecting.
     *  - 'ReturnStateStage': The stage the state array should be saved with.
     *
     * @param string|array|null $params Either the URL the user should be redirected to after logging out, or an array
     * with parameters for the logout. If this parameter is null, we will return to the current page.
     * @return void
     */
    public function logout($params = null)
    {
        assert(is_array($params) || is_string($params) || $params === null);

        if ($params === null) {
            $params = Utils\HTTP::getSelfURL();
        }

        if (is_string($params)) {
            $params = [
                'ReturnTo' => $params,
            ];
        }

        assert(is_array($params));
        assert(isset($params['ReturnTo']) || isset($params['ReturnCallback']));

        if (isset($params['ReturnStateParam']) || isset($params['ReturnStateStage'])) {
            assert(isset($params['ReturnStateParam'], $params['ReturnStateStage']));
        }

        if ($this->session->isValid($this->authSource)) {
            $state = $this->session->getAuthData($this->authSource, 'LogoutState');
            if ($state !== null) {
                $params = array_merge($state, $params);
            }

            $this->session->doLogout($this->authSource);

            $params['LogoutCompletedHandler'] = [get_class(), 'logoutCompleted'];

            $as = Source::getById($this->authSource);
            if ($as !== null) {
                $as->logout($params);
            }
        }

        self::logoutCompleted($params);
    }


    /**
     * Called when logout operation completes.
     *
     * This function never returns.
     *
     * @param array $state The state after the logout.
     * @return void
     */
    public static function logoutCompleted($state)
    {
        assert(is_array($state));
        assert(isset($state['ReturnTo']) || isset($state['ReturnCallback']));

        if (isset($state['ReturnCallback'])) {
            call_user_func($state['ReturnCallback'], $state);
            assert(false);
        } else {
            $params = [];
            if (isset($state['ReturnStateParam']) || isset($state['ReturnStateStage'])) {
                assert(isset($state['ReturnStateParam'], $state['ReturnStateStage']));
                $stateID = State::saveState($state, $state['ReturnStateStage']);
                $params[$state['ReturnStateParam']] = $stateID;
            }
            Utils\HTTP::redirectTrustedURL($state['ReturnTo'], $params);
        }
    }


    /**
     * Retrieve attributes of the current user.
     *
     * This function will retrieve the attributes of the current user if the user is authenticated. If the user isn't
     * authenticated, it will return an empty array.
     *
     * @return array The users attributes.
     */
    public function getAttributes()
    {
        if (!$this->isAuthenticated()) {
            // Not authenticated
            return [];
        }

        // Authenticated
        return $this->session->getAuthData($this->authSource, 'Attributes');
    }


    /**
     * Retrieve authentication data.
     *
     * @param string $name The name of the parameter, e.g. 'Attributes', 'Expire' or 'saml:sp:IdP'.
     *
     * @return mixed|null The value of the parameter, or null if it isn't found or we are unauthenticated.
     */
    public function getAuthData($name)
    {
        assert(is_string($name));

        if (!$this->isAuthenticated()) {
            return null;
        }

        return $this->session->getAuthData($this->authSource, $name);
    }


    /**
     * Retrieve all authentication data.
     *
     * @return array|null All persistent authentication data, or null if we aren't authenticated.
     */
    public function getAuthDataArray()
    {
        if (!$this->isAuthenticated()) {
            return null;
        }

        return $this->session->getAuthState($this->authSource);
    }


    /**
     * Retrieve a URL that can be used to log the user in.
     *
     * @param string|null $returnTo The page the user should be returned to afterwards. If this parameter is null, the
     * user will be returned to the current page.
     *
     * @return string A URL which is suitable for use in link-elements.
     */
    public function getLoginURL($returnTo = null)
    {
        assert($returnTo === null || is_string($returnTo));

        if ($returnTo === null) {
            $returnTo = Utils\HTTP::getSelfURL();
        }

        $login = Module::getModuleURL('core/as_login.php', [
            'AuthId'   => $this->authSource,
            'ReturnTo' => $returnTo,
        ]);

        return $login;
    }


    /**
     * Retrieve a URL that can be used to log the user out.
     *
     * @param string|null $returnTo The page the user should be returned to afterwards. If this parameter is null, the
     * user will be returned to the current page.
     *
     * @return string A URL which is suitable for use in link-elements.
     */
    public function getLogoutURL($returnTo = null)
    {
        assert($returnTo === null || is_string($returnTo));

        if ($returnTo === null) {
            $returnTo = Utils\HTTP::getSelfURL();
        }

        $logout = Module::getModuleURL('core/as_logout.php', [
            'AuthId'   => $this->authSource,
            'ReturnTo' => $returnTo,
        ]);

        return $logout;
    }


    /**
     * Process a URL and modify it according to the application/baseURL configuration option, if present.
     *
     * @param string|null $url The URL to process, or null if we want to use the current URL. Both partial and full
     * URLs can be used as a parameter. The maximum precedence is given to the application/baseURL configuration option,
     * then the URL specified (if it specifies scheme, host and port) and finally the environment observed in the
     * server.
     *
     * @return string The URL modified according to the precedence rules.
     */
    protected function getProcessedURL($url = null)
    {
        if ($url === null) {
            $url = Utils\HTTP::getSelfURL();
        }

        $scheme = parse_url($url, PHP_URL_SCHEME);
        $host = parse_url($url, PHP_URL_HOST) ? : Utils\HTTP::getSelfHost();
        $port = parse_url($url, PHP_URL_PORT) ? : (
            $scheme ? '' : ltrim(Utils\HTTP::getServerPort(), ':')
        );
        $scheme = $scheme ? : (Utils\HTTP::getServerHTTPS() ? 'https' : 'http');
        $path = parse_url($url, PHP_URL_PATH) ? : '/';
        $query = parse_url($url, PHP_URL_QUERY) ? : '';
        $fragment = parse_url($url, PHP_URL_FRAGMENT) ? : '';

        $port = !empty($port) ? ':'.$port : '';
        if (($scheme === 'http' && $port === ':80') || ($scheme === 'https' && $port === ':443')) {
            $port = '';
        }

<<<<<<< HEAD
        $base = trim($this->app_config->getString(
=======
        if (is_null($this->app_config)) {
            // nothing more we can do here
            return $scheme.'://'.$host.$port.$path.($query ? '?'.$query : '').($fragment ? '#'.$fragment : '');
        }

        $base = rtrim($this->app_config->getString(
>>>>>>> 7112fafa
            'baseURL',
            $scheme.'://'.$host.$port
        ), '/');
        return $base.$path.($query ? '?'.$query : '').($fragment ? '#'.$fragment : '');
    }
}<|MERGE_RESOLUTION|>--- conflicted
+++ resolved
@@ -389,16 +389,7 @@
             $port = '';
         }
 
-<<<<<<< HEAD
         $base = trim($this->app_config->getString(
-=======
-        if (is_null($this->app_config)) {
-            // nothing more we can do here
-            return $scheme.'://'.$host.$port.$path.($query ? '?'.$query : '').($fragment ? '#'.$fragment : '');
-        }
-
-        $base = rtrim($this->app_config->getString(
->>>>>>> 7112fafa
             'baseURL',
             $scheme.'://'.$host.$port
         ), '/');
