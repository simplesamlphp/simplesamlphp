<?php

/**
 * Class for implementing authentication processing chains for IdPs.
 *
 * This class implements a system for additional steps which should be taken by an IdP before
 * submitting a response to a SP. Examples of additional steps can be additional authentication
 * checks, or attribute consent requirements.
 *
 * @author Olav Morken, UNINETT AS.
 * @package SimpleSAMLphp
 */
<<<<<<< HEAD
class SimpleSAML_Auth_ProcessingChain
{


    /**
     * The list of remaining filters which should be applied to the state.
     */
    const FILTERS_INDEX = 'SimpleSAML_Auth_ProcessingChain.filters';


    /**
     * The stage we use for completed requests.
     */
    const COMPLETED_STAGE = 'SimpleSAML_Auth_ProcessingChain.completed';


    /**
     * The request parameter we will use to pass the state identifier when we redirect after
     * having completed processing of the state.
     */
    const AUTHPARAM = 'AuthProcId';


    /**
     * All authentication processing filters, in the order they should be applied.
     */
    private $filters;


    /**
     * Initialize an authentication processing chain for the given service provider
     * and identity provider.
     *
     * @param array $idpMetadata  The metadata for the IdP.
     * @param array $spMetadata  The metadata for the SP.
     */
    public function __construct($idpMetadata, $spMetadata, $mode = 'idp')
    {
        assert('is_array($idpMetadata)');
        assert('is_array($spMetadata)');

        $this->filters = array();

        $config = SimpleSAML_Configuration::getInstance();
        $configauthproc = $config->getArray('authproc.' . $mode, null);

        if (!empty($configauthproc)) {
            $configfilters = self::parseFilterList($configauthproc);
            self::addFilters($this->filters, $configfilters);
        }

        if (array_key_exists('authproc', $idpMetadata)) {
            $idpFilters = self::parseFilterList($idpMetadata['authproc']);
            self::addFilters($this->filters, $idpFilters);
        }

        if (array_key_exists('authproc', $spMetadata)) {
            $spFilters = self::parseFilterList($spMetadata['authproc']);
            self::addFilters($this->filters, $spFilters);
        }


        SimpleSAML\Logger::debug('Filter config for ' . $idpMetadata['entityid'] . '->' .
            $spMetadata['entityid'] . ': ' . str_replace("\n", '', var_export($this->filters, true)));
    }


    /**
     * Sort & merge filter configuration
     *
     * Inserts unsorted filters into sorted filter list. This sort operation is stable.
     *
     * @param array &$target  Target filter list. This list must be sorted.
     * @param array $src  Source filters. May be unsorted.
     */
    private static function addFilters(&$target, $src)
    {
        assert('is_array($target)');
        assert('is_array($src)');

        foreach ($src as $filter) {
            $fp = $filter->priority;

            // Find insertion position for filter
            for ($i = count($target)-1; $i >= 0; $i--) {
                if ($target[$i]->priority <= $fp) {
                    // The new filter should be inserted after this one
                    break;
                }
            }
            /* $i now points to the filter which should preceede the current filter. */
            array_splice($target, $i+1, 0, array($filter));
        }
    }


    /**
     * Parse an array of authentication processing filters.
     *
     * @param array $filterSrc  Array with filter configuration.
     * @return array  Array of SimpleSAML_Auth_ProcessingFilter objects.
     */
    private static function parseFilterList($filterSrc)
    {
        assert('is_array($filterSrc)');

        $parsedFilters = array();

        foreach ($filterSrc as $priority => $filter) {
            if (is_string($filter)) {
                $filter = array('class' => $filter);
            }

            if (!is_array($filter)) {
                throw new Exception('Invalid authentication processing filter configuration: ' .
                    'One of the filters wasn\'t a string or an array.');
            }

            $parsedFilters[] = self::parseFilter($filter, $priority);
        }

        return $parsedFilters;
    }


    /**
     * Parse an authentication processing filter.
     *
     * @param array $config     Array with the authentication processing filter configuration.
     * @param int $priority     The priority of the current filter, (not included in the filter
     *                          definition.)
     * @return SimpleSAML_Auth_ProcessingFilter  The parsed filter.
     */
    private static function parseFilter($config, $priority)
    {
        assert('is_array($config)');

        if (!array_key_exists('class', $config)) {
            throw new Exception('Authentication processing filter without name given.');
        }

        $className = SimpleSAML\Module::resolveClass($config['class'], 'Auth_Process', 'SimpleSAML_Auth_ProcessingFilter');
        $config['%priority'] = $priority;
        unset($config['class']);
        return new $className($config, null);
    }


    /**
     * Process the given state.
     *
     * This function will only return if processing completes. If processing requires showing
     * a page to the user, we will not be able to return from this function. There are two ways
     * this can be handled:
     * - Redirect to a URL: We will redirect to the URL set in $state['ReturnURL'].
     * - Call a function: We will call the function set in $state['ReturnCall'].
     *
     * If an exception is thrown during processing, it should be handled by the caller of
     * this function. If the user has redirected to a different page, the exception will be
     * returned through the exception handler defined on the state array. See
     * SimpleSAML_Auth_State for more information.
     *
     * @see SimpleSAML_Auth_State
     * @see SimpleSAML_Auth_State::EXCEPTION_HANDLER_URL
     * @see SimpleSAML_Auth_State::EXCEPTION_HANDLER_FUNC
     *
     * @param array &$state  The state we are processing.
     */
    public function processState(&$state)
    {
        assert('is_array($state)');
        assert('array_key_exists("ReturnURL", $state) || array_key_exists("ReturnCall", $state)');
        assert('!array_key_exists("ReturnURL", $state) || !array_key_exists("ReturnCall", $state)');

        $state[self::FILTERS_INDEX] = $this->filters;

        try {
            // TODO: remove this in SSP 2.0
            if (!array_key_exists('UserID', $state)) {
                // No unique user ID present. Attempt to add one.
                self::addUserID($state);
            }

            while (count($state[self::FILTERS_INDEX]) > 0) {
                $filter = array_shift($state[self::FILTERS_INDEX]);
                $filter->process($state);
            }
        } catch (SimpleSAML_Error_Exception $e) {
            // No need to convert the exception
            throw $e;
        } catch (Exception $e) {
            /*
			 * To be consistent with the exception we return after an redirect,
			 * we convert this exception before returning it.
			 */
            throw new SimpleSAML_Error_UnserializableException($e);
        }

        // Completed
    }


    /**
     * Continues processing of the state.
     *
     * This function is used to resume processing by filters which for example needed to show
     * a page to the user.
     *
     * This function will never return. Exceptions thrown during processing will be passed
     * to whatever exception handler is defined in the state array.
     *
     * @param array $state  The state we are processing.
     */
    public static function resumeProcessing($state)
    {
        assert('is_array($state)');

        while (count($state[self::FILTERS_INDEX]) > 0) {
            $filter = array_shift($state[self::FILTERS_INDEX]);
            try {
                $filter->process($state);
            } catch (SimpleSAML_Error_Exception $e) {
                SimpleSAML_Auth_State::throwException($state, $e);
            } catch (Exception $e) {
                $e = new SimpleSAML_Error_UnserializableException($e);
                SimpleSAML_Auth_State::throwException($state, $e);
            }
        }

        // Completed

        assert('array_key_exists("ReturnURL", $state) || array_key_exists("ReturnCall", $state)');
        assert('!array_key_exists("ReturnURL", $state) || !array_key_exists("ReturnCall", $state)');


        if (array_key_exists('ReturnURL', $state)) {
            /*
			 * Save state information, and redirect to the URL specified
			 * in $state['ReturnURL'].
			 */
            $id = SimpleSAML_Auth_State::saveState($state, self::COMPLETED_STAGE);
            \SimpleSAML\Utils\HTTP::redirectTrustedURL($state['ReturnURL'], array(self::AUTHPARAM => $id));
        } else {
            /* Pass the state to the function defined in $state['ReturnCall']. */

            // We are done with the state array in the session. Delete it.
            SimpleSAML_Auth_State::deleteState($state);

            $func = $state['ReturnCall'];
            assert('is_callable($func)');

            call_user_func($func, $state);
            assert(false);
        }
    }


    /**
     * Process the given state passivly.
     *
     * Modules with user interaction are expected to throw an SimpleSAML_Error_NoPassive exception
     * which are silently ignored. Exceptions of other types are passed further up the call stack.
     *
     * This function will only return if processing completes.
     *
     * @param array &$state  The state we are processing.
     */
    public function processStatePassive(&$state)
    {
        assert('is_array($state)');
        // Should not be set when calling this method
        assert('!array_key_exists("ReturnURL", $state)');

        // Notify filters about passive request
        $state['isPassive'] = true;

        $state[self::FILTERS_INDEX] = $this->filters;

        // TODO: remove this in SSP 2.0
        if (!array_key_exists('UserID', $state)) {
            // No unique user ID present. Attempt to add one.
            self::addUserID($state);
        }

        while (count($state[self::FILTERS_INDEX]) > 0) {
            $filter = array_shift($state[self::FILTERS_INDEX]);
            try {
                $filter->process($state);

            // Ignore SimpleSAML_Error_NoPassive exceptions
            } catch (SimpleSAML_Error_NoPassive $e) {
            }
        }
    }

    /**
     * Retrieve a state which has finished processing.
     *
     * @param string $id The state identifier.
     * @see SimpleSAML_Auth_State::parseStateID()
     * @return Array The state referenced by the $id parameter.
     */
    public static function fetchProcessedState($id)
    {
        assert('is_string($id)');

        return SimpleSAML_Auth_State::loadState($id, self::COMPLETED_STAGE);
    }


    /**
     * @deprecated This method will be removed in SSP 2.0.
     */
    private static function addUserID(&$state)
    {
        assert('is_array($state)');
        assert('array_key_exists("Attributes", $state)');

        if (isset($state['Destination']['userid.attribute'])) {
            $attributeName = $state['Destination']['userid.attribute'];
            SimpleSAML\Logger::warning("The 'userid.attribute' option has been deprecated.");
        } elseif (isset($state['Source']['userid.attribute'])) {
            $attributeName = $state['Source']['userid.attribute'];
            SimpleSAML\Logger::warning("The 'userid.attribute' option has been deprecated.");
        } else {
            // Default attribute
            $attributeName = 'eduPersonPrincipalName';
        }

        if (!array_key_exists($attributeName, $state['Attributes'])) {
            return;
        }

        $uid = $state['Attributes'][$attributeName];
        if (count($uid) === 0) {
            SimpleSAML\Logger::warning('Empty user id attribute [' . $attributeName . '].');
            return;
        }

        if (count($uid) > 1) {
            SimpleSAML\Logger::warning('Multiple attribute values for user id attribute [' . $attributeName . '].');
            return;
        }

        // TODO: the attribute value should be trimmed
        $uid = $uid[0];

        if (empty($uid)) {
            SimpleSAML\Logger::warning('Empty value in attribute '.$attributeName.". on user. Cannot set UserID.");
            return;
        }
        $state['UserID'] = $uid;
    }
=======
class SimpleSAML_Auth_ProcessingChain {


	/**
	 * The list of remaining filters which should be applied to the state.
	 */
	const FILTERS_INDEX = 'SimpleSAML_Auth_ProcessingChain.filters';


	/**
	 * The stage we use for completed requests.
	 */
	const COMPLETED_STAGE = 'SimpleSAML_Auth_ProcessingChain.completed';


	/**
	 * The request parameter we will use to pass the state identifier when we redirect after
	 * having completed processing of the state.
	 */
	const AUTHPARAM = 'AuthProcId';


	/**
	 * All authentication processing filters, in the order they should be applied.
	 */
	private $filters;


	/**
	 * Initialize an authentication processing chain for the given service provider
	 * and identity provider.
	 *
	 * @param array $idpMetadata  The metadata for the IdP.
	 * @param array $spMetadata  The metadata for the SP.
	 */
	public function __construct($idpMetadata, $spMetadata, $mode = 'idp') {
		assert(is_array($idpMetadata));
		assert(is_array($spMetadata));

		$this->filters = array();
		
		$config = SimpleSAML_Configuration::getInstance();
		$configauthproc = $config->getArray('authproc.' . $mode, NULL);
		
		if (!empty($configauthproc)) {
			$configfilters = self::parseFilterList($configauthproc);
			self::addFilters($this->filters, $configfilters);
		}

		if (array_key_exists('authproc', $idpMetadata)) {
			$idpFilters = self::parseFilterList($idpMetadata['authproc']);
			self::addFilters($this->filters, $idpFilters);
		}

		if (array_key_exists('authproc', $spMetadata)) {
			$spFilters = self::parseFilterList($spMetadata['authproc']);
			self::addFilters($this->filters, $spFilters);
		}


		SimpleSAML\Logger::debug('Filter config for ' . $idpMetadata['entityid'] . '->' .
			$spMetadata['entityid'] . ': ' . str_replace("\n", '', var_export($this->filters, TRUE)));

	}


	/**
	 * Sort & merge filter configuration
	 *
	 * Inserts unsorted filters into sorted filter list. This sort operation is stable.
	 *
	 * @param array &$target  Target filter list. This list must be sorted.
	 * @param array $src  Source filters. May be unsorted.
	 */
	private static function addFilters(&$target, $src) {
		assert(is_array($target));
		assert(is_array($src));

		foreach ($src as $filter) {
			$fp = $filter->priority;

			// Find insertion position for filter
			for($i = count($target)-1; $i >= 0; $i--) {
				if ($target[$i]->priority <= $fp) {
					// The new filter should be inserted after this one
					break;
				}
			}
			/* $i now points to the filter which should preceede the current filter. */
			array_splice($target, $i+1, 0, array($filter));
		}

	}


	/**
	 * Parse an array of authentication processing filters.
	 *
	 * @param array $filterSrc  Array with filter configuration.
	 * @return array  Array of SimpleSAML_Auth_ProcessingFilter objects.
	 */
	private static function parseFilterList($filterSrc) {
		assert(is_array($filterSrc));

		$parsedFilters = array();

		foreach ($filterSrc as $priority => $filter) {

			if (is_string($filter)) {
				$filter = array('class' => $filter);
			}

			if (!is_array($filter)) {
				throw new Exception('Invalid authentication processing filter configuration: ' .
					'One of the filters wasn\'t a string or an array.');
			}

			$parsedFilters[] = self::parseFilter($filter, $priority);
		}

		return $parsedFilters;
	}


	/**
	 * Parse an authentication processing filter.
	 *
	 * @param array $config  	Array with the authentication processing filter configuration.
	 * @param int $priority		The priority of the current filter, (not included in the filter 
	 *							definition.)
	 * @return SimpleSAML_Auth_ProcessingFilter  The parsed filter.
	 */
	private static function parseFilter($config, $priority) {
		assert(is_array($config));

		if (!array_key_exists('class', $config)) 
			throw new Exception('Authentication processing filter without name given.');

		$className = SimpleSAML\Module::resolveClass($config['class'], 'Auth_Process', 'SimpleSAML_Auth_ProcessingFilter');
		$config['%priority'] = $priority;
		unset($config['class']);
		return new $className($config, NULL);
	}


	/**
	 * Process the given state.
	 *
	 * This function will only return if processing completes. If processing requires showing
	 * a page to the user, we will not be able to return from this function. There are two ways
	 * this can be handled:
	 * - Redirect to a URL: We will redirect to the URL set in $state['ReturnURL'].
	 * - Call a function: We will call the function set in $state['ReturnCall'].
	 *
	 * If an exception is thrown during processing, it should be handled by the caller of
	 * this function. If the user has redirected to a different page, the exception will be
	 * returned through the exception handler defined on the state array. See
	 * SimpleSAML_Auth_State for more information.
	 *
	 * @see SimpleSAML_Auth_State
	 * @see SimpleSAML_Auth_State::EXCEPTION_HANDLER_URL
	 * @see SimpleSAML_Auth_State::EXCEPTION_HANDLER_FUNC
	 *
	 * @param array &$state  The state we are processing.
	 */
	public function processState(&$state) {
		assert(is_array($state));
		assert(array_key_exists('ReturnURL', $state) || array_key_exists('ReturnCall', $state));
		assert(!array_key_exists('ReturnURL', $state) || !array_key_exists('ReturnCall', $state));

		$state[self::FILTERS_INDEX] = $this->filters;

		try {

			// TODO: remove this in SSP 2.0
			if (!array_key_exists('UserID', $state)) {
				// No unique user ID present. Attempt to add one.
				self::addUserID($state);
			}

			while (count($state[self::FILTERS_INDEX]) > 0) {
				$filter = array_shift($state[self::FILTERS_INDEX]);
				$filter->process($state);
			}

		} catch (SimpleSAML_Error_Exception $e) {
			// No need to convert the exception
			throw $e;
		} catch (Exception $e) {
			/*
			 * To be consistent with the exception we return after an redirect,
			 * we convert this exception before returning it.
			 */
			throw new SimpleSAML_Error_UnserializableException($e);
		}

		// Completed
	}


	/**
	 * Continues processing of the state.
	 *
	 * This function is used to resume processing by filters which for example needed to show
	 * a page to the user.
	 *
	 * This function will never return. Exceptions thrown during processing will be passed
	 * to whatever exception handler is defined in the state array.
	 *
	 * @param array $state  The state we are processing.
	 */
	public static function resumeProcessing($state) {
		assert(is_array($state));

		while (count($state[self::FILTERS_INDEX]) > 0) {
			$filter = array_shift($state[self::FILTERS_INDEX]);
			try {
				$filter->process($state);
			} catch (SimpleSAML_Error_Exception $e) {
				SimpleSAML_Auth_State::throwException($state, $e);
			} catch (Exception $e) {
				$e = new SimpleSAML_Error_UnserializableException($e);
				SimpleSAML_Auth_State::throwException($state, $e);
			}
		}

		// Completed

		assert(array_key_exists('ReturnURL', $state) || array_key_exists('ReturnCall', $state));
		assert(!array_key_exists('ReturnURL', $state) || !array_key_exists('ReturnCall', $state));


		if (array_key_exists('ReturnURL', $state)) {
			/*
			 * Save state information, and redirect to the URL specified
			 * in $state['ReturnURL'].
			 */
			$id = SimpleSAML_Auth_State::saveState($state, self::COMPLETED_STAGE);
			\SimpleSAML\Utils\HTTP::redirectTrustedURL($state['ReturnURL'], array(self::AUTHPARAM => $id));
		} else {
			/* Pass the state to the function defined in $state['ReturnCall']. */

			// We are done with the state array in the session. Delete it.
			SimpleSAML_Auth_State::deleteState($state);

			$func = $state['ReturnCall'];
			assert(is_callable($func));

			call_user_func($func, $state);
			assert(FALSE);
		}
	}


	/**
	 * Process the given state passivly.
	 *
	 * Modules with user interaction are expected to throw an SimpleSAML_Error_NoPassive exception
	 * which are silently ignored. Exceptions of other types are passed further up the call stack.
	 *
	 * This function will only return if processing completes.
	 *
	 * @param array &$state  The state we are processing.
	 */
	public function processStatePassive(&$state) {
		assert(is_array($state));
		// Should not be set when calling this method
		assert(!array_key_exists('ReturnURL', $state));

		// Notify filters about passive request
		$state['isPassive'] = TRUE;

		$state[self::FILTERS_INDEX] = $this->filters;

		// TODO: remove this in SSP 2.0
		if (!array_key_exists('UserID', $state)) {
			// No unique user ID present. Attempt to add one.
			self::addUserID($state);
		}

		while (count($state[self::FILTERS_INDEX]) > 0) {
			$filter = array_shift($state[self::FILTERS_INDEX]);
			try {
				$filter->process($state);

			// Ignore SimpleSAML_Error_NoPassive exceptions
			} catch (SimpleSAML_Error_NoPassive $e) { }
		}
	}

	/**
	 * Retrieve a state which has finished processing.
	 *
	 * @param string $id The state identifier.
     * @see SimpleSAML_Auth_State::parseStateID()
     * @return Array The state referenced by the $id parameter.
	 */
	public static function fetchProcessedState($id) {
		assert(is_string($id));

		return SimpleSAML_Auth_State::loadState($id, self::COMPLETED_STAGE);
	}


	/**
	 * @deprecated This method will be removed in SSP 2.0.
	 */
	private static function addUserID(&$state) {
		assert(is_array($state));
		assert(array_key_exists('Attributes', $state));

		if (isset($state['Destination']['userid.attribute'])) {
			$attributeName = $state['Destination']['userid.attribute'];
			SimpleSAML\Logger::warning("The 'userid.attribute' option has been deprecated.");
		} elseif (isset($state['Source']['userid.attribute'])) {
			$attributeName = $state['Source']['userid.attribute'];
			SimpleSAML\Logger::warning("The 'userid.attribute' option has been deprecated.");
		} else {
			// Default attribute
			$attributeName = 'eduPersonPrincipalName';
		}

		if (!array_key_exists($attributeName, $state['Attributes'])) {
			return;
		}

		$uid = $state['Attributes'][$attributeName];
		if (count($uid) === 0) {
			SimpleSAML\Logger::warning('Empty user id attribute [' . $attributeName . '].');
			return;
		}

		if (count($uid) > 1) {
			SimpleSAML\Logger::warning('Multiple attribute values for user id attribute [' . $attributeName . '].');
			return;
		}

		// TODO: the attribute value should be trimmed
		$uid = $uid[0];

		if (empty($uid)) {
			SimpleSAML\Logger::warning('Empty value in attribute '.$attributeName.". on user. Cannot set UserID.");
			return;
		}
		$state['UserID'] = $uid;
	}

>>>>>>> 23236524
}<|MERGE_RESOLUTION|>--- conflicted
+++ resolved
@@ -10,7 +10,6 @@
  * @author Olav Morken, UNINETT AS.
  * @package SimpleSAMLphp
  */
-<<<<<<< HEAD
 class SimpleSAML_Auth_ProcessingChain
 {
 
@@ -49,8 +48,8 @@
      */
     public function __construct($idpMetadata, $spMetadata, $mode = 'idp')
     {
-        assert('is_array($idpMetadata)');
-        assert('is_array($spMetadata)');
+        assert(is_array($idpMetadata));
+        assert(is_array($spMetadata));
 
         $this->filters = array();
 
@@ -88,8 +87,8 @@
      */
     private static function addFilters(&$target, $src)
     {
-        assert('is_array($target)');
-        assert('is_array($src)');
+        assert(is_array($target));
+        assert(is_array($src));
 
         foreach ($src as $filter) {
             $fp = $filter->priority;
@@ -115,7 +114,7 @@
      */
     private static function parseFilterList($filterSrc)
     {
-        assert('is_array($filterSrc)');
+        assert(is_array($filterSrc));
 
         $parsedFilters = array();
 
@@ -146,7 +145,7 @@
      */
     private static function parseFilter($config, $priority)
     {
-        assert('is_array($config)');
+        assert(is_array($config));
 
         if (!array_key_exists('class', $config)) {
             throw new Exception('Authentication processing filter without name given.');
@@ -181,9 +180,9 @@
      */
     public function processState(&$state)
     {
-        assert('is_array($state)');
-        assert('array_key_exists("ReturnURL", $state) || array_key_exists("ReturnCall", $state)');
-        assert('!array_key_exists("ReturnURL", $state) || !array_key_exists("ReturnCall", $state)');
+        assert(is_array($state));
+        assert(array_key_exists('ReturnURL', $state) || array_key_exists('ReturnCall', $state));
+        assert(!array_key_exists('ReturnURL', $state) || !array_key_exists('ReturnCall', $state));
 
         $state[self::FILTERS_INDEX] = $this->filters;
 
@@ -226,7 +225,7 @@
      */
     public static function resumeProcessing($state)
     {
-        assert('is_array($state)');
+        assert(is_array($state));
 
         while (count($state[self::FILTERS_INDEX]) > 0) {
             $filter = array_shift($state[self::FILTERS_INDEX]);
@@ -242,8 +241,8 @@
 
         // Completed
 
-        assert('array_key_exists("ReturnURL", $state) || array_key_exists("ReturnCall", $state)');
-        assert('!array_key_exists("ReturnURL", $state) || !array_key_exists("ReturnCall", $state)');
+        assert(array_key_exists('ReturnURL', $state) || array_key_exists('ReturnCall', $state));
+        assert(!array_key_exists('ReturnURL', $state) || !array_key_exists('ReturnCall', $state));
 
 
         if (array_key_exists('ReturnURL', $state)) {
@@ -260,7 +259,7 @@
             SimpleSAML_Auth_State::deleteState($state);
 
             $func = $state['ReturnCall'];
-            assert('is_callable($func)');
+            assert(is_callable($func));
 
             call_user_func($func, $state);
             assert(false);
@@ -280,9 +279,9 @@
      */
     public function processStatePassive(&$state)
     {
-        assert('is_array($state)');
+        assert(is_array($state));
         // Should not be set when calling this method
-        assert('!array_key_exists("ReturnURL", $state)');
+        assert(!array_key_exists('ReturnURL', $state));
 
         // Notify filters about passive request
         $state['isPassive'] = true;
@@ -315,7 +314,7 @@
      */
     public static function fetchProcessedState($id)
     {
-        assert('is_string($id)');
+        assert(is_string($id));
 
         return SimpleSAML_Auth_State::loadState($id, self::COMPLETED_STAGE);
     }
@@ -326,8 +325,8 @@
      */
     private static function addUserID(&$state)
     {
-        assert('is_array($state)');
-        assert('array_key_exists("Attributes", $state)');
+        assert(is_array($state));
+        assert(array_key_exists('Attributes', $state));
 
         if (isset($state['Destination']['userid.attribute'])) {
             $attributeName = $state['Destination']['userid.attribute'];
@@ -364,353 +363,4 @@
         }
         $state['UserID'] = $uid;
     }
-=======
-class SimpleSAML_Auth_ProcessingChain {
-
-
-	/**
-	 * The list of remaining filters which should be applied to the state.
-	 */
-	const FILTERS_INDEX = 'SimpleSAML_Auth_ProcessingChain.filters';
-
-
-	/**
-	 * The stage we use for completed requests.
-	 */
-	const COMPLETED_STAGE = 'SimpleSAML_Auth_ProcessingChain.completed';
-
-
-	/**
-	 * The request parameter we will use to pass the state identifier when we redirect after
-	 * having completed processing of the state.
-	 */
-	const AUTHPARAM = 'AuthProcId';
-
-
-	/**
-	 * All authentication processing filters, in the order they should be applied.
-	 */
-	private $filters;
-
-
-	/**
-	 * Initialize an authentication processing chain for the given service provider
-	 * and identity provider.
-	 *
-	 * @param array $idpMetadata  The metadata for the IdP.
-	 * @param array $spMetadata  The metadata for the SP.
-	 */
-	public function __construct($idpMetadata, $spMetadata, $mode = 'idp') {
-		assert(is_array($idpMetadata));
-		assert(is_array($spMetadata));
-
-		$this->filters = array();
-		
-		$config = SimpleSAML_Configuration::getInstance();
-		$configauthproc = $config->getArray('authproc.' . $mode, NULL);
-		
-		if (!empty($configauthproc)) {
-			$configfilters = self::parseFilterList($configauthproc);
-			self::addFilters($this->filters, $configfilters);
-		}
-
-		if (array_key_exists('authproc', $idpMetadata)) {
-			$idpFilters = self::parseFilterList($idpMetadata['authproc']);
-			self::addFilters($this->filters, $idpFilters);
-		}
-
-		if (array_key_exists('authproc', $spMetadata)) {
-			$spFilters = self::parseFilterList($spMetadata['authproc']);
-			self::addFilters($this->filters, $spFilters);
-		}
-
-
-		SimpleSAML\Logger::debug('Filter config for ' . $idpMetadata['entityid'] . '->' .
-			$spMetadata['entityid'] . ': ' . str_replace("\n", '', var_export($this->filters, TRUE)));
-
-	}
-
-
-	/**
-	 * Sort & merge filter configuration
-	 *
-	 * Inserts unsorted filters into sorted filter list. This sort operation is stable.
-	 *
-	 * @param array &$target  Target filter list. This list must be sorted.
-	 * @param array $src  Source filters. May be unsorted.
-	 */
-	private static function addFilters(&$target, $src) {
-		assert(is_array($target));
-		assert(is_array($src));
-
-		foreach ($src as $filter) {
-			$fp = $filter->priority;
-
-			// Find insertion position for filter
-			for($i = count($target)-1; $i >= 0; $i--) {
-				if ($target[$i]->priority <= $fp) {
-					// The new filter should be inserted after this one
-					break;
-				}
-			}
-			/* $i now points to the filter which should preceede the current filter. */
-			array_splice($target, $i+1, 0, array($filter));
-		}
-
-	}
-
-
-	/**
-	 * Parse an array of authentication processing filters.
-	 *
-	 * @param array $filterSrc  Array with filter configuration.
-	 * @return array  Array of SimpleSAML_Auth_ProcessingFilter objects.
-	 */
-	private static function parseFilterList($filterSrc) {
-		assert(is_array($filterSrc));
-
-		$parsedFilters = array();
-
-		foreach ($filterSrc as $priority => $filter) {
-
-			if (is_string($filter)) {
-				$filter = array('class' => $filter);
-			}
-
-			if (!is_array($filter)) {
-				throw new Exception('Invalid authentication processing filter configuration: ' .
-					'One of the filters wasn\'t a string or an array.');
-			}
-
-			$parsedFilters[] = self::parseFilter($filter, $priority);
-		}
-
-		return $parsedFilters;
-	}
-
-
-	/**
-	 * Parse an authentication processing filter.
-	 *
-	 * @param array $config  	Array with the authentication processing filter configuration.
-	 * @param int $priority		The priority of the current filter, (not included in the filter 
-	 *							definition.)
-	 * @return SimpleSAML_Auth_ProcessingFilter  The parsed filter.
-	 */
-	private static function parseFilter($config, $priority) {
-		assert(is_array($config));
-
-		if (!array_key_exists('class', $config)) 
-			throw new Exception('Authentication processing filter without name given.');
-
-		$className = SimpleSAML\Module::resolveClass($config['class'], 'Auth_Process', 'SimpleSAML_Auth_ProcessingFilter');
-		$config['%priority'] = $priority;
-		unset($config['class']);
-		return new $className($config, NULL);
-	}
-
-
-	/**
-	 * Process the given state.
-	 *
-	 * This function will only return if processing completes. If processing requires showing
-	 * a page to the user, we will not be able to return from this function. There are two ways
-	 * this can be handled:
-	 * - Redirect to a URL: We will redirect to the URL set in $state['ReturnURL'].
-	 * - Call a function: We will call the function set in $state['ReturnCall'].
-	 *
-	 * If an exception is thrown during processing, it should be handled by the caller of
-	 * this function. If the user has redirected to a different page, the exception will be
-	 * returned through the exception handler defined on the state array. See
-	 * SimpleSAML_Auth_State for more information.
-	 *
-	 * @see SimpleSAML_Auth_State
-	 * @see SimpleSAML_Auth_State::EXCEPTION_HANDLER_URL
-	 * @see SimpleSAML_Auth_State::EXCEPTION_HANDLER_FUNC
-	 *
-	 * @param array &$state  The state we are processing.
-	 */
-	public function processState(&$state) {
-		assert(is_array($state));
-		assert(array_key_exists('ReturnURL', $state) || array_key_exists('ReturnCall', $state));
-		assert(!array_key_exists('ReturnURL', $state) || !array_key_exists('ReturnCall', $state));
-
-		$state[self::FILTERS_INDEX] = $this->filters;
-
-		try {
-
-			// TODO: remove this in SSP 2.0
-			if (!array_key_exists('UserID', $state)) {
-				// No unique user ID present. Attempt to add one.
-				self::addUserID($state);
-			}
-
-			while (count($state[self::FILTERS_INDEX]) > 0) {
-				$filter = array_shift($state[self::FILTERS_INDEX]);
-				$filter->process($state);
-			}
-
-		} catch (SimpleSAML_Error_Exception $e) {
-			// No need to convert the exception
-			throw $e;
-		} catch (Exception $e) {
-			/*
-			 * To be consistent with the exception we return after an redirect,
-			 * we convert this exception before returning it.
-			 */
-			throw new SimpleSAML_Error_UnserializableException($e);
-		}
-
-		// Completed
-	}
-
-
-	/**
-	 * Continues processing of the state.
-	 *
-	 * This function is used to resume processing by filters which for example needed to show
-	 * a page to the user.
-	 *
-	 * This function will never return. Exceptions thrown during processing will be passed
-	 * to whatever exception handler is defined in the state array.
-	 *
-	 * @param array $state  The state we are processing.
-	 */
-	public static function resumeProcessing($state) {
-		assert(is_array($state));
-
-		while (count($state[self::FILTERS_INDEX]) > 0) {
-			$filter = array_shift($state[self::FILTERS_INDEX]);
-			try {
-				$filter->process($state);
-			} catch (SimpleSAML_Error_Exception $e) {
-				SimpleSAML_Auth_State::throwException($state, $e);
-			} catch (Exception $e) {
-				$e = new SimpleSAML_Error_UnserializableException($e);
-				SimpleSAML_Auth_State::throwException($state, $e);
-			}
-		}
-
-		// Completed
-
-		assert(array_key_exists('ReturnURL', $state) || array_key_exists('ReturnCall', $state));
-		assert(!array_key_exists('ReturnURL', $state) || !array_key_exists('ReturnCall', $state));
-
-
-		if (array_key_exists('ReturnURL', $state)) {
-			/*
-			 * Save state information, and redirect to the URL specified
-			 * in $state['ReturnURL'].
-			 */
-			$id = SimpleSAML_Auth_State::saveState($state, self::COMPLETED_STAGE);
-			\SimpleSAML\Utils\HTTP::redirectTrustedURL($state['ReturnURL'], array(self::AUTHPARAM => $id));
-		} else {
-			/* Pass the state to the function defined in $state['ReturnCall']. */
-
-			// We are done with the state array in the session. Delete it.
-			SimpleSAML_Auth_State::deleteState($state);
-
-			$func = $state['ReturnCall'];
-			assert(is_callable($func));
-
-			call_user_func($func, $state);
-			assert(FALSE);
-		}
-	}
-
-
-	/**
-	 * Process the given state passivly.
-	 *
-	 * Modules with user interaction are expected to throw an SimpleSAML_Error_NoPassive exception
-	 * which are silently ignored. Exceptions of other types are passed further up the call stack.
-	 *
-	 * This function will only return if processing completes.
-	 *
-	 * @param array &$state  The state we are processing.
-	 */
-	public function processStatePassive(&$state) {
-		assert(is_array($state));
-		// Should not be set when calling this method
-		assert(!array_key_exists('ReturnURL', $state));
-
-		// Notify filters about passive request
-		$state['isPassive'] = TRUE;
-
-		$state[self::FILTERS_INDEX] = $this->filters;
-
-		// TODO: remove this in SSP 2.0
-		if (!array_key_exists('UserID', $state)) {
-			// No unique user ID present. Attempt to add one.
-			self::addUserID($state);
-		}
-
-		while (count($state[self::FILTERS_INDEX]) > 0) {
-			$filter = array_shift($state[self::FILTERS_INDEX]);
-			try {
-				$filter->process($state);
-
-			// Ignore SimpleSAML_Error_NoPassive exceptions
-			} catch (SimpleSAML_Error_NoPassive $e) { }
-		}
-	}
-
-	/**
-	 * Retrieve a state which has finished processing.
-	 *
-	 * @param string $id The state identifier.
-     * @see SimpleSAML_Auth_State::parseStateID()
-     * @return Array The state referenced by the $id parameter.
-	 */
-	public static function fetchProcessedState($id) {
-		assert(is_string($id));
-
-		return SimpleSAML_Auth_State::loadState($id, self::COMPLETED_STAGE);
-	}
-
-
-	/**
-	 * @deprecated This method will be removed in SSP 2.0.
-	 */
-	private static function addUserID(&$state) {
-		assert(is_array($state));
-		assert(array_key_exists('Attributes', $state));
-
-		if (isset($state['Destination']['userid.attribute'])) {
-			$attributeName = $state['Destination']['userid.attribute'];
-			SimpleSAML\Logger::warning("The 'userid.attribute' option has been deprecated.");
-		} elseif (isset($state['Source']['userid.attribute'])) {
-			$attributeName = $state['Source']['userid.attribute'];
-			SimpleSAML\Logger::warning("The 'userid.attribute' option has been deprecated.");
-		} else {
-			// Default attribute
-			$attributeName = 'eduPersonPrincipalName';
-		}
-
-		if (!array_key_exists($attributeName, $state['Attributes'])) {
-			return;
-		}
-
-		$uid = $state['Attributes'][$attributeName];
-		if (count($uid) === 0) {
-			SimpleSAML\Logger::warning('Empty user id attribute [' . $attributeName . '].');
-			return;
-		}
-
-		if (count($uid) > 1) {
-			SimpleSAML\Logger::warning('Multiple attribute values for user id attribute [' . $attributeName . '].');
-			return;
-		}
-
-		// TODO: the attribute value should be trimmed
-		$uid = $uid[0];
-
-		if (empty($uid)) {
-			SimpleSAML\Logger::warning('Empty value in attribute '.$attributeName.". on user. Cannot set UserID.");
-			return;
-		}
-		$state['UserID'] = $uid;
-	}
-
->>>>>>> 23236524
 }