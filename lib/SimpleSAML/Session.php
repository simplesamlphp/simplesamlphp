<?php

declare(strict_types=1);

namespace SimpleSAML;

use SAML2\XML\saml\AttributeValue;
use SimpleSAML\Error;
use SimpleSAML\Utils;
use Webmozart\Assert\Assert;

/**
 * The Session class holds information about a user session, and everything attached to it.
 *
 * The session will have a duration and validity, and also cache information about the different
 * federation protocols, as Shibboleth and SAML 2.0. On the IdP side the Session class holds
 * information about all the currently logged in SPs. This is used when the user initiates a
 * Single-Log-Out.
 *
 * Bear in mind that the session object implements the Serializable interface, and as such,
 * all its contents MUST be serializable. If you need to store something in the session object
 * that is not serializable, make sure to convert it first to a representation that can be
 * serialized.
 *
 * @author Andreas Åkre Solberg, UNINETT AS. <andreas.solberg@uninett.no>
 * @author Jaime Pérez Crespo, UNINETT AS <jaime.perez@uninett.no>
 * @package SimpleSAMLphp
 */

class Session implements \Serializable, Utils\ClearableState
{
    /**
     * This is a timeout value for setData, which indicates that the data
     * should never be deleted, i.e. lasts the whole session lifetime.
     */
    public const DATA_TIMEOUT_SESSION_END = 'sessionEndTimeout';

    /**
     * The list of loaded session objects.
     *
     * This is an associative array indexed with the session id.
     *
     * @var array
     */
    private static $sessions = [];

    /**
     * This variable holds the instance of the session - Singleton approach.
     *
     * Warning: do not set the instance manually, call Session::load() instead.
     *
     * @var \SimpleSAML\Session|null
     */
    private static $instance = null;

    /**
     * The global configuration.
     *
     * @var \SimpleSAML\Configuration
     */
    private static $config;

    /**
     * The session ID of this session.
     *
     * @var string|null
     */
    private $sessionId;

    /**
     * Transient session flag.
     *
     * @var boolean|false
     */
    private $transient = false;

    /**
     * The track id is a new random unique identifier that is generated for each session.
     * This is used in the debug logs and error messages to easily track more information
     * about what went wrong.
     *
     * @var string
     */
    private $trackid;

    /**
     * @var integer|null
     */
    private $rememberMeExpire = null;

    /**
     * Marks a session as modified, and therefore needs to be saved before destroying
     * this object.
     *
     * @var bool
     */
    private $dirty = false;

    /**
     * Tells the session object that the save callback has been registered and there's no need to register it again.
     *
     * @var bool
     */
    private $callback_registered = false;

    /**
     * This is an array of objects which will expire automatically after a set time. It is used
     * where one needs to store some information - for example a logout request, but doesn't
     * want it to be stored forever.
     *
     * The data store contains three levels of nested associative arrays. The first is the data type, the
     * second is the identifier, and the third contains the expire time of the data and the data itself.
     *
     * @var array
     */
    private $dataStore = [];

    /**
     * The list of IdP-SP associations.
     *
     * This is an associative array with the IdP id as the key, and the list of
     * associations as the value.
     *
     * @var array
     */
    private $associations = [];

    /**
     * The authentication token.
     *
     * This token is used to prevent session fixation attacks.
     *
     * @var string|null
     */
    private $authToken;

    /**
     * Authentication data.
     *
     * This is an array with authentication data for the various authsources.
     *
     * @var array  Associative array of associative arrays.
     */
    private $authData = [];


    /**
     * Private constructor that restricts instantiation to either getSessionFromRequest() for the current session or
     * getSession() for a specific one.
     *
     * @param boolean $transient Whether to create a transient session or not.
     */
    private function __construct(bool $transient = false)
    {
        $this->setConfiguration(Configuration::getInstance());

        if (php_sapi_name() === 'cli' || defined('STDIN')) {
            $this->trackid = 'CL' . bin2hex(openssl_random_pseudo_bytes(4));
            Logger::setTrackId($this->trackid);
            $this->transient = $transient;
            return;
        }

        if ($transient) {
            // transient session
            $this->trackid = 'TR' . bin2hex(openssl_random_pseudo_bytes(4));
            Logger::setTrackId($this->trackid);
            $this->transient = true;
        } else {
            // regular session
            $sh = SessionHandler::getSessionHandler();
            $this->sessionId = $sh->newSessionId();
            $sh->setCookie($sh->getSessionCookieName(), $this->sessionId, $sh->getCookieParams());


            $this->trackid = bin2hex(openssl_random_pseudo_bytes(5));
            Logger::setTrackId($this->trackid);

            $this->markDirty();

            // initialize data for session check function if defined
            $checkFunction = self::$config->getValue('session.check_function', null);
            if (is_callable($checkFunction)) {
                call_user_func($checkFunction, $this, true);
            }
        }
    }


    /**
     * Set the configuration we should use.
     *
     * @param Configuration $config
     * @return void
     */
    public function setConfiguration(Configuration $config): void
    {
        self::$config = $config;
    }


    /**
     * Serialize this session object.
     *
     * This method will be invoked by any calls to serialize().
     *
     * @return string The serialized representation of this session object.
     */
    public function serialize(): string
    {
        return serialize(get_object_vars($this));
    }


    /**
     * Unserialize a session object and load it..
     *
     * This method will be invoked by any calls to unserialize(), allowing us to restore any data that might not
     * be serializable in its original form (e.g.: DOM objects).
     *
     * @param string $serialized The serialized representation of a session that we want to restore.
     * @return void
     *
     * Cannot typehint param as string due to upstream restrictions
     */
    public function unserialize($serialized)
    {
        $session = unserialize($serialized);
        if (is_array($session)) {
            foreach ($session as $k => $v) {
                $this->$k = $v;
            }
        }
        self::$config = Configuration::getInstance();

        // look for any raw attributes and load them in the 'Attributes' array
        foreach ($this->authData as $authority => $parameters) {
            if (!array_key_exists('RawAttributes', $parameters)) {
                continue;
            }

            foreach ($parameters['RawAttributes'] as $attribute => $values) {
                foreach ($values as $idx => $value) {
                    // this should be originally a DOMNodeList
                    /* @var \SAML2\XML\saml\AttributeValue $value */
                    $this->authData[$authority]['Attributes'][$attribute][$idx] = $value->getElement()->childNodes;
                }
            }
        }
    }


    /**
     * Retrieves the current session. Creates a new session if there's not one.
     *
     * @return Session The current session.
     * @throws \Exception When session couldn't be initialized and the session fallback is disabled by configuration.
     */
    public static function getSessionFromRequest(): Session
    {
        // check if we already have initialized the session
        if (isset(self::$instance)) {
            return self::$instance;
        }

        // check if we have stored a session stored with the session handler
        try {
            $session = self::getSession();
        } catch (\Exception $e) {
            /*
             * For some reason, we were unable to initialize this session. Note that this error might be temporary, and
             * it's possible that we can recover from it in subsequent requests, so we should not try to create a new
             * session here. Therefore, use just a transient session and throw the exception for someone else to handle
             * it.
             */
            self::useTransientSession();
            Logger::error('Error loading session: ' . $e->getMessage());
            if ($e instanceof Error\Exception) {
                $cause = $e->getCause();
                if ($cause instanceof \Exception) {
                    throw $cause;
                }
            }
            throw $e;
        }

        // if getSession() found it, use it
        if ($session instanceof Session) {
            return self::load($session);
        }

        /*
         * We didn't have a session loaded when we started, but we have it now. At this point, getSession() failed but
         * it must have triggered the creation of a session at some point during the process (e.g. while logging an
         * error message). This means we don't need to create a new session again, we can use the one that's loaded now
         * instead.
         */
        if (self::$instance !== null) {
            return self::$instance;
        }

        // try to create a new session
        try {
            self::load(new Session());
        } catch (Error\CannotSetCookie $e) {
            // can't create a regular session because we can't set cookies. Use transient.
            $c = Configuration::getInstance();
            self::useTransientSession();

            if ($e->getCode() === Error\CannotSetCookie::SECURE_COOKIE) {
                throw new Error\CriticalConfigurationError(
                    $e->getMessage(),
                    null,
                    $c->toArray()
                );
            }
            Logger::error('Error creating session: ' . $e->getMessage());
        }

        // we must have a session now, either regular or transient
        /** @var \SimpleSAML\Session */
        return self::$instance;
    }


    /**
     * Get a session from the session handler.
     *
     * @param string|null $sessionId The session we should get, or null to get the current session.
     *
     * @return \SimpleSAML\Session|null The session that is stored in the session handler,
     *   or null if the session wasn't found.
     */
    public static function getSession(string $sessionId = null): ?Session
    {
        $sh = SessionHandler::getSessionHandler();

        if ($sessionId === null) {
            $checkToken = true;
            $sessionId = $sh->getCookieSessionId();
            if ($sessionId === null) {
                return null;
            }
        } else {
            $checkToken = false;
        }

        if (array_key_exists($sessionId, self::$sessions)) {
            return self::$sessions[$sessionId];
        }

        $session = $sh->loadSession($sessionId);
        if ($session === null) {
            return null;
        }

        if ($checkToken) {
            $globalConfig = Configuration::getInstance();

            if ($session->authToken !== null) {
                $authTokenCookieName = $globalConfig->getString(
                    'session.authtoken.cookiename',
                    'SimpleSAMLAuthToken'
                );
                if (!isset($_COOKIE[$authTokenCookieName])) {
                    Logger::warning('Missing AuthToken cookie.');
                    return null;
                }
                if (!Utils\Crypto::secureCompare($session->authToken, $_COOKIE[$authTokenCookieName])) {
                    Logger::warning('Invalid AuthToken cookie.');
                    return null;
                }
            }

            // run session check function if defined
            $checkFunction = $globalConfig->getValue('session.check_function', null);
            if (is_callable($checkFunction)) {
                $check = call_user_func($checkFunction, $session);
                if ($check !== true) {
                    Logger::warning('Session did not pass check function.');
                    return null;
                }
            }
        }

        self::$sessions[$sessionId] = $session;

        return $session;
    }


    /**
     * Load a given session as the current one.
     *
     * This method will also set the track ID in the logger to the one in the given session.
     *
     * Warning: never set self::$instance yourself, call this method instead.
     *
     * @param \SimpleSAML\Session $session The session to load.
     * @return \SimpleSAML\Session The session we just loaded, just for convenience.
     */
    private static function load(Session $session): Session
    {
        Logger::setTrackId($session->getTrackID());
        self::$instance = $session;
        return self::$instance;
    }


    /**
     * Use a transient session.
     *
     * Create a session that should not be saved at the end of the request.
     * Subsequent calls to getInstance() will return this transient session.
     *
     * @return void
     */
    public static function useTransientSession(): void
    {
        if (isset(self::$instance)) {
            // we already have a session, don't bother with a transient session
            return;
        }

        self::load(new Session(true));
    }


    /**
     * Create a new session and cache it.
     *
     * @param string $sessionId The new session we should create.
     * @return void
     */
    public static function createSession(string $sessionId): void
    {
        self::$sessions[$sessionId] = null;
    }


    /**
     * Save the session to the store.
     *
     * This method saves the session to the session handler in case it has been marked as dirty.
     *
     * WARNING: please do not use this method directly unless you really need to and know what you are doing. Use
     * markDirty() instead.
     *
     * @return void
     */
    public function save(): void
    {
        // clean out old data
        $this->expireData();

        if (!$this->dirty) {
            // session hasn't changed, don't bother saving it
            return;
        }

        $this->dirty = false;
        $this->callback_registered = false;

        $sh = SessionHandler::getSessionHandler();

        try {
            $sh->saveSession($this);
        } catch (\Exception $e) {
            if (!($e instanceof Error\Exception)) {
                $e = new Error\UnserializableException($e);
            }
            Logger::error('Unable to save session.');
            $e->logError();
        }
    }


    /**
     * Save the current session and clean any left overs that could interfere with the normal application behaviour.
     *
     * Use this method if you are using PHP sessions in your application *and* in SimpleSAMLphp, *after* you are done
     * using SimpleSAMLphp and before trying to access your application's session again.
     *
     * @return void
     */
    public function cleanup(): void
    {
        $this->save();
        $sh = SessionHandler::getSessionHandler();
        if ($sh instanceof SessionHandlerPHP) {
            $sh->restorePrevious();
        }
    }


    /**
     * Mark this session as dirty.
     *
     * This method will register a callback to save the session right before any output is sent to the browser.
     *
     * @return void
     */
    public function markDirty(): void
    {
        if ($this->isTransient()) {
            return;
        }

        $this->dirty = true;

        if ($this->callback_registered) {
            // we already have a shutdown callback registered for this object, no need to add another one
            return;
        }
        $this->callback_registered = header_register_callback([$this, 'save']);
    }


    /**
     * Destroy the session.
     *
     * Destructor for this class. It will save the session to the session handler
     * in case the session has been marked as dirty. Do nothing otherwise.
     */
    public function __destruct()
    {
        $this->save();
    }


    /**
     * Retrieve the session ID of this session.
     *
     * @return string|null  The session ID, or NULL for transient sessions.
     */
    public function getSessionId(): ?string
    {
        return $this->sessionId;
    }


    /**
     * Retrieve if session is transient.
     *
     * @return boolean The session transient flag.
     */
    public function isTransient(): bool
    {
        return $this->transient;
    }


    /**
     * Get a unique ID that will be permanent for this session.
     * Used for debugging and tracing log files related to a session.
     *
     * @return string The unique ID.
     */
    public function getTrackID(): string
    {
        return $this->trackid;
    }


    /**
     * Get remember me expire time.
     *
     * @return integer|null The remember me expire time.
     */
    public function getRememberMeExpire(): ?int
    {
        return $this->rememberMeExpire;
    }


    /**
     * Set remember me expire time.
     *
     * @param int $lifetime Number of seconds after when remember me session cookies expire.
     * @return void
     */
<<<<<<< HEAD
    public function setRememberMeExpire($lifetime = null)
    {
        assert(is_int($lifetime) || $lifetime === null);

        if ($lifetime === null) {
            $lifetime = self::$config->getInteger('session.rememberme.lifetime', 14 * 86400);
=======
    public function setRememberMeExpire(int $expire = null): void
    {
        if ($expire === null) {
            $expire = time() + self::$config->getInteger('session.rememberme.lifetime', 14 * 86400);
>>>>>>> 3d0de8e2
        }
        $this->rememberMeExpire = time() + $lifetime;

        $cookieParams = ['lifetime' => $lifetime];
        $this->updateSessionCookies($cookieParams);
    }


    /**
     * Marks the user as logged in with the specified authority.
     *
     * If the user already has logged in, the user will be logged out first.
     *
     * @param string     $authority The authority the user logged in with.
     * @param array      $data The authentication data for this authority.
     * @return void
     *
     * @throws Error\CannotSetCookie If the authentication token cannot be set for some reason.
     */
    public function doLogin(string $authority, array $data = []): void
    {
        Logger::debug('Session: doLogin("' . $authority . '")');

        $this->markDirty();

        if (isset($this->authData[$authority])) {
            // we are already logged in, log the user out first
            $this->doLogout($authority);
        }

        $data['Authority'] = $authority;

        if (!isset($data['AuthnInstant'])) {
            $data['AuthnInstant'] = time();
        }

        $maxSessionExpire = time() + self::$config->getInteger('session.duration', 8 * 60 * 60);
        if (!isset($data['Expire']) || $data['Expire'] > $maxSessionExpire) {
            // unset, or beyond our session lifetime. Clamp it to our maximum session lifetime
            $data['Expire'] = $maxSessionExpire;
        }

        // check if we have non-serializable attribute values
        foreach ($data['Attributes'] as $attribute => $values) {
            foreach ($values as $idx => $value) {
                if (is_string($value) || is_int($value)) {
                    continue;
                }

                // at this point, this should be a DOMNodeList object...
                if (!is_a($value, 'DOMNodeList')) {
                    continue;
                }

                /* @var \DOMNodeList $value */
                if ($value->length === 0) {
                    continue;
                }

                /** @psalm-var \DOMNode $node   We made sure value has at least 1 item in the check above */
                $node = $value->item(0);

                // create an AttributeValue object and save it to 'RawAttributes', using same attribute name and index
                $attrval = new AttributeValue($node->parentNode);
                $data['RawAttributes'][$attribute][$idx] = $attrval;
            }
        }

        $this->authData[$authority] = $data;

        $this->authToken = Utils\Random::generateID();
        $sessionHandler = SessionHandler::getSessionHandler();

        if (
            !$this->transient
            && (!empty($data['RememberMe'])
            || $this->rememberMeExpire !== null)
            && self::$config->getBoolean('session.rememberme.enable', false)
        ) {
            $this->setRememberMeExpire();
        } else {
            try {
                Utils\HTTP::setCookie(
                    self::$config->getString('session.authtoken.cookiename', 'SimpleSAMLAuthToken'),
                    $this->authToken,
                    $sessionHandler->getCookieParams()
                );
            } catch (Error\CannotSetCookie $e) {
                /*
                 * Something went wrong when setting the auth token. We cannot recover from this, so we better log a
                 * message and throw an exception. The user is not properly logged in anyway, so clear all login
                 * information from the session.
                 */
                unset($this->authToken);
                unset($this->authData[$authority]);
                Logger::error('Cannot set authentication token cookie: ' . $e->getMessage());
                throw $e;
            }
        }
    }


    /**
     * Marks the user as logged out.
     *
     * This function will call any registered logout handlers before marking the user as logged out.
     *
     * @param string $authority The authentication source we are logging out of.
     * @return void
     */
    public function doLogout(string $authority): void
    {
        Logger::debug('Session: doLogout(' . var_export($authority, true) . ')');

        if (!isset($this->authData[$authority])) {
            Logger::debug('Session: Already logged out of ' . $authority . '.');
            return;
        }

        $this->markDirty();

        $this->callLogoutHandlers($authority);
        unset($this->authData[$authority]);

        if (!$this->isValid($authority) && $this->rememberMeExpire !== null) {
            $this->rememberMeExpire = null;
            $this->updateSessionCookies();
        }
    }


    /**
     * This function calls all registered logout handlers.
     *
     * @param string $authority The authentication source we are logging out from.
     * @return void
     *
     * @throws \Exception If the handler is not a valid function or method.
     */
    private function callLogoutHandlers(string $authority): void
    {
        Assert::notNull($this->authData[$authority]);

        if (empty($this->authData[$authority]['LogoutHandlers'])) {
            return;
        }
        foreach ($this->authData[$authority]['LogoutHandlers'] as $handler) {
            // verify that the logout handler is a valid function
            if (!is_callable($handler)) {
                $classname = $handler[0];
                $functionname = $handler[1];

                throw new \Exception(
                    'Logout handler is not a valid function: ' . $classname . '::' .
                    $functionname
                );
            }

            // call the logout handler
            call_user_func($handler);
        }

        // we require the logout handlers to register themselves again if they want to be called later
        unset($this->authData[$authority]['LogoutHandlers']);
    }


    /**
     * Is the session representing an authenticated user, and is the session still alive.
     * This function will return false after the user has timed out.
     *
     * @param string $authority The authentication source that the user should be authenticated with.
     *
     * @return bool True if the user has a valid session, false if not.
     */
    public function isValid(string $authority): bool
    {
        if (!isset($this->authData[$authority])) {
            Logger::debug(
                'Session: ' . var_export($authority, true) .
                ' not valid because we are not authenticated.'
            );
            return false;
        }

        if ($this->authData[$authority]['Expire'] <= time()) {
            Logger::debug('Session: ' . var_export($authority, true) . ' not valid because it is expired.');
            return false;
        }

        Logger::debug('Session: Valid session found with ' . var_export($authority, true) . '.');

        return true;
    }


    /**
     * Update session cookies.
     *
     * @param array $params The parameters for the cookies.
     * @return void
     */
    public function updateSessionCookies(array $params = []): void
    {
        $sessionHandler = SessionHandler::getSessionHandler();
        $params = array_merge($sessionHandler->getCookieParams(), is_array($params) ? $params : []);

        if ($this->sessionId !== null) {
            $sessionHandler->setCookie($sessionHandler->getSessionCookieName(), $this->sessionId, $params);
        }

<<<<<<< HEAD
=======
        $params = array_merge($sessionHandler->getCookieParams(), $params);

>>>>>>> 3d0de8e2
        if ($this->authToken !== null) {
            Utils\HTTP::setCookie(
                self::$config->getString('session.authtoken.cookiename', 'SimpleSAMLAuthToken'),
                $this->authToken,
                $params
            );
        }
    }


    /**
     * Set the lifetime for authentication source.
     *
     * @param string $authority The authentication source we are setting expire time for.
     * @param int    $expire The number of seconds authentication source is valid.
     * @return void
     */
    public function setAuthorityExpire(string $authority, int $expire = null): void
    {
        $this->markDirty();

        if ($expire === null) {
            $expire = time() + self::$config->getInteger('session.duration', 8 * 60 * 60);
        }

        $this->authData[$authority]['Expire'] = $expire;
    }


    /**
     * This function registers a logout handler.
     *
     * @param string $authority The authority for which register the handler.
     * @param string $classname The class which contains the logout handler.
     * @param string $functionname The logout handler function.
     * @return void
     *
     * @throws \Exception If the handler is not a valid function or method.
     */
    public function registerLogoutHandler(string $authority, string $classname, string $functionname): void
    {
        Assert::notNull($this->authData[$authority]);

        $logout_handler = [$classname, $functionname];

        if (!is_callable($logout_handler)) {
            throw new \Exception(
                'Logout handler is not a valid function: ' . $classname . '::' .
                $functionname
            );
        }

        $this->authData[$authority]['LogoutHandlers'][] = $logout_handler;
        $this->markDirty();
    }


    /**
     * Delete data from the data store.
     *
     * This function immediately deletes the data with the given type and id from the data store.
     *
     * @param string $type The type of the data.
     * @param string $id The identifier of the data.
     * @return void
     */
    public function deleteData(string $type, string $id): void
    {
        if (!array_key_exists($type, $this->dataStore)) {
            return;
        }

        unset($this->dataStore[$type][$id]);
        $this->markDirty();
    }


    /**
     * This function stores data in the data store.
     *
     * The timeout value can be Session::DATA_TIMEOUT_SESSION_END, which indicates
     * that the data should never be deleted.
     *
     * @param string   $type The type of the data. This is checked when retrieving data from the store.
     * @param string   $id The identifier of the data.
     * @param mixed    $data The data.
     * @param int|string|null $timeout The number of seconds this data should be stored after its last access.
     * This parameter is optional. The default value is set in 'session.datastore.timeout',
     * and the default is 4 hours.
     * @return void
     *
     * @throws \Exception If the data couldn't be stored.
     *
     */
    public function setData(string $type, string $id, $data, $timeout = null): void
    {
        Assert::true(is_int($timeout) || $timeout === null || $timeout === self::DATA_TIMEOUT_SESSION_END);

        if ($timeout === null) {
            // use the default timeout
            $timeout = self::$config->getInteger('session.datastore.timeout', null);
            if ($timeout !== null) {
                if ($timeout <= 0) {
                    throw new \Exception(
                        'The value of the session.datastore.timeout' .
                        ' configuration option should be a positive integer.'
                    );
                }
            }
        }

        if ($timeout === self::DATA_TIMEOUT_SESSION_END) {
            $expires = self::DATA_TIMEOUT_SESSION_END;
        } else {
            $expires = time() + $timeout;
        }

        $dataInfo = [
            'expires' => $expires,
            'timeout' => $timeout,
            'data'    => $data
        ];

        if (!array_key_exists($type, $this->dataStore)) {
            $this->dataStore[$type] = [];
        }

        $this->dataStore[$type][$id] = $dataInfo;

        $this->markDirty();
    }


    /**
     * This function removes expired data from the data store.
     *
     * @return void
     */
    private function expireData(): void
    {
        $ct = time();

        foreach ($this->dataStore as &$typedData) {
            foreach ($typedData as $id => $info) {
                if ($info['expires'] === self::DATA_TIMEOUT_SESSION_END) {
                    // this data never expires
                    continue;
                }

                if ($ct > $info['expires']) {
                    unset($typedData[$id]);
                    $this->markDirty();
                }
            }
        }
    }


    /**
     * This function retrieves data from the data store.
     *
     * Note that this will not change when the data stored in the data store will expire. If that is required,
     * the data should be written back with setData.
     *
     * @param string      $type The type of the data. This must match the type used when adding the data.
     * @param string|null $id The identifier of the data. Can be null, in which case null will be returned.
     *
     * @return mixed The data of the given type with the given id or null if the data doesn't exist in the data store.
     */
    public function getData(string $type, ?string $id)
    {
        if ($id === null) {
            return null;
        }

        if (!array_key_exists($type, $this->dataStore)) {
            return null;
        }

        if (!array_key_exists($id, $this->dataStore[$type])) {
            return null;
        }

        return $this->dataStore[$type][$id]['data'];
    }


    /**
     * This function retrieves all data of the specified type from the data store.
     *
     * The data will be returned as an associative array with the id of the data as the key, and the data
     * as the value of each key. The value will be stored as a copy of the original data. setData must be
     * used to update the data.
     *
     * An empty array will be returned if no data of the given type is found.
     *
     * @param string $type The type of the data.
     *
     * @return array An associative array with all data of the given type.
     */
    public function getDataOfType(string $type): array
    {
        if (!array_key_exists($type, $this->dataStore)) {
            return [];
        }

        $ret = [];
        foreach ($this->dataStore[$type] as $id => $info) {
            $ret[$id] = $info['data'];
        }

        return $ret;
    }


    /**
     * Get the current persistent authentication state.
     *
     * @param string $authority The authority to retrieve the data from.
     *
     * @return array|null  The current persistent authentication state, or null if not authenticated.
     */
    public function getAuthState(string $authority): ?array
    {
        if (!isset($this->authData[$authority])) {
            return null;
        }

        return $this->authData[$authority];
    }


    /**
     * Check whether the session cookie is set.
     *
     * This function will only return false if is is certain that the cookie isn't set.
     *
     * @return bool  true if it was set, false if not.
     */
    public function hasSessionCookie(): bool
    {
        $sh = SessionHandler::getSessionHandler();
        return $sh->hasSessionCookie();
    }


    /**
     * Add an SP association for an IdP.
     *
     * This function is only for use by the IdP class.
     *
     * @param string $idp The IdP id.
     * @param array  $association The association we should add.
     * @return void
     */
    public function addAssociation(string $idp, array $association): void
    {
        Assert::notNull($association['id']);
        Assert::notNull($association['Handler']);

        if (!isset($this->associations)) {
            $this->associations = [];
        }

        if (!isset($this->associations[$idp])) {
            $this->associations[$idp] = [];
        }

        $this->associations[$idp][$association['id']] = $association;

        $this->markDirty();
    }


    /**
     * Retrieve the associations for an IdP.
     *
     * This function is only for use by the IdP class.
     *
     * @param string $idp The IdP id.
     *
     * @return array  The IdP associations.
     */
    public function getAssociations(string $idp): array
    {
        if (!isset($this->associations)) {
            $this->associations = [];
        }

        if (!isset($this->associations[$idp])) {
            return [];
        }

        foreach ($this->associations[$idp] as $id => $assoc) {
            if (!isset($assoc['Expires'])) {
                continue;
            }
            if ($assoc['Expires'] >= time()) {
                continue;
            }

            unset($this->associations[$idp][$id]);
        }

        return $this->associations[$idp];
    }


    /**
     * Remove an SP association for an IdP.
     *
     * This function is only for use by the IdP class.
     *
     * @param string $idp The IdP id.
     * @param string $associationId The id of the association.
     * @return void
     */
    public function terminateAssociation(string $idp, string $associationId): void
    {
        if (!isset($this->associations)) {
            return;
        }

        if (!isset($this->associations[$idp])) {
            return;
        }

        unset($this->associations[$idp][$associationId]);

        $this->markDirty();
    }


    /**
     * Retrieve authentication data.
     *
     * @param string $authority The authentication source we should retrieve data from.
     * @param string $name The name of the data we should retrieve.
     *
     * @return mixed  The value, or null if the value wasn't found.
     */
    public function getAuthData(string $authority, string $name)
    {
        if (!isset($this->authData[$authority][$name])) {
            return null;
        }
        return $this->authData[$authority][$name];
    }


    /**
     * Retrieve a list of authorities (authentication sources) that are currently valid within
     * this session.
     *
     * @return string[] An array containing every authority currently valid. Empty if none available.
     */
    public function getAuthorities(): array
    {
        $authorities = [];
        foreach (array_keys($this->authData) as $authority) {
            if ($this->isValid($authority)) {
                $authorities[] = $authority;
            }
        }
        return $authorities;
    }


    /**
     * Clear any configuration information cached
     * @return void
     */
    public static function clearInternalState(): void
    {
        self::$config = null;
        self::$instance = null;
        self::$sessions = null;
    }
}<|MERGE_RESOLUTION|>--- conflicted
+++ resolved
@@ -579,19 +579,10 @@
      * @param int $lifetime Number of seconds after when remember me session cookies expire.
      * @return void
      */
-<<<<<<< HEAD
-    public function setRememberMeExpire($lifetime = null)
-    {
-        assert(is_int($lifetime) || $lifetime === null);
-
+    public function setRememberMeExpire(int $lifetime = null): void
+    {
         if ($lifetime === null) {
             $lifetime = self::$config->getInteger('session.rememberme.lifetime', 14 * 86400);
-=======
-    public function setRememberMeExpire(int $expire = null): void
-    {
-        if ($expire === null) {
-            $expire = time() + self::$config->getInteger('session.rememberme.lifetime', 14 * 86400);
->>>>>>> 3d0de8e2
         }
         $this->rememberMeExpire = time() + $lifetime;
 
@@ -803,11 +794,8 @@
             $sessionHandler->setCookie($sessionHandler->getSessionCookieName(), $this->sessionId, $params);
         }
 
-<<<<<<< HEAD
-=======
         $params = array_merge($sessionHandler->getCookieParams(), $params);
 
->>>>>>> 3d0de8e2
         if ($this->authToken !== null) {
             Utils\HTTP::setCookie(
                 self::$config->getString('session.authtoken.cookiename', 'SimpleSAMLAuthToken'),
