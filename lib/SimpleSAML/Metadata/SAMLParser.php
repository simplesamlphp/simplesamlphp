--- conflicted
+++ resolved
@@ -988,32 +988,6 @@
                     $ret['DiscoHints']['GeolocationHint'] = $e->getGeolocationHint();
                 }
             }
-<<<<<<< HEAD
-=======
-
-            if (!($e instanceof Chunk)) {
-                continue;
-            }
-
-            if ($e->getLocalName() === 'Attribute' && $e->getNamespaceURI() === Constants::NS_SAML) {
-                $attribute = $e->getXML();
-
-                $name = $attribute->getAttribute('Name');
-                $xmlUtils = new Utils\XML();
-                $values = array_map(
-                    [$xmlUtils, 'getDOMText'],
-                    $xmlUtils->getDOMChildren($attribute, 'AttributeValue', '@saml2')
-                );
-
-                if ($name === 'tags') {
-                    foreach ($values as $tagname) {
-                        if (!empty($tagname)) {
-                            $ret['tags'][] = $tagname;
-                        }
-                    }
-                }
-            }
->>>>>>> 3f36fe25
         }
         return $ret;
     }
