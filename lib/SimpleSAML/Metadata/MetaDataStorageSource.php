<?php


/**
 * This abstract class defines an interface for metadata storage sources.
 *
 * It also contains the overview of the different metadata storage sources.
 * A metadata storage source can be loaded by passing the configuration of it
 * to the getSource static function.
 *
 * @author Olav Morken, UNINETT AS.
 * @author Andreas Aakre Solberg, UNINETT AS.
 * @package SimpleSAMLphp
 */
abstract class SimpleSAML_Metadata_MetaDataStorageSource
{


    /**
     * Parse array with metadata sources.
     *
     * This function accepts an array with metadata sources, and returns an array with
     * each metadata source as an object.
     *
     * @param array $sourcesConfig Array with metadata source configuration.
     *
     * @return array  Parsed metadata configuration.
     *
     * @throws Exception If something is wrong in the configuration.
     */
    public static function parseSources($sourcesConfig)
    {
        assert(is_array($sourcesConfig));

        $sources = array();

        foreach ($sourcesConfig as $sourceConfig) {
            if (!is_array($sourceConfig)) {
                throw new Exception("Found an element in metadata source configuration which wasn't an array.");
            }

            $sources[] = self::getSource($sourceConfig);
        }

        return $sources;
    }


    /**
     * This function creates a metadata source based on the given configuration.
     * The type of source is based on the 'type' parameter in the configuration.
     * The default type is 'flatfile'.
     *
     * @param array $sourceConfig Associative array with the configuration for this metadata source.
     *
     * @return mixed An instance of a metadata source with the given configuration.
     *
     * @throws Exception If the metadata source type is invalid.
     */
    public static function getSource($sourceConfig)
    {
        assert(is_array($sourceConfig));

        if (array_key_exists('type', $sourceConfig)) {
            $type = $sourceConfig['type'];
        } else {
            $type = 'flatfile';
        }

        switch ($type) {
            case 'flatfile':
                return new SimpleSAML_Metadata_MetaDataStorageHandlerFlatFile($sourceConfig);
            case 'xml':
                return new SimpleSAML_Metadata_MetaDataStorageHandlerXML($sourceConfig);
            case 'serialize':
                return new SimpleSAML_Metadata_MetaDataStorageHandlerSerialize($sourceConfig);
            case 'mdx':
            case 'mdq':
                return new \SimpleSAML\Metadata\Sources\MDQ($sourceConfig);
            case 'pdo':
                return new SimpleSAML_Metadata_MetaDataStorageHandlerPdo($sourceConfig);
            default:
                // metadata store from module
                try {
                    $className = SimpleSAML\Module::resolveClass(
                        $type,
                        'MetadataStore',
                        'SimpleSAML_Metadata_MetaDataStorageSource'
                    );
                } catch (Exception $e) {
                    throw new SimpleSAML\Error\CriticalConfigurationError(
                        "Invalid 'type' for metadata source. Cannot find store '$type'.",
                        null
                    );
                }
                return new $className($sourceConfig);
        }
    }


    /**
     * This function attempts to generate an associative array with metadata for all entities in the
     * given set. The key of the array is the entity id.
     *
     * A subclass should override this function if it is able to easily generate this list.
     *
     * @param string $set The set we want to list metadata for.
     *
     * @return array An associative array with all entities in the given set, or an empty array if we are
     *         unable to generate this list.
     */
    public function getMetadataSet($set)
    {
        return array();
    }


    /**
     * This function resolves an host/path combination to an entity id.
     *
     * This class implements this function using the getMetadataSet-function. A subclass should
     * override this function if it doesn't implement the getMetadataSet function, or if the
     * implementation of getMetadataSet is slow.
     *
     * @param string $hostPath The host/path combination we are looking up.
     * @param string $set Which set of metadata we are looking it up in.
     * @param string $type Do you want to return the metaindex or the entityID. [entityid|metaindex]
     *
     * @return string|null An entity id which matches the given host/path combination, or NULL if
     *         we are unable to locate one which matches.
     */
    public function getEntityIdFromHostPath($hostPath, $set, $type = 'entityid')
    {

        $metadataSet = $this->getMetadataSet($set);
        if ($metadataSet === null) {
            // this metadata source does not have this metadata set
            return null;
        }

        foreach ($metadataSet as $index => $entry) {
            if (!array_key_exists('host', $entry)) {
                continue;
            }

            if ($hostPath === $entry['host']) {
                if ($type === 'entityid') {
                    return $entry['entityid'];
                } else {
                    return $index;
                }
            }
        }

        // no entries matched, we should return null
        return null;
    }


    /**
     * This function will go through all the metadata, and check the DiscoHints->IPHint
     * parameter, which defines a network space (ip range) for each remote entry.
     * This function returns the entityID for any of the entities that have an
     * IP range which the IP falls within.
     *
     * @param string $set Which set of metadata we are looking it up in.
     * @param string $ip IP address
     * @param string $type Do you want to return the metaindex or the entityID. [entityid|metaindex]
     *
     * @return string The entity id of a entity which have a CIDR hint where the provided
     *        IP address match.
     */
    public function getPreferredEntityIdFromCIDRhint($set, $ip, $type = 'entityid')
    {

        $metadataSet = $this->getMetadataSet($set);

        foreach ($metadataSet as $index => $entry) {
<<<<<<< HEAD
            if (!array_key_exists('hint.cidr', $entry)) {
                continue;
=======
            
            $cidrHints = array();
            
            // support hint.cidr for idp discovery
            if (array_key_exists('hint.cidr', $entry) && is_array($entry['hint.cidr'])) {
                $cidrHints = $entry['hint.cidr'];
            }

            // support discohints in idp metadata for idp discovery
            if (array_key_exists('DiscoHints', $entry) 
                && array_key_exists('IPHint', $entry['DiscoHints']) 
                && is_array($entry['DiscoHints']['IPHint'])) {
                // merge with hints derived from discohints, but prioritize hint.cidr in case it is used
                $cidrHints = array_merge($entry['DiscoHints']['IPHint'], $cidrHints);
>>>>>>> 854c2127
            }

            if (empty($cidrHints)) {
                continue;
            }

            foreach ($cidrHints as $hint_entry) {
                if (SimpleSAML\Utils\Net::ipCIDRcheck($hint_entry, $ip)) {
                    if ($type === 'entityid') {
                        return $entry['entityid'];
                    } else {
                        return $index;
                    }
                }
            }
        }

        // no entries matched, we should return null
        return null;
    }


    /*
     *
     */
    private function lookupIndexFromEntityId($entityId, $set)
    {
        assert(is_string($entityId));
        assert(isset($set));

        $metadataSet = $this->getMetadataSet($set);

        // check for hostname
        $currenthost = \SimpleSAML\Utils\HTTP::getSelfHost(); // sp.example.org

        foreach ($metadataSet as $index => $entry) {
            if ($index === $entityId) {
                return $index;
            }
            if ($entry['entityid'] === $entityId) {
                if ($entry['host'] === '__DEFAULT__' || $entry['host'] === $currenthost) {
                    return $index;
                }
            }
        }

        return null;
    }


    /**
     * This function retrieves metadata for the given entity id in the given set of metadata.
     * It will return NULL if it is unable to locate the metadata.
     *
     * This class implements this function using the getMetadataSet-function. A subclass should
     * override this function if it doesn't implement the getMetadataSet function, or if the
     * implementation of getMetadataSet is slow.
     *
     * @param string $index The entityId or metaindex we are looking up.
     * @param string $set The set we are looking for metadata in.
     *
     * @return array An associative array with metadata for the given entity, or NULL if we are unable to
     *         locate the entity.
     */
    public function getMetaData($index, $set)
    {

        assert(is_string($index));
        assert(isset($set));

        $metadataSet = $this->getMetadataSet($set);

        if (array_key_exists($index, $metadataSet)) {
            return $metadataSet[$index];
        }

        $indexlookup = $this->lookupIndexFromEntityId($index, $set);
        if (isset($indexlookup) && array_key_exists($indexlookup, $metadataSet)) {
            return $metadataSet[$indexlookup];
        }

        return null;
    }
}<|MERGE_RESOLUTION|>--- conflicted
+++ resolved
@@ -176,11 +176,6 @@
         $metadataSet = $this->getMetadataSet($set);
 
         foreach ($metadataSet as $index => $entry) {
-<<<<<<< HEAD
-            if (!array_key_exists('hint.cidr', $entry)) {
-                continue;
-=======
-            
             $cidrHints = array();
             
             // support hint.cidr for idp discovery
@@ -194,7 +189,6 @@
                 && is_array($entry['DiscoHints']['IPHint'])) {
                 // merge with hints derived from discohints, but prioritize hint.cidr in case it is used
                 $cidrHints = array_merge($entry['DiscoHints']['IPHint'], $cidrHints);
->>>>>>> 854c2127
             }
 
             if (empty($cidrHints)) {
