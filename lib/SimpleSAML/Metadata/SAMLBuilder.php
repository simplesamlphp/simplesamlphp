<?php


/**
 * Class for generating SAML 2.0 metadata from SimpleSAMLphp metadata arrays.
 *
 * This class builds SAML 2.0 metadata for an entity by examining the metadata for the entity.
 *
 * @package SimpleSAMLphp
 */
class SimpleSAML_Metadata_SAMLBuilder
{


    /**
     * The EntityDescriptor we are building.
     *
     * @var \SAML2\XML\md\EntityDescriptor
     */
    private $entityDescriptor;


    /**
     * The maximum time in seconds the metadata should be cached.
     *
     * @var int|null
     */
    private $maxCache = null;


    /**
     * The maximum time in seconds since the current time that this metadata should be considered valid.
     *
     * @var int|null
     */
    private $maxDuration = null;


    /**
     * Initialize the SAML builder.
     *
     * @param string   $entityId The entity id of the entity.
     * @param double|null $maxCache The maximum time in seconds the metadata should be cached. Defaults to null
     * @param double|null $maxDuration The maximum time in seconds this metadata should be considered valid. Defaults
     * to null.
     */
    public function __construct($entityId, $maxCache = null, $maxDuration = null)
    {
        assert(is_string($entityId));

        $this->maxCache = $maxCache;
        $this->maxDuration = $maxDuration;

        $this->entityDescriptor = new \SAML2\XML\md\EntityDescriptor();
        $this->entityDescriptor->entityID = $entityId;
    }


    private function setExpiration($metadata)
    {
        if (array_key_exists('expire', $metadata)) {
            if ($metadata['expire'] - time() < $this->maxDuration) {
                $this->maxDuration = $metadata['expire'] - time();
            }
        }

        if ($this->maxCache !== null) {
            $this->entityDescriptor->cacheDuration = 'PT'.$this->maxCache.'S';
        }
        if ($this->maxDuration !== null) {
            $this->entityDescriptor->validUntil = time() + $this->maxDuration;
        }
    }


    /**
     * Retrieve the EntityDescriptor element which is generated for this entity.
     *
     * @return DOMElement The EntityDescriptor element of this entity.
     */
    public function getEntityDescriptor()
    {
        $xml = $this->entityDescriptor->toXML();
        $xml->ownerDocument->appendChild($xml);

        return $xml;
    }


    /**
     * Retrieve the EntityDescriptor as text.
     *
     * This function serializes this EntityDescriptor, and returns it as text.
     *
     * @param bool $formatted Whether the returned EntityDescriptor should be formatted first.
     *
     * @return string The serialized EntityDescriptor.
     */
    public function getEntityDescriptorText($formatted = true)
    {
        assert(is_bool($formatted));

        $xml = $this->getEntityDescriptor();
        if ($formatted) {
            SimpleSAML\Utils\XML::formatDOMElement($xml);
        }

        return $xml->ownerDocument->saveXML();
    }


    /**
     * Add a SecurityTokenServiceType for ADFS metadata.
     *
     * @param array $metadata The metadata with the information about the SecurityTokenServiceType.
     */
    public function addSecurityTokenServiceType($metadata)
    {
        assert(is_array($metadata));
        assert(isset($metadata['entityid']));
        assert(isset($metadata['metadata-set']));

        $metadata = SimpleSAML_Configuration::loadFromArray($metadata, $metadata['entityid']);
        $defaultEndpoint = $metadata->getDefaultEndpoint('SingleSignOnService');
        $e = new sspmod_adfs_SAML2_XML_fed_SecurityTokenServiceType();
        $e->Location = $defaultEndpoint['Location'];

        $this->addCertificate($e, $metadata);

        $this->entityDescriptor->RoleDescriptor[] = $e;
    }


    /**
     * Add extensions to the metadata.
     *
     * @param SimpleSAML_Configuration    $metadata The metadata to get extensions from.
     * @param \SAML2\XML\md\RoleDescriptor $e Reference to the element where the Extensions element should be included.
     */
    private function addExtensions(SimpleSAML_Configuration $metadata, \SAML2\XML\md\RoleDescriptor $e)
    {
        if ($metadata->hasValue('tags')) {
            $a = new \SAML2\XML\saml\Attribute();
            $a->Name = 'tags';
            foreach ($metadata->getArray('tags') as $tag) {
                $a->AttributeValue[] = new \SAML2\XML\saml\AttributeValue($tag);
            }
            $e->Extensions[] = $a;
        }

        if ($metadata->hasValue('hint.cidr')) {
            $a = new \SAML2\XML\saml\Attribute();
            $a->Name = 'hint.cidr';
            foreach ($metadata->getArray('hint.cidr') as $hint) {
                $a->AttributeValue[] = new \SAML2\XML\saml\AttributeValue($hint);
            }
            $e->Extensions[] = $a;
        }

        if ($metadata->hasValue('scope')) {
            foreach ($metadata->getArray('scope') as $scopetext) {
                $s = new \SAML2\XML\shibmd\Scope();
                $s->scope = $scopetext;
                // Check whether $ ^ ( ) * | \ are in a scope -> assume regex.
                if (1 === preg_match('/[\$\^\)\(\*\|\\\\]/', $scopetext)) {
                    $s->regexp = true;
                } else {
                    $s->regexp = false;
                }
                $e->Extensions[] = $s;
            }
        }

        if ($metadata->hasValue('EntityAttributes')) {
            $ea = new \SAML2\XML\mdattr\EntityAttributes();
            foreach ($metadata->getArray('EntityAttributes') as $attributeName => $attributeValues) {
                $a = new \SAML2\XML\saml\Attribute();
                $a->Name = $attributeName;
                $a->NameFormat = 'urn:oasis:names:tc:SAML:2.0:attrname-format:uri';

                // Attribute names that is not URI is prefixed as this: '{nameformat}name'
                if (preg_match('/^\{(.*?)\}(.*)$/', $attributeName, $matches)) {
                    $a->Name = $matches[2];
                    $nameFormat = $matches[1];
                    if ($nameFormat !== \SAML2\Constants::NAMEFORMAT_UNSPECIFIED) {
                        $a->NameFormat = $nameFormat;
                    }
                }
                foreach ($attributeValues as $attributeValue) {
                    $a->AttributeValue[] = new \SAML2\XML\saml\AttributeValue($attributeValue);
                }
                $ea->children[] = $a;
            }
            $this->entityDescriptor->Extensions[] = $ea;
        }

        if ($metadata->hasValue('RegistrationInfo')) {
            $ri = new \SAML2\XML\mdrpi\RegistrationInfo();
            foreach ($metadata->getArray('RegistrationInfo') as $riName => $riValues) {
                switch ($riName) {
                    case 'authority':
                        $ri->registrationAuthority = $riValues;
                        break;
                    case 'instant':
                        $ri->registrationInstant = \SAML2\Utils::xsDateTimeToTimestamp($riValues);
                        break;
                    case 'policies':
                        $ri->RegistrationPolicy = $riValues;
                        break;
                }
            }
            $this->entityDescriptor->Extensions[] = $ri;
        }

        if ($metadata->hasValue('UIInfo')) {
            $ui = new \SAML2\XML\mdui\UIInfo();
            foreach ($metadata->getArray('UIInfo') as $uiName => $uiValues) {
                switch ($uiName) {
                    case 'DisplayName':
                        $ui->DisplayName = $uiValues;
                        break;
                    case 'Description':
                        $ui->Description = $uiValues;
                        break;
                    case 'InformationURL':
                        $ui->InformationURL = $uiValues;
                        break;
                    case 'PrivacyStatementURL':
                        $ui->PrivacyStatementURL = $uiValues;
                        break;
                    case 'Keywords':
                        foreach ($uiValues as $lang => $keywords) {
                            $uiItem = new \SAML2\XML\mdui\Keywords();
                            $uiItem->lang = $lang;
                            $uiItem->Keywords = $keywords;
                            $ui->Keywords[] = $uiItem;
                        }
                        break;
                    case 'Logo':
                        foreach ($uiValues as $logo) {
                            $uiItem = new \SAML2\XML\mdui\Logo();
                            $uiItem->url = $logo['url'];
                            $uiItem->width = $logo['width'];
                            $uiItem->height = $logo['height'];
                            if (isset($logo['lang'])) {
                                $uiItem->lang = $logo['lang'];
                            }
                            $ui->Logo[] = $uiItem;
                        }
                        break;
                }
            }
            $e->Extensions[] = $ui;
        }

        if ($metadata->hasValue('DiscoHints')) {
            $dh = new \SAML2\XML\mdui\DiscoHints();
            foreach ($metadata->getArray('DiscoHints') as $dhName => $dhValues) {
                switch ($dhName) {
                    case 'IPHint':
                        $dh->IPHint = $dhValues;
                        break;
                    case 'DomainHint':
                        $dh->DomainHint = $dhValues;
                        break;
                    case 'GeolocationHint':
                        $dh->GeolocationHint = $dhValues;
                        break;
                }
            }
            $e->Extensions[] = $dh;
        }
    }


    /**
     * Add an Organization element based on data passed as parameters
     *
     * @param array $orgName An array with the localized OrganizationName.
     * @param array $orgDisplayName An array with the localized OrganizationDisplayName.
     * @param array $orgURL An array with the localized OrganizationURL.
     */
    public function addOrganization(array $orgName, array $orgDisplayName, array $orgURL)
    {
        $org = new \SAML2\XML\md\Organization();

        $org->OrganizationName = $orgName;
        $org->OrganizationDisplayName = $orgDisplayName;
        $org->OrganizationURL = $orgURL;

        $this->entityDescriptor->Organization = $org;
    }


    /**
     * Add an Organization element based on metadata array.
     *
     * @param array $metadata The metadata we should extract the organization information from.
     */
    public function addOrganizationInfo(array $metadata)
    {
        if (
            empty($metadata['OrganizationName']) ||
            empty($metadata['OrganizationDisplayName']) ||
            empty($metadata['OrganizationURL'])
        ) {
            // empty or incomplete organization information
            return;
        }

        $orgName = SimpleSAML\Utils\Arrays::arrayize($metadata['OrganizationName'], 'en');
        $orgDisplayName = SimpleSAML\Utils\Arrays::arrayize($metadata['OrganizationDisplayName'], 'en');
        $orgURL = SimpleSAML\Utils\Arrays::arrayize($metadata['OrganizationURL'], 'en');

        $this->addOrganization($orgName, $orgDisplayName, $orgURL);
    }


    /**
     * Add a list of endpoints to metadata.
     *
     * @param array $endpoints The endpoints.
     * @param bool  $indexed Whether the endpoints should be indexed.
     *
     * @return array An array of endpoint objects, either \SAML2\XML\md\EndpointType or \SAML2\XML\md\IndexedEndpointType.
     */
    private static function createEndpoints(array $endpoints, $indexed)
    {
        assert(is_bool($indexed));

        $ret = array();

        foreach ($endpoints as &$ep) {
            if ($indexed) {
                $t = new \SAML2\XML\md\IndexedEndpointType();
            } else {
                $t = new \SAML2\XML\md\EndpointType();
            }

            $t->Binding = $ep['Binding'];
            $t->Location = $ep['Location'];
            if (isset($ep['ResponseLocation'])) {
                $t->ResponseLocation = $ep['ResponseLocation'];
            }
            if (isset($ep['hoksso:ProtocolBinding'])) {
                $t->setAttributeNS(
                    \SAML2\Constants::NS_HOK,
                    'hoksso:ProtocolBinding',
                    \SAML2\Constants::BINDING_HTTP_REDIRECT
                );
            }

            if ($indexed) {
                if (!isset($ep['index'])) {
                    // Find the maximum index
                    $maxIndex = -1;
                    foreach ($endpoints as $ep) {
                        if (!isset($ep['index'])) {
                            continue;
                        }

                        if ($ep['index'] > $maxIndex) {
                            $maxIndex = $ep['index'];
                        }
                    }

                    $ep['index'] = $maxIndex + 1;
                }

                $t->index = $ep['index'];
            }

            $ret[] = $t;
        }

        return $ret;
    }


    /**
     * Add an AttributeConsumingService element to the metadata.
     *
     * @param \SAML2\XML\md\SPSSODescriptor $spDesc The SPSSODescriptor element.
     * @param SimpleSAML_Configuration     $metadata The metadata.
     */
    private function addAttributeConsumingService(
        \SAML2\XML\md\SPSSODescriptor $spDesc,
        SimpleSAML_Configuration $metadata
    ) {
        $attributes = $metadata->getArray('attributes', array());
        $name = $metadata->getLocalizedString('name', null);

        if ($name === null || count($attributes) == 0) {
            // we cannot add an AttributeConsumingService without name and attributes
            return;
        }

        $attributesrequired = $metadata->getArray('attributes.required', array());

        /*
         * Add an AttributeConsumingService element with information as name and description and list
         * of requested attributes
         */
        $attributeconsumer = new \SAML2\XML\md\AttributeConsumingService();

        $attributeconsumer->index = 0;

        $attributeconsumer->ServiceName = $name;
        $attributeconsumer->ServiceDescription = $metadata->getLocalizedString('description', array());

        $nameFormat = $metadata->getString('attributes.NameFormat', \SAML2\Constants::NAMEFORMAT_UNSPECIFIED);
		$attributeNameFormats = $metadata->getArray('attributes.nameFormats', array());
		
        foreach ($attributes as $friendlyName => $attribute) {
            $t = new \SAML2\XML\md\RequestedAttribute();
            $t->Name = $attribute;
            if (!is_int($friendlyName)) {
                $t->FriendlyName = $friendlyName;
            }
            if ($nameFormat !== \SAML2\Constants::NAMEFORMAT_UNSPECIFIED) {
                $t->NameFormat = $nameFormat;
            }
<<<<<<< HEAD
			if (array_key_exists($attribute, $attributeNameFormats)) {
				$t->NameFormat = $attributeNameFormats[$attribute];
			}
            if (in_array($attribute, $attributesrequired)) {
=======
            if (in_array($attribute, $attributesrequired, true)) {
>>>>>>> 288aecdf
                $t->isRequired = true;
            }
            $attributeconsumer->RequestedAttribute[] = $t;
        }

        $spDesc->AttributeConsumingService[] = $attributeconsumer;
    }


    /**
     * Add a specific type of metadata to an entity.
     *
     * @param string $set The metadata set this metadata comes from.
     * @param array  $metadata The metadata.
     */
    public function addMetadata($set, $metadata)
    {
        assert(is_string($set));
        assert(is_array($metadata));

        $this->setExpiration($metadata);

        switch ($set) {
            case 'saml20-sp-remote':
                $this->addMetadataSP20($metadata);
                break;
            case 'saml20-idp-remote':
                $this->addMetadataIdP20($metadata);
                break;
            case 'shib13-sp-remote':
                $this->addMetadataSP11($metadata);
                break;
            case 'shib13-idp-remote':
                $this->addMetadataIdP11($metadata);
                break;
            case 'attributeauthority-remote':
                $this->addAttributeAuthority($metadata);
                break;
            default:
                SimpleSAML\Logger::warning('Unable to generate metadata for unknown type \''.$set.'\'.');
        }
    }


    /**
     * Add SAML 2.0 SP metadata.
     *
     * @param array $metadata The metadata.
     * @param array $protocols The protocols supported. Defaults to \SAML2\Constants::NS_SAMLP.
     */
    public function addMetadataSP20($metadata, $protocols = array(\SAML2\Constants::NS_SAMLP))
    {
        assert(is_array($metadata));
        assert(is_array($protocols));
        assert(isset($metadata['entityid']));
        assert(isset($metadata['metadata-set']));

        $metadata = SimpleSAML_Configuration::loadFromArray($metadata, $metadata['entityid']);

        $e = new \SAML2\XML\md\SPSSODescriptor();
        $e->protocolSupportEnumeration = $protocols;

        if ($metadata->hasValue('saml20.sign.assertion')) {
            $e->WantAssertionsSigned = $metadata->getBoolean('saml20.sign.assertion');
        }

        if ($metadata->hasValue('redirect.validate')) {
            $e->AuthnRequestsSigned = $metadata->getBoolean('redirect.validate');
        } elseif ($metadata->hasValue('validate.authnrequest')) {
            $e->AuthnRequestsSigned = $metadata->getBoolean('validate.authnrequest');
        }

        $this->addExtensions($metadata, $e);

        $this->addCertificate($e, $metadata);

        $e->SingleLogoutService = self::createEndpoints($metadata->getEndpoints('SingleLogoutService'), false);

        $e->NameIDFormat = $metadata->getArrayizeString('NameIDFormat', array());

        $endpoints = $metadata->getEndpoints('AssertionConsumerService');
        foreach ($metadata->getArrayizeString('AssertionConsumerService.artifact', array()) as $acs) {
            $endpoints[] = array(
                'Binding'  => 'urn:oasis:names:tc:SAML:2.0:bindings:HTTP-Artifact',
                'Location' => $acs,
            );
        }
        $e->AssertionConsumerService = self::createEndpoints($endpoints, true);

        $this->addAttributeConsumingService($e, $metadata);

        $this->entityDescriptor->RoleDescriptor[] = $e;

        foreach ($metadata->getArray('contacts', array()) as $contact) {
            if (array_key_exists('contactType', $contact) && array_key_exists('emailAddress', $contact)) {
                $this->addContact($contact['contactType'], \SimpleSAML\Utils\Config\Metadata::getContact($contact));
            }
        }
    }


    /**
     * Add metadata of a SAML 2.0 identity provider.
     *
     * @param array $metadata The metadata.
     */
    public function addMetadataIdP20($metadata)
    {
        assert(is_array($metadata));
        assert(isset($metadata['entityid']));
        assert(isset($metadata['metadata-set']));

        $metadata = SimpleSAML_Configuration::loadFromArray($metadata, $metadata['entityid']);

        $e = new \SAML2\XML\md\IDPSSODescriptor();
        $e->protocolSupportEnumeration[] = 'urn:oasis:names:tc:SAML:2.0:protocol';

        if ($metadata->hasValue('sign.authnrequest')) {
            $e->WantAuthnRequestsSigned = $metadata->getBoolean('sign.authnrequest');
        } elseif ($metadata->hasValue('redirect.sign')) {
            $e->WantAuthnRequestsSigned = $metadata->getBoolean('redirect.sign');
        }

        $this->addExtensions($metadata, $e);

        $this->addCertificate($e, $metadata);

        if ($metadata->hasValue('ArtifactResolutionService')) {
            $e->ArtifactResolutionService = self::createEndpoints(
                $metadata->getEndpoints('ArtifactResolutionService'),
                true
            );
        }

        $e->SingleLogoutService = self::createEndpoints($metadata->getEndpoints('SingleLogoutService'), false);

        $e->NameIDFormat = $metadata->getArrayizeString('NameIDFormat', array());

        $e->SingleSignOnService = self::createEndpoints($metadata->getEndpoints('SingleSignOnService'), false);

        $this->entityDescriptor->RoleDescriptor[] = $e;

        foreach ($metadata->getArray('contacts', array()) as $contact) {
            if (array_key_exists('contactType', $contact) && array_key_exists('emailAddress', $contact)) {
                $this->addContact($contact['contactType'], \SimpleSAML\Utils\Config\Metadata::getContact($contact));
            }
        }
    }


    /**
     * Add metadata of a SAML 1.1 service provider.
     *
     * @param array $metadata The metadata.
     */
    public function addMetadataSP11($metadata)
    {
        assert(is_array($metadata));
        assert(isset($metadata['entityid']));
        assert(isset($metadata['metadata-set']));

        $metadata = SimpleSAML_Configuration::loadFromArray($metadata, $metadata['entityid']);

        $e = new \SAML2\XML\md\SPSSODescriptor();
        $e->protocolSupportEnumeration[] = 'urn:oasis:names:tc:SAML:1.1:protocol';

        $this->addCertificate($e, $metadata);

        $e->NameIDFormat = $metadata->getArrayizeString('NameIDFormat', array());

        $endpoints = $metadata->getEndpoints('AssertionConsumerService');
        foreach ($metadata->getArrayizeString('AssertionConsumerService.artifact', array()) as $acs) {
            $endpoints[] = array(
                'Binding'  => 'urn:oasis:names:tc:SAML:1.0:profiles:artifact-01',
                'Location' => $acs,
            );
        }
        $e->AssertionConsumerService = self::createEndpoints($endpoints, true);

        $this->addAttributeConsumingService($e, $metadata);

        $this->entityDescriptor->RoleDescriptor[] = $e;
    }


    /**
     * Add metadata of a SAML 1.1 identity provider.
     *
     * @param array $metadata The metadata.
     */
    public function addMetadataIdP11($metadata)
    {
        assert(is_array($metadata));
        assert(isset($metadata['entityid']));
        assert(isset($metadata['metadata-set']));

        $metadata = SimpleSAML_Configuration::loadFromArray($metadata, $metadata['entityid']);

        $e = new \SAML2\XML\md\IDPSSODescriptor();
        $e->protocolSupportEnumeration[] = 'urn:oasis:names:tc:SAML:1.1:protocol';
        $e->protocolSupportEnumeration[] = 'urn:mace:shibboleth:1.0';

        $this->addCertificate($e, $metadata);

        $e->NameIDFormat = $metadata->getArrayizeString('NameIDFormat', array());

        $e->SingleSignOnService = self::createEndpoints($metadata->getEndpoints('SingleSignOnService'), false);

        $this->entityDescriptor->RoleDescriptor[] = $e;
    }


    /**
     * Add metadata of a SAML attribute authority.
     *
     * @param array $metadata The AttributeAuthorityDescriptor, in the format returned by
     * SimpleSAML_Metadata_SAMLParser.
     */
    public function addAttributeAuthority(array $metadata)
    {
        assert(is_array($metadata));
        assert(isset($metadata['entityid']));
        assert(isset($metadata['metadata-set']));

        $metadata = SimpleSAML_Configuration::loadFromArray($metadata, $metadata['entityid']);

        $e = new \SAML2\XML\md\AttributeAuthorityDescriptor();
        $e->protocolSupportEnumeration = $metadata->getArray('protocols', array(\SAML2\Constants::NS_SAMLP));

        $this->addExtensions($metadata, $e);
        $this->addCertificate($e, $metadata);

        $e->AttributeService = self::createEndpoints($metadata->getEndpoints('AttributeService'), false);
        $e->AssertionIDRequestService = self::createEndpoints(
            $metadata->getEndpoints('AssertionIDRequestService'),
            false
        );

        $e->NameIDFormat = $metadata->getArrayizeString('NameIDFormat', array());

        $this->entityDescriptor->RoleDescriptor[] = $e;
    }


    /**
     * Add contact information.
     *
     * Accepts a contact type, and a contact array that must be previously sanitized.
     *
     * WARNING: This function will change its signature and no longer parse a 'name' element.
     *
     * @param string $type The type of contact. Deprecated.
     * @param array  $details The details about the contact.
     *
     * @todo Change the signature to remove $type.
     * @todo Remove the capability to pass a name and parse it inside the method.
     */
    public function addContact($type, $details)
    {
        assert(is_string($type));
        assert(is_array($details));
        assert(in_array($type, array('technical', 'support', 'administrative', 'billing', 'other'), true));

        // TODO: remove this check as soon as getContact() is called always before calling this function
        $details = \SimpleSAML\Utils\Config\Metadata::getContact($details);

        $e = new \SAML2\XML\md\ContactPerson();
        $e->contactType = $type;

        if (!empty($details['attributes'])) {
            $e->ContactPersonAttributes = $details['attributes'];
        }

        if (isset($details['company'])) {
            $e->Company = $details['company'];
        }
        if (isset($details['givenName'])) {
            $e->GivenName = $details['givenName'];
        }
        if (isset($details['surName'])) {
            $e->SurName = $details['surName'];
        }

        if (isset($details['emailAddress'])) {
            $eas = $details['emailAddress'];
            if (!is_array($eas)) {
                $eas = array($eas);
            }
            foreach ($eas as $ea) {
                $e->EmailAddress[] = $ea;
            }
        }

        if (isset($details['telephoneNumber'])) {
            $tlfNrs = $details['telephoneNumber'];
            if (!is_array($tlfNrs)) {
                $tlfNrs = array($tlfNrs);
            }
            foreach ($tlfNrs as $tlfNr) {
                $e->TelephoneNumber[] = $tlfNr;
            }
        }

        $this->entityDescriptor->ContactPerson[] = $e;
    }


    /**
     * Add a KeyDescriptor with an X509 certificate.
     *
     * @param \SAML2\XML\md\RoleDescriptor $rd The RoleDescriptor the certificate should be added to.
     * @param string                      $use The value of the 'use' attribute.
     * @param string                      $x509data The certificate data.
     */
    private function addX509KeyDescriptor(\SAML2\XML\md\RoleDescriptor $rd, $use, $x509data)
    {
        assert(in_array($use, array('encryption', 'signing'), true));
        assert(is_string($x509data));

        $keyDescriptor = \SAML2\Utils::createKeyDescriptor($x509data);
        $keyDescriptor->use = $use;
        $rd->KeyDescriptor[] = $keyDescriptor;
    }


    /**
     * Add a certificate.
     *
     * Helper function for adding a certificate to the metadata.
     *
     * @param \SAML2\XML\md\RoleDescriptor $rd The RoleDescriptor the certificate should be added to.
     * @param SimpleSAML_Configuration    $metadata The metadata of the entity.
     */
    private function addCertificate(\SAML2\XML\md\RoleDescriptor $rd, SimpleSAML_Configuration $metadata)
    {
        $keys = $metadata->getPublicKeys();
        foreach ($keys as $key) {
            if ($key['type'] !== 'X509Certificate') {
                continue;
            }
            if (!isset($key['signing']) || $key['signing'] === true) {
                $this->addX509KeyDescriptor($rd, 'signing', $key['X509Certificate']);
            }
            if (!isset($key['encryption']) || $key['encryption'] === true) {
                $this->addX509KeyDescriptor($rd, 'encryption', $key['X509Certificate']);
            }
        }

        if ($metadata->hasValue('https.certData')) {
            $this->addX509KeyDescriptor($rd, 'signing', $metadata->getString('https.certData'));
        }
    }
}<|MERGE_RESOLUTION|>--- conflicted
+++ resolved
@@ -409,7 +409,7 @@
         $attributeconsumer->ServiceDescription = $metadata->getLocalizedString('description', array());
 
         $nameFormat = $metadata->getString('attributes.NameFormat', \SAML2\Constants::NAMEFORMAT_UNSPECIFIED);
-		$attributeNameFormats = $metadata->getArray('attributes.nameFormats', array());
+		    $attributeNameFormats = $metadata->getArray('attributes.nameFormats', array());
 		
         foreach ($attributes as $friendlyName => $attribute) {
             $t = new \SAML2\XML\md\RequestedAttribute();
@@ -420,14 +420,10 @@
             if ($nameFormat !== \SAML2\Constants::NAMEFORMAT_UNSPECIFIED) {
                 $t->NameFormat = $nameFormat;
             }
-<<<<<<< HEAD
-			if (array_key_exists($attribute, $attributeNameFormats)) {
-				$t->NameFormat = $attributeNameFormats[$attribute];
-			}
-            if (in_array($attribute, $attributesrequired)) {
-=======
+            if (array_key_exists($attribute, $attributeNameFormats)) {
+              $t->NameFormat = $attributeNameFormats[$attribute];
+            }
             if (in_array($attribute, $attributesrequired, true)) {
->>>>>>> 288aecdf
                 $t->isRequired = true;
             }
             $attributeconsumer->RequestedAttribute[] = $t;
