--- conflicted
+++ resolved
@@ -189,16 +189,6 @@
      * @author Andreas Solberg, UNINETT AS <andreas.solberg@uninett.no>
      * @author Olav Morken, UNINETT AS <olav.morken@uninett.no>
      */
-<<<<<<< HEAD
-    public static function loadPrivateKey(Configuration $metadata, $required = false, $prefix = '', $full_path = false)
-    {
-        if (!is_bool($required) || !is_string($prefix) || !is_bool($full_path)) {
-            throw new \InvalidArgumentException('Invalid input parameters.');
-        }
-
-        $data = false;
-        $file = $metadata->getString($prefix.'privatekey', null);
-=======
     public static function loadPrivateKey(
         Configuration $metadata,
         bool $required = false,
@@ -206,11 +196,11 @@
         bool $full_path = false
     ): ?array {
         $file = $metadata->getString($prefix . 'privatekey', null);
->>>>>>> 3d0de8e2
+
         if ($file === null) {
             // no private key found
             // try getting the privatekeydata
-            $data = $metadata->getString($prefix . 'privatekeydata', NULL);
+            $data = $metadata->getString($prefix . 'privatekeydata', null);
             if ($data === null) {
                 if ($required) {
                     throw new Error\Exception('No private key found in metadata.');
