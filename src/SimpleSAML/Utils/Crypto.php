--- conflicted
+++ resolved
@@ -16,19 +16,10 @@
 use function explode;
 use function hash_equals;
 use function implode;
-<<<<<<< HEAD
 use function is_null;
 use function password_get_info;
 use function password_hash;
 use function password_verify;
-=======
-use function mb_strlen;
-use function mb_substr;
-use function openssl_decrypt;
-use function openssl_digest;
-use function openssl_encrypt;
-use function openssl_random_pseudo_bytes;
->>>>>>> 99118dc2
 use function strncmp;
 use function strpos;
 use function substr;
@@ -43,148 +34,6 @@
 class Crypto
 {
     /**
-<<<<<<< HEAD
-=======
-     * Decrypt data using AES-256-CBC and the key provided as a parameter.
-     *
-     * @param string $ciphertext The HMAC of the encrypted data, the IV used and the encrypted data, concatenated.
-     * @param string $secret The secret to use to decrypt the data.
-     *
-     * @return string The decrypted data.
-     * @throws \InvalidArgumentException If $ciphertext is not a string.
-     * @throws Error\Exception If the openssl module is not loaded.
-     *
-     * @see \SimpleSAML\Utils\Crypto::aesDecrypt()
-     */
-    private function aesDecryptInternal(string $ciphertext, string $secret): string
-    {
-        if (!extension_loaded('openssl')) {
-            throw new Error\Exception("The openssl PHP module is not loaded.");
-        }
-
-        $len = mb_strlen($ciphertext, '8bit');
-        if ($len < 48) {
-            throw new InvalidArgumentException(
-                'Input parameter "$ciphertext" must be a string with more than 48 characters.'
-            );
-        }
-
-        // derive encryption and authentication keys from the secret
-        $key  = openssl_digest($secret, 'sha512');
-
-        $hmac = mb_substr($ciphertext, 0, 32, '8bit');
-        $iv   = mb_substr($ciphertext, 32, 16, '8bit');
-        $msg  = mb_substr($ciphertext, 48, $len - 48, '8bit');
-
-        // authenticate the ciphertext
-        if (hash_equals(hash_hmac('sha256', $iv . $msg, substr($key, 64, 64), true), $hmac)) {
-            $plaintext = openssl_decrypt(
-                $msg,
-                'AES-256-CBC',
-                substr($key, 0, 64),
-                defined('OPENSSL_RAW_DATA') ? OPENSSL_RAW_DATA : 1,
-                $iv
-            );
-
-            if ($plaintext !== false) {
-                return $plaintext;
-            }
-        }
-
-        throw new Error\Exception("Failed to decrypt ciphertext.");
-    }
-
-
-    /**
-     * Decrypt data using AES-256-CBC and the system-wide secret salt as key.
-     *
-     * @param string $ciphertext The HMAC of the encrypted data, the IV used and the encrypted data, concatenated.
-     * @param string $secret The secret to use to decrypt the data.
-     *                       If not provided, the secret salt from the configuration will be used
-     *
-     * @return string The decrypted data.
-     * @throws \InvalidArgumentException If $ciphertext is not a string.
-     * @throws Error\Exception If the openssl module is not loaded.
-     *
-     */
-    public function aesDecrypt(string $ciphertext, string $secret = null): string
-    {
-        if ($secret === null) {
-            $configUtils = new Config();
-            $secret = $configUtils->getSecretSalt();
-        }
-
-        return $this->aesDecryptInternal($ciphertext, $secret);
-    }
-
-
-    /**
-     * Encrypt data using AES-256-CBC and the key provided as a parameter.
-     *
-     * @param string $data The data to encrypt.
-     * @param string $secret The secret to use to encrypt the data.
-     *
-     * @return string An HMAC of the encrypted data, the IV and the encrypted data, concatenated.
-     * @throws \InvalidArgumentException If $data is not a string.
-     * @throws Error\Exception If the openssl module is not loaded.
-     *
-     * @see \SimpleSAML\Utils\Crypto::aesEncrypt()
-     */
-    private function aesEncryptInternal(string $data, string $secret): string
-    {
-        if (!extension_loaded('openssl')) {
-            throw new Error\Exception('The openssl PHP module is not loaded.');
-        }
-
-        // derive encryption and authentication keys from the secret
-        $key = openssl_digest($secret, 'sha512');
-
-        // generate a random IV
-        $iv = openssl_random_pseudo_bytes(16);
-
-        // encrypt the message
-        $ciphertext = openssl_encrypt(
-            $data,
-            'AES-256-CBC',
-            substr($key, 0, 64),
-            defined('OPENSSL_RAW_DATA') ? OPENSSL_RAW_DATA : 1,
-            $iv
-        );
-
-        if ($ciphertext === false) {
-            throw new Error\Exception("Failed to encrypt plaintext.");
-        }
-
-        // return the ciphertext with proper authentication
-        return hash_hmac('sha256', $iv . $ciphertext, substr($key, 64, 64), true) . $iv . $ciphertext;
-    }
-
-
-    /**
-     * Encrypt data using AES-256-CBC and the system-wide secret salt as key.
-     *
-     * @param string $data The data to encrypt.
-     * @param string $secret The secret to use to decrypt the data.
-     *                       If not provided, the secret salt from the configuration will be used
-     *
-     * @return string An HMAC of the encrypted data, the IV and the encrypted data, concatenated.
-     * @throws \InvalidArgumentException If $data is not a string.
-     * @throws Error\Exception If the openssl module is not loaded.
-     *
-     */
-    public function aesEncrypt(string $data, string $secret = null): string
-    {
-        if ($secret === null) {
-            $configUtils = new Config();
-            $secret = $configUtils->getSecretSalt();
-        }
-
-        return $this->aesEncryptInternal($data, $secret);
-    }
-
-
-    /**
->>>>>>> 99118dc2
      * Convert data from DER to PEM encoding.
      *
      * @param string $der Data encoded in DER format.
