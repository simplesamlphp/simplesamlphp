--- conflicted
+++ resolved
@@ -479,12 +479,8 @@
      * @param string The classname.
      * @param string|null $subclass The class should be a subclass of this class. Optional.
      *
-<<<<<<< HEAD
-     * @return the new object
-     * @throws Exception
-=======
      * @return object the new object
->>>>>>> 4994422c
+     * @throws \Exception
      */
     public static function createObject(string $className, ?string $subclass = null): object
     {
