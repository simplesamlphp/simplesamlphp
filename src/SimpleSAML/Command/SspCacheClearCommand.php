<?php

declare(strict_types=1);

namespace SimpleSAML\Command;

use SimpleSAML\Configuration;
use SimpleSAML\Error\CriticalConfigurationError;
use SimpleSAML\Kernel;
use Symfony\Component\Console\Attribute\AsCommand;
use Symfony\Component\Console\Command\Command;
use Symfony\Component\Console\Exception\RuntimeException;
use Symfony\Component\Console\Input\InputInterface;
use Symfony\Component\Console\Input\InputOption;
use Symfony\Component\Console\Output\OutputInterface;
use Symfony\Component\Console\Style\SymfonyStyle;
use Symfony\Component\DependencyInjection\Dumper\Preloader;
use Symfony\Component\EventDispatcher\EventDispatcher;
use Symfony\Component\Filesystem\Exception\IOException;
use Symfony\Component\Filesystem\Filesystem;
use Symfony\Component\Finder\Finder;
use Symfony\Component\HttpKernel\CacheClearer\CacheClearerInterface;
use Symfony\Component\HttpKernel\RebootableInterface;

#[AsCommand(
    name: 'ssp-cache:clear',
    description: 'SimpleSamlPHP cache clear command. Clear the SimpleSamlPHP and all modules cache.',
)]
class SspCacheClearCommand extends Command
{
    /** @var \Symfony\Component\Filesystem\Filesystem */
    private Filesystem $filesystem;

    /** @var array */
    private array $enabledModules;

<<<<<<< HEAD
    /**
     * @throws \Symfony\Component\Console\Exception\LogicException
     */
    public function __construct(CacheClearerInterface $cacheClearer, ?Filesystem $filesystem = null)
    {
        parent::__construct();
=======
>>>>>>> 45dbf64a

    /**
     * @param \Symfony\Component\HttpKernel\CacheClearer\CacheClearerInterface $cacheClearer
     * @param \Symfony\Component\Filesystem\Filesystem $filesystem
     */
    public function __construct(
        private CacheClearerInterface $cacheClearer,
        ?Filesystem $filesystem = null,
    ) {
        parent::__construct();
        $this->filesystem = $filesystem ?? new Filesystem();
    }

<<<<<<< HEAD
    /**
     * @throws \Symfony\Component\Console\Exception\InvalidArgumentException
=======

    /**
     * @return void
>>>>>>> 45dbf64a
     */
    protected function configure(): void
    {
        $this
            ->setDefinition([
                new InputOption('no-warmup', '', InputOption::VALUE_NONE, 'Do not warm up the cache'),
                // phpcs:ignore Generic.Files.LineLength.TooLong
                new InputOption('no-optional-warmers', '', InputOption::VALUE_NONE, 'Skip optional cache warmers (faster)'),
            ])
            ->setHelp(<<<'EOF'
The <info>%command.name%</info> command clears and warms up the application cache for a given environment
and debug mode:

  <info>php %command.full_name% --env=dev</info>
  <info>php %command.full_name% --env=prod --no-debug</info>
EOF,);
    }


    /**
<<<<<<< HEAD
     * @throws \Exception
=======
     * @param \Symfony\Component\Console\Input\InputInterface $input
     * @param \Symfony\Component\Console\Input\OutputInterface $output
     *
     * @throws \Symfony\Component\Console\Exception\ExceptionInterface
>>>>>>> 45dbf64a
     */
    protected function execute(InputInterface $input, OutputInterface $output): int
    {
        $io = new SymfonyStyle($input, $output);
        $fs = $this->filesystem;
        try {
            $this->enabledModules = Configuration::getInstance()->getArray('module.enable');
        } catch (CriticalConfigurationError $e) {
            $io->comment('<error>Error:configuration file not found</error>');
            exit;
        }
        $io->comment('Starting the SimpleSamlPHP cache clearing process.');

        $application = $this->getApplication();

        if ($application === null) {
            $io->error('Application instance is not available.');
            return Command::FAILURE;
        }

        // Iterate and clean
        foreach ($this->enabledModules as $module => $enabled) {
            // Only work on enabled modules
            if (!filter_var($enabled, FILTER_VALIDATE_BOOLEAN)) {
                continue;
            }
            $io->comment(sprintf('Clearing cache for module: <info>"%s"</info>.', $module));

            $kernel = new Kernel($module);
            $kernel->boot();

            $realCacheDir = $kernel->getContainer()->getParameter('kernel.cache_dir');
            $realBuildDir = $kernel->getContainer()->hasParameter('kernel.build_dir')
                ? $kernel->getContainer()->getParameter('kernel.build_dir') : $realCacheDir;
            // the old cache dir name must not be longer than the real one to avoid exceeding
            // the maximum length of a directory or file path within it (esp. Windows MAX_PATH)
            $oldCacheDir = substr($realCacheDir, 0, -1) . (str_ends_with($realCacheDir, '~') ? '+' : '~');
            $fs->remove($oldCacheDir);

            if (!is_writable($realCacheDir)) {
                throw new RuntimeException(sprintf('Unable to write in the "%s" directory.', $realCacheDir));
            }

            $useBuildDir = $realBuildDir !== $realCacheDir;
            $oldBuildDir = substr($realBuildDir, 0, -1) . (str_ends_with($realBuildDir, '~') ? '+' : '~');
            if ($useBuildDir) {
                $fs->remove($oldBuildDir);

                if (!is_writable($realBuildDir)) {
                    throw new RuntimeException(sprintf('Unable to write in the "%s" directory.', $realBuildDir));
                }

                if ($this->isNfs($realCacheDir)) {
                    $fs->remove($realCacheDir);
                } else {
                    $fs->rename($realCacheDir, $oldCacheDir);
                }
                $fs->mkdir($realCacheDir);
            }

            if ($useBuildDir) {
                $this->cacheClearer->clear($realBuildDir);
            }
            $this->cacheClearer->clear($realCacheDir);

            // The current event dispatcher is stale, let's not use it anymore
            $this->getApplication()->setDispatcher(new EventDispatcher());

            $containerFile = (new \ReflectionObject($kernel->getContainer()))->getFileName();
            $containerDir = basename(\dirname($containerFile));

            // the warmup cache dir name must have the same length as the real one
            // to avoid the many problems in serialized resources files
            $warmupDir = substr($realBuildDir, 0, -1) . (str_ends_with($realBuildDir, '_') ? '-' : '_');

            if ($output->isVerbose() && $fs->exists($warmupDir)) {
                $io->comment('Clearing outdated warmup directory...');
            }
            $fs->remove($warmupDir);

            if ($_SERVER['REQUEST_TIME'] <= filemtime($containerFile) && filemtime($containerFile) <= time()) {
                if ($output->isVerbose()) {
                    $io->comment('Cache is fresh.');
                }
                if (!$input->getOption('no-warmup') && !$input->getOption('no-optional-warmers')) {
                    if ($output->isVerbose()) {
                        $io->comment('Warming up optional cache...');
                    }
                    $this->warmupOptionals($realCacheDir, $realBuildDir, $io);
                }
            } else {
                $fs->mkdir($warmupDir);

                if (!$input->getOption('no-warmup')) {
                    if ($output->isVerbose()) {
                        $io->comment('Warming up cache...');
                    }
                    $this->warmup($warmupDir, $realBuildDir);

                    if (!$input->getOption('no-optional-warmers')) {
                        if ($output->isVerbose()) {
                            $io->comment('Warming up optional cache...');
                        }
                        $this->warmupOptionals($useBuildDir ? $realCacheDir : $warmupDir, $warmupDir, $io);
                    }

                    // fix references to cached files with the real cache directory name
                    $search = [
                        $warmupDir,
                        str_replace('/', '\\/', $warmupDir),
                        str_replace('\\', '\\\\', $warmupDir),
                        ];
                    $replace = str_replace('\\', '/', $realBuildDir);
                    foreach (Finder::create()->files()->in($warmupDir) as $file) {
                        $content = str_replace($search, $replace, file_get_contents($file), $count);
                        if ($count) {
                            file_put_contents($file, $content);
                        }
                    }
                }

                if (!$fs->exists($warmupDir . '/' . $containerDir)) {
                    $fs->rename($realBuildDir . '/' . $containerDir, $warmupDir . '/' . $containerDir);
                    touch($warmupDir . '/' . $containerDir . '.legacy');
                }

                if ($this->isNfs($realBuildDir)) {
                    $noteMessage = 'For better performance, you should move '
                    . 'the cache and log directories to a non-shared folder of the VM.';
                    $io->note($noteMessage);
                    $fs->remove($realBuildDir);
                } else {
                    $fs->rename($realBuildDir, $oldBuildDir);
                }

                $fs->rename($warmupDir, $realBuildDir);

                if ($output->isVerbose()) {
                    $io->comment('Removing old build and cache directory...');
                }

                if ($useBuildDir) {
                    try {
                        $fs->remove($oldBuildDir);
                    } catch (IOException $e) {
                        if ($output->isVerbose()) {
                            $io->warning($e->getMessage());
                        }
                    }
                }

                try {
                    $fs->remove($oldCacheDir);
                } catch (IOException $e) {
                    if ($output->isVerbose()) {
                        $io->warning($e->getMessage());
                    }
                }
            }

            if ($output->isVerbose()) {
                $io->comment('Finished');
            }

            $io->comment(
                sprintf('Cache for module: <info>"%s"</info> was <info>successfully</info> cleared.', $module),
            );


            // Shutdown and restart
            $kernel->shutdown();
        }

        $io->success('SimpleSAML and Modules cache clearing completed successfully!');

        return Command::SUCCESS;
    }


    /**
     * @param string $dir
     */
    private function isNfs(string $dir): bool
    {
        static $mounts = null;

        if (null === $mounts) {
            $mounts = [];
            if (
                '/' === \DIRECTORY_SEPARATOR
                && @is_readable('/proc/mounts') && $files = @file('/proc/mounts')
            ) {
                foreach ($files as $mount) {
                    $mount = \array_slice(explode(' ', $mount), 1, -3);
                    if (!\in_array(array_pop($mount), ['vboxsf', 'nfs'])) {
                        continue;
                    }
                    $mounts[] = implode(' ', $mount) . '/';
                }
            }
        }
        foreach ($mounts as $mount) {
            if (str_starts_with($dir, $mount)) {
                return true;
            }
        }

        return false;
    }

<<<<<<< HEAD
    /**
     * @throws \LogicException
=======

    /**
     * @param string $warmupDir
     * @param string $realBuildDir
>>>>>>> 45dbf64a
     */
    private function warmup(string $warmupDir, string $realBuildDir): void
    {
        // create a temporary kernel
        $kernel = $this->getApplication()->getKernel();
        if (!$kernel instanceof RebootableInterface) {
            $throwMessage = 'Calling "cache:clear" with a kernel that does not implement '
            . '"Symfony\Component\HttpKernel\RebootableInterface" is not supported.';
            throw new \LogicException($throwMessage);
        }
        $kernel->reboot($warmupDir);
    }


    /**
     * @param string $cacheDir
     * @param string $warmupDir
     * @param \Symfony\Component\Console\Style\SymfonyStyle $io
     */
    private function warmupOptionals(string $cacheDir, string $warmupDir, SymfonyStyle $io): void
    {
        $kernel = $this->getApplication()->getKernel();
        $warmer = $kernel->getContainer()->get('cache_warmer');
        // non optional warmers already ran during container compilation
        $warmer->enableOnlyOptionalWarmers();
        $preload = (array) $warmer->warmUp($cacheDir, $warmupDir, $io);

        $preloadFile = $warmupDir
            . '/'
            . $kernel->getContainer()->getParameter('kernel.container_class')
            . '.preload.php';
        if ($preload && file_exists($preloadFile)) {
            Preloader::append($preloadFile, $preload);
        }
    }
}<|MERGE_RESOLUTION|>--- conflicted
+++ resolved
@@ -34,19 +34,11 @@
     /** @var array */
     private array $enabledModules;
 
-<<<<<<< HEAD
-    /**
-     * @throws \Symfony\Component\Console\Exception\LogicException
-     */
-    public function __construct(CacheClearerInterface $cacheClearer, ?Filesystem $filesystem = null)
-    {
-        parent::__construct();
-=======
->>>>>>> 45dbf64a
 
     /**
      * @param \Symfony\Component\HttpKernel\CacheClearer\CacheClearerInterface $cacheClearer
      * @param \Symfony\Component\Filesystem\Filesystem $filesystem
+     * @throws \Symfony\Component\Console\Exception\LogicException
      */
     public function __construct(
         private CacheClearerInterface $cacheClearer,
@@ -56,14 +48,8 @@
         $this->filesystem = $filesystem ?? new Filesystem();
     }
 
-<<<<<<< HEAD
     /**
      * @throws \Symfony\Component\Console\Exception\InvalidArgumentException
-=======
-
-    /**
-     * @return void
->>>>>>> 45dbf64a
      */
     protected function configure(): void
     {
@@ -84,14 +70,11 @@
 
 
     /**
-<<<<<<< HEAD
-     * @throws \Exception
-=======
      * @param \Symfony\Component\Console\Input\InputInterface $input
      * @param \Symfony\Component\Console\Input\OutputInterface $output
      *
+     * @throws \RuntimeException
      * @throws \Symfony\Component\Console\Exception\ExceptionInterface
->>>>>>> 45dbf64a
      */
     protected function execute(InputInterface $input, OutputInterface $output): int
     {
@@ -302,15 +285,10 @@
         return false;
     }
 
-<<<<<<< HEAD
-    /**
-     * @throws \LogicException
-=======
-
     /**
      * @param string $warmupDir
      * @param string $realBuildDir
->>>>>>> 45dbf64a
+     * @throws \LogicException
      */
     private function warmup(string $warmupDir, string $realBuildDir): void
     {
