<?php

declare(strict_types=1);

namespace SimpleSAML\Command;

use Gettext\Loader\PoLoader;
use Gettext\Scanner\PhpScanner;
use Gettext\Translation;
use Gettext\Translations;
use SimpleSAML\Configuration;
use SimpleSAML\Module;
use SimpleSAML\TestUtils\ArrayLogger;
use SimpleSAML\Utils;
use Symfony\Component\Console\Command\Command;
use Symfony\Component\Console\Input\InputInterface;
use Symfony\Component\Console\Input\InputOption;
use Symfony\Component\Console\Output\OutputInterface;
use Symfony\Component\Finder\Finder;

use function array_diff;
use function array_fill_keys;
use function array_intersect;
use function array_key_exists;
use function array_key_first;
use function array_merge;
use function dirname;
use function in_array;
use function sprintf;

class UnusedTranslatableStringsCommand extends Command
{
    /** @var string|null */
    protected static ?string $defaultName = 'translations:unused';


    /**
<<<<<<< HEAD
     * @throws \Exception
=======
     * @return void
>>>>>>> 45dbf64a
     */
    protected function configure(): void
    {
        // We need the modules to be enabled, otherwise the Template class will complain
        Configuration::setPreloadedConfig(
            Configuration::loadFromArray([
                'module.enable' => array_fill_keys(Module::getModules(), true),
                'logging.handler' => ArrayLogger::class,
            ]),
            'config.php',
            'simplesaml',
        );

        $this->setDescription('Generates a list of translations that are no longer in used in PHP or Twig files');
        $this->addOption(
            'module',
            null,
            InputOption::VALUE_REQUIRED | InputOption::VALUE_IS_ARRAY,
            'Which modules to perform this action on',
        );
        $this->addOption(
            'themes',
            null,
            InputOption::VALUE_NEGATABLE,
            'Include/exclude templates from themes directories of modules (default --themes)',
            true, /* safe default, so we don't lose translations */
        );
        $this->addOption(
            'theme-controller',
            null,
            InputOption::VALUE_REQUIRED,
            'Specify a custom TemplateControllerInterface class (usually for use with themes)',
        );
    }


    /**
     * @param \Symfony\Component\Console\Input\InputInterface $input
     * @param \Symfony\Component\Console\Output\OutputInterface $output
     * @return int
     * @throws \SimpleSAML\Error\Exception
     * @throws \Exception
     */
    protected function execute(InputInterface $input, OutputInterface $output): int
    {
        $inputModules = $input->getOption('module');

        $registeredModules = Module::getModules();
        if (in_array('all', $inputModules) || $inputModules === []) {
            $modules = array_merge([''], $registeredModules);
        } elseif (in_array('main', $inputModules)) {
            $modules = array_merge([''], ['core', 'admin', 'cron', 'exampleauth', 'multiauth', 'saml']);
        } else {
            $known = array_intersect($registeredModules, $inputModules);
            $unknown = array_diff($inputModules, $registeredModules);

            if ($known === []) {
                $output->writeln('None of the provided modules were recognized.');
                return Command::FAILURE;
            }

            foreach ($unknown as $m) {
                $output->writeln(sprintf('Skipping module "%s"; unknown module.', $m));
            }
            $modules = $known;
        }

        // This is the base directory of the SimpleSAMLphp installation
        $baseDir = dirname(__FILE__, 4);

        $translationDomains = [];
        foreach ($modules as $module) {
            $domain = $module ?: 'messages';
            $translationDomains[] = Translations::create($domain);
        }

        $phpScanner = new PhpScanner(...$translationDomains);
        $phpScanner->setFunctions(['trans' => 'gettext', 'noop' => 'gettext']);

        if ($input->getOption('theme-controller') !== null) {
            Configuration::setPreLoadedConfig(
                Configuration::loadFromArray(
                    array_merge(
                        Configuration::getInstance()->toArray(),
                        ['theme.controller' => $input->getOption('theme-controller'),],
                    ),
                ),
            );
        }

        $translationUtils = new Utils\Translate(Configuration::getInstance());
        $twigTranslations = [];
        // Scan files in base
        foreach ($modules as $module) {
            // Set the proper domain
            $phpScanner->setDefaultDomain($module ?: 'messages');

            // Scan PHP files
            $phpScanner = $translationUtils->getTranslationsFromPhp($module, $phpScanner);

            // Scan Twig-templates
            $twigTranslations = array_merge(
                $twigTranslations,
                $translationUtils->getTranslationsFromTwig($module, $input->getOption('themes')),
            );
        }

        // The catalogue returns an array with strings, while the php-scanner returns Translations-objects.
        // Migrate the catalogue results to match the php-scanner results.
        $migrated = [];
        foreach ($twigTranslations as $t) {
            $domain = array_key_first($t);
            $translation = $t[$domain];
            $trans = Translations::create($domain);
            foreach ($translation as $s) {
                $trans->add(Translation::create(null, $s));
            }
            $migrated[$domain][] = $trans;
        }

        $loader = new PoLoader();

        $result = Command::SUCCESS;
        foreach ($phpScanner->getTranslations() as $domain => $template) {
            // If we also have results from the Twig-templates, merge them
            if (array_key_exists($domain, $migrated)) {
                foreach ($migrated[$domain] as $migratedTranslations) {
                    $template = $template->mergeWith($migratedTranslations);
                }
            }

            // If we have at least one translation, write it into a template file
            if ($template->count() > 0) {
                $moduleDir = $baseDir . ($domain === 'messages' ? '' : '/modules/' . $domain);
                $moduleLocalesDir = $moduleDir . '/locales/';
                $domain = $domain ?: 'messages';

                $finder = new Finder();
                foreach ($finder->files()->in($moduleLocalesDir . '**/LC_MESSAGES/')->name("{$domain}.po") as $poFile) {
                    $current = $loader->loadFile($poFile->getPathName());
                    foreach ($current->getTranslations() as $t) {
                        if (!$template->find(null, $t->getOriginal())) {
                            $output->writeln(sprintf(
                                "Unused translation '%s' found in file %s",
                                $t->getOriginal(),
                                $poFile->getPathName(),
                            ));
                            $result = Command::FAILURE;
                        }
                    }
                }
            }
        }

        return $result;
    }
}<|MERGE_RESOLUTION|>--- conflicted
+++ resolved
@@ -35,11 +35,7 @@
 
 
     /**
-<<<<<<< HEAD
      * @throws \Exception
-=======
-     * @return void
->>>>>>> 45dbf64a
      */
     protected function configure(): void
     {
