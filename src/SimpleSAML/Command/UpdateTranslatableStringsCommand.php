--- conflicted
+++ resolved
@@ -41,11 +41,7 @@
 
 
     /**
-<<<<<<< HEAD
      * @throws \Exception
-=======
-     * @return void
->>>>>>> 45dbf64a
      */
     protected function configure(): void
     {
