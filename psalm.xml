--- conflicted
+++ resolved
@@ -22,15 +22,12 @@
         <directory name="modules/saml" />
 
         <directory name="tests" />
-<<<<<<< HEAD
-=======
 
-        <!-- Ignore deprecated classes -->
+        <!-- Ignore certain directories -->
         <ignoreFiles>
             <directory name="tests/Utils/Stubs" />
             <directory name="vendor" />
         </ignoreFiles>
->>>>>>> 318b1c03
     </projectFiles>
 
     <issueHandlers>
