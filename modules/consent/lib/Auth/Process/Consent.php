--- conflicted
+++ resolved
@@ -10,9 +10,6 @@
  *
  * @package SimpleSAMLphp
  */
-<<<<<<< HEAD
-class sspmod_consent_Auth_Process_Consent extends SimpleSAML_Auth_ProcessingFilter
-=======
 
 use SimpleSAML\Logger;
 use SimpleSAML\Module;
@@ -20,7 +17,6 @@
 use SimpleSAML\Utils;
 
 class Consent extends \SimpleSAML\Auth\ProcessingFilter
->>>>>>> 870c651a
 {
     /**
      * Button to receive focus
