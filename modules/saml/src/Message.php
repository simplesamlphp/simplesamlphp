--- conflicted
+++ resolved
@@ -534,13 +534,8 @@
     ): LogoutRequest {
         $lr = new LogoutRequest();
         $issuer = new Issuer();
-<<<<<<< HEAD
         $issuer->setValue($srcMetadata->getString('entityid'));
-        $issuer->setFormat(Constants::NAMEID_ENTITY);
-=======
-        $issuer->setValue($srcMetadata->getString('entityID'));
         $issuer->setFormat(C::NAMEID_ENTITY);
->>>>>>> 70813b3a
         $lr->setIssuer($issuer);
 
         self::addRedirectSign($srcMetadata, $dstMetadata, $lr);
