--- conflicted
+++ resolved
@@ -97,10 +97,6 @@
         }
 
         if ($request->request->has('continue')) {
-<<<<<<< HEAD
-            /** @var \SimpleSAML\Module\saml\Auth\Source\SP $as */
-=======
->>>>>>> 192e941a
             $as = new \SimpleSAML\Auth\Simple($state['saml:sp:AuthId']);
 
             // log the user out before being able to login again
