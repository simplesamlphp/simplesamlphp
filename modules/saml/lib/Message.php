<?php

declare(strict_types=1);

namespace SimpleSAML\Module\saml;

use RobRichards\XMLSecLibs\XMLSecurityKey;
use SAML2\Assertion;
use SAML2\AuthnRequest;
use SAML2\Constants;
use SAML2\EncryptedAssertion;
use SAML2\LogoutRequest;
use SAML2\LogoutResponse;
use SAML2\Response;
use SAML2\SignedElement;
use SAML2\StatusResponse;
use SAML2\XML\ds\KeyInfo;
use SAML2\XML\ds\X509Certificate;
use SAML2\XML\ds\X509Data;
use SAML2\XML\saml\Issuer;
use SimpleSAML\Configuration;
use SimpleSAML\Error as SSP_Error;
use SimpleSAML\Logger;
use SimpleSAML\Utils;
use Webmozart\Assert\Assert;

/**
 * Common code for building SAML 2 messages based on the available metadata.
 *
 * @package SimpleSAMLphp
 */
class Message
{
    /**
     * Add signature key and sender certificate to an element (Message or Assertion).
     *
     * @param \SimpleSAML\Configuration $srcMetadata The metadata of the sender.
     * @param \SimpleSAML\Configuration $dstMetadata The metadata of the recipient.
     * @param \SAML2\SignedElement $element The element we should add the data to.
     * @return void
     */
    public static function addSign(
        Configuration $srcMetadata,
        Configuration $dstMetadata,
        SignedElement $element
    ): void {
        $dstPrivateKey = $dstMetadata->getString('signature.privatekey', null);

        if ($dstPrivateKey !== null) {
            /** @var array $keyArray */
            $keyArray = Utils\Crypto::loadPrivateKey($dstMetadata, true, 'signature.');
            $certArray = Utils\Crypto::loadPublicKey($dstMetadata, false, 'signature.');
        } else {
            /** @var array $keyArray */
            $keyArray = Utils\Crypto::loadPrivateKey($srcMetadata, true);
            $certArray = Utils\Crypto::loadPublicKey($srcMetadata, false);
        }

        $algo = $dstMetadata->getString('signature.algorithm', null);
        if ($algo === null) {
            $algo = $srcMetadata->getString('signature.algorithm', XMLSecurityKey::RSA_SHA256);
        }

        $privateKey = new XMLSecurityKey($algo, ['type' => 'private']);
        if (array_key_exists('password', $keyArray)) {
            $privateKey->passphrase = $keyArray['password'];
        }
        $privateKey->loadKey($keyArray['PEM'], false);

        $element->setSignatureKey($privateKey);

        if ($certArray === null) {
            // we don't have a certificate to add
            return;
        }

        if (!array_key_exists('PEM', $certArray)) {
            // we have a public key with only a fingerprint
            return;
        }

        $element->setCertificates([$certArray['PEM']]);
    }


    /**
     * Add signature key and and senders certificate to message.
     *
     * @param \SimpleSAML\Configuration $srcMetadata The metadata of the sender.
     * @param \SimpleSAML\Configuration $dstMetadata The metadata of the recipient.
     * @param \SAML2\Message $message The message we should add the data to.
     * @return void
     */
    private static function addRedirectSign(
        Configuration $srcMetadata,
        Configuration $dstMetadata,
        \SAML2\Message $message
    ): void {
        $signingEnabled = null;
        if ($message instanceof LogoutRequest || $message instanceof LogoutResponse) {
            $signingEnabled = $srcMetadata->getBoolean('sign.logout', null);
            if ($signingEnabled === null) {
                $signingEnabled = $dstMetadata->getBoolean('sign.logout', null);
            }
        } elseif ($message instanceof AuthnRequest) {
            $signingEnabled = $srcMetadata->getBoolean('sign.authnrequest', null);
            if ($signingEnabled === null) {
                $signingEnabled = $dstMetadata->getBoolean('sign.authnrequest', null);
            }
        }

        if ($signingEnabled === null) {
            $signingEnabled = $dstMetadata->getBoolean('redirect.sign', null);
            if ($signingEnabled === null) {
                $signingEnabled = $srcMetadata->getBoolean('redirect.sign', false);
            }
        }
        if (!$signingEnabled) {
            return;
        }

        self::addSign($srcMetadata, $dstMetadata, $message);
    }


    /**
     * Find the certificate used to sign a message or assertion.
     *
     * An exception is thrown if we are unable to locate the certificate.
     *
     * @param array $certFingerprints The fingerprints we are looking for.
     * @param array $certificates Array of certificates.
     *
     * @return string Certificate, in PEM-format.
     *
     * @throws \SimpleSAML\Error\Exception if we cannot find the certificate matching the fingerprint.
     */
    private static function findCertificate(array $certFingerprints, array $certificates): string
    {
        $candidates = [];

        foreach ($certificates as $cert) {
            $fp = strtolower(sha1(base64_decode($cert)));
            if (!in_array($fp, $certFingerprints, true)) {
                $candidates[] = $fp;
                continue;
            }

            /* We have found a matching fingerprint. */
            $pem = "-----BEGIN CERTIFICATE-----\n" .
                chunk_split($cert, 64) .
                "-----END CERTIFICATE-----\n";
            return $pem;
        }

        $candidates = "'" . implode("', '", $candidates) . "'";
        $fps = "'" . implode("', '", $certFingerprints) . "'";
        throw new SSP_Error\Exception('Unable to find a certificate matching the configured ' .
            'fingerprint. Candidates: ' . $candidates . '; certFingerprint: ' . $fps . '.');
    }


    /**
     * Check the signature on a SAML2 message or assertion.
     *
     * @param \SimpleSAML\Configuration $srcMetadata The metadata of the sender.
     * @param \SAML2\SignedElement $element Either a \SAML2\Response or a \SAML2\Assertion.
     * @return bool True if the signature is correct, false otherwise.
     *
     * @throws \SimpleSAML\Error\Exception if there is not certificate in the metadata for the entity.
     * @throws \Exception if the signature validation fails with an exception.
     */
    public static function checkSign(Configuration $srcMetadata, SignedElement $element): bool
    {
        // find the public key that should verify signatures by this entity
        $keys = $srcMetadata->getPublicKeys('signing');
        if (!empty($keys)) {
            $pemKeys = [];
            foreach ($keys as $key) {
                switch ($key['type']) {
                    case 'X509Certificate':
                        $pemKeys[] = "-----BEGIN CERTIFICATE-----\n" .
                            chunk_split($key['X509Certificate'], 64) .
                            "-----END CERTIFICATE-----\n";
                        break;
                    default:
                        Logger::debug('Skipping unknown key type: ' . $key['type']);
                }
            }
        } else {
            throw new SSP_Error\Exception(
                'Missing certificate in metadata for ' .
                var_export($srcMetadata->getString('entityid'), true)
            );
        }

        Logger::debug('Has ' . count($pemKeys) . ' candidate keys for validation.');

        $lastException = null;
        foreach ($pemKeys as $i => $pem) {
            $key = new XMLSecurityKey(XMLSecurityKey::RSA_SHA256, ['type' => 'public']);
            $key->loadKey($pem);

            try {
                // make sure that we have a valid signature on either the response or the assertion
                $res = $element->validate($key);
                if ($res) {
                    Logger::debug('Validation with key #' . $i . ' succeeded.');
                    return true;
                }
                Logger::debug('Validation with key #' . $i . ' failed without exception.');
            } catch (\Exception $e) {
                Logger::debug('Validation with key #' . $i . ' failed with exception: ' . $e->getMessage());
                $lastException = $e;
            }
        }

        // we were unable to validate the signature with any of our keys
        if ($lastException !== null) {
            throw $lastException;
        } else {
            return false;
        }
    }


    /**
     * Check signature on a SAML2 message if enabled.
     *
     * @param \SimpleSAML\Configuration $srcMetadata The metadata of the sender.
     * @param \SimpleSAML\Configuration $dstMetadata The metadata of the recipient.
     * @param \SAML2\Message $message The message we should check the signature on.
     * @return void
     *
     * @throws \SimpleSAML\Error\Exception if message validation is enabled, but there is no signature in the message.
     */
    public static function validateMessage(
        Configuration $srcMetadata,
        Configuration $dstMetadata,
        \SAML2\Message $message
    ): void {
        $enabled = null;
        if ($message instanceof LogoutRequest || $message instanceof LogoutResponse) {
            $enabled = $srcMetadata->getBoolean('validate.logout', null);
            if ($enabled === null) {
                $enabled = $dstMetadata->getBoolean('validate.logout', null);
            }
        } elseif ($message instanceof AuthnRequest) {
            $enabled = $srcMetadata->getBoolean('validate.authnrequest', null);
            if ($enabled === null) {
                $enabled = $dstMetadata->getBoolean('validate.authnrequest', null);
            }
        }

        if ($enabled === null) {
            $enabled = $srcMetadata->getBoolean('redirect.validate', null);
            if ($enabled === null) {
                $enabled = $dstMetadata->getBoolean('redirect.validate', false);
            }
        }

        if (!$enabled) {
            return;
        }

        if (!self::checkSign($srcMetadata, $message)) {
            throw new SSP_Error\Exception(
                'Validation of received messages enabled, but no signature found on message.'
            );
        }
    }


    /**
     * Retrieve the decryption keys from metadata.
     *
     * @param \SimpleSAML\Configuration $srcMetadata The metadata of the sender (IdP).
     * @param \SimpleSAML\Configuration $dstMetadata The metadata of the recipient (SP).
     *
     * @return array Array of decryption keys.
     */
    public static function getDecryptionKeys(
        Configuration $srcMetadata,
        Configuration $dstMetadata
    ): array {
        $sharedKey = $srcMetadata->getString('sharedkey', null);
        if ($sharedKey !== null) {
            $key = new XMLSecurityKey(XMLSecurityKey::AES128_CBC);
            $key->loadKey($sharedKey);
            return [$key];
        }

        $keys = [];

        // load the new private key if it exists
        $keyArray = Utils\Crypto::loadPrivateKey($dstMetadata, false, 'new_');
        if ($keyArray !== null) {
            assert::keyExists($keyArray, 'PEM');

            $key = new XMLSecurityKey(XMLSecurityKey::RSA_1_5, ['type' => 'private']);
            if (array_key_exists('password', $keyArray)) {
                $key->passphrase = $keyArray['password'];
            }
            $key->loadKey($keyArray['PEM']);
            $keys[] = $key;
        }

        /**
         * find the existing private key
         *
         * @var array $keyArray  Because the second param is true
         */
        $keyArray = Utils\Crypto::loadPrivateKey($dstMetadata, true);
        Assert::keyExists($keyArray, 'PEM');

        $key = new XMLSecurityKey(XMLSecurityKey::RSA_1_5, ['type' => 'private']);
        if (array_key_exists('password', $keyArray)) {
            $key->passphrase = $keyArray['password'];
        }
        $key->loadKey($keyArray['PEM']);
        $keys[] = $key;

        return $keys;
    }


    /**
     * Retrieve blacklisted algorithms.
     *
     * Remote configuration overrides local configuration.
     *
     * @param \SimpleSAML\Configuration $srcMetadata The metadata of the sender.
     * @param \SimpleSAML\Configuration $dstMetadata The metadata of the recipient.
     *
     * @return array  Array of blacklisted algorithms.
     */
    public static function getBlacklistedAlgorithms(
        Configuration $srcMetadata,
        Configuration $dstMetadata
    ): array {
        $blacklist = $srcMetadata->getArray('encryption.blacklisted-algorithms', null);
        if ($blacklist === null) {
            $blacklist = $dstMetadata->getArray('encryption.blacklisted-algorithms', [XMLSecurityKey::RSA_1_5]);
        }
        return $blacklist;
    }


    /**
     * Decrypt an assertion.
     *
     * @param \SimpleSAML\Configuration $srcMetadata The metadata of the sender (IdP).
     * @param \SimpleSAML\Configuration $dstMetadata The metadata of the recipient (SP).
     * @param \SAML2\Assertion|\SAML2\EncryptedAssertion $assertion The assertion we are decrypting.
     *
     * @return \SAML2\Assertion The assertion.
     *
     * @throws \SimpleSAML\Error\Exception if encryption is enabled but the assertion is not encrypted, or if we cannot
     * get the decryption keys.
     * @throws \Exception if decryption fails for whatever reason.
     */
    private static function decryptAssertion(
        Configuration $srcMetadata,
        Configuration $dstMetadata,
        $assertion
    ): Assertion {
        Assert::isInstanceOfAny($assertion, [\SAML2\Assertion::class, \SAML2\EncryptedAssertion::class]);

        if ($assertion instanceof Assertion) {
            $encryptAssertion = $srcMetadata->getBoolean('assertion.encryption', null);
            if ($encryptAssertion === null) {
                $encryptAssertion = $dstMetadata->getBoolean('assertion.encryption', false);
            }
            if ($encryptAssertion) {
                /* The assertion was unencrypted, but we have encryption enabled. */
                throw new \Exception('Received unencrypted assertion, but encryption was enabled.');
            }

            return $assertion;
        }

        try {
            $keys = self::getDecryptionKeys($srcMetadata, $dstMetadata);
        } catch (\Exception $e) {
            throw new SSP_Error\Exception('Error decrypting assertion: ' . $e->getMessage());
        }

        $blacklist = self::getBlacklistedAlgorithms($srcMetadata, $dstMetadata);

        $lastException = null;
        foreach ($keys as $i => $key) {
            try {
                $ret = $assertion->getAssertion($key, $blacklist);
                Logger::debug('Decryption with key #' . $i . ' succeeded.');
                return $ret;
            } catch (\Exception $e) {
                Logger::debug('Decryption with key #' . $i . ' failed with exception: ' . $e->getMessage());
                $lastException = $e;
            }
        }

        /**
         * The annotation below is not working - See vimeo/psalm#1909
         * @psalm-suppress InvalidThrow
         * @var \Exception $lastException
         */
        throw $lastException;
    }


    /**
     * Decrypt any encrypted attributes in an assertion.
     *
     * @param \SimpleSAML\Configuration $srcMetadata The metadata of the sender (IdP).
     * @param \SimpleSAML\Configuration $dstMetadata The metadata of the recipient (SP).
     * @param \SAML2\Assertion|\SAML2\Assertion $assertion The assertion containing any possibly encrypted attributes.
     *
     * @return void
     *
     * @throws \SimpleSAML\Error\Exception if we cannot get the decryption keys or decryption fails.
     */
    private static function decryptAttributes(
        Configuration $srcMetadata,
        Configuration $dstMetadata,
        Assertion &$assertion
    ): void {
        if (!$assertion->hasEncryptedAttributes()) {
            return;
        }

        try {
            $keys = self::getDecryptionKeys($srcMetadata, $dstMetadata);
        } catch (\Exception $e) {
            throw new SSP_Error\Exception('Error decrypting attributes: ' . $e->getMessage());
        }

        $blacklist = self::getBlacklistedAlgorithms($srcMetadata, $dstMetadata);

        $error = true;
        foreach ($keys as $i => $key) {
            try {
                $assertion->decryptAttributes($key, $blacklist);
                Logger::debug('Attribute decryption with key #' . $i . ' succeeded.');
                $error = false;
                break;
            } catch (\Exception $e) {
                Logger::debug('Attribute decryption failed with exception: ' . $e->getMessage());
            }
        }
        if ($error) {
            throw new SSP_Error\Exception('Could not decrypt the attributes');
        }
    }


    /**
     * Retrieve the status code of a response as a \SimpleSAML\Module\saml\Error.
     *
     * @param \SAML2\StatusResponse $response The response.
     *
     * @return \SimpleSAML\Module\saml\Error The error.
     */
    public static function getResponseError(StatusResponse $response): \SimpleSAML\Module\saml\Error
    {
        $status = $response->getStatus();
        return new \SimpleSAML\Module\saml\Error($status['Code'], $status['SubCode'], $status['Message']);
    }


    /**
     * Build an authentication request based on information in the metadata.
     *
     * @param \SimpleSAML\Configuration $spMetadata The metadata of the service provider.
     * @param \SimpleSAML\Configuration $idpMetadata The metadata of the identity provider.
     * @return \SAML2\AuthnRequest An authentication request object.
     */
    public static function buildAuthnRequest(
        Configuration $spMetadata,
        Configuration $idpMetadata
    ): AuthnRequest {
        $ar = new AuthnRequest();

        // get the NameIDPolicy to apply. IdP metadata has precedence.
        $nameIdPolicy = null;
        if ($idpMetadata->hasValue('NameIDPolicy')) {
            $nameIdPolicy = $idpMetadata->getValue('NameIDPolicy');
        } elseif ($spMetadata->hasValue('NameIDPolicy')) {
            $nameIdPolicy = $spMetadata->getValue('NameIDPolicy');
        }

        $policy = Utils\Config\Metadata::parseNameIdPolicy($nameIdPolicy);
        if ($policy !== null) {
            // either we have a policy set, or we used the transient default
            $ar->setNameIdPolicy($policy);
        }

        $ar->setForceAuthn($spMetadata->getBoolean('ForceAuthn', false));
        $ar->setIsPassive($spMetadata->getBoolean('IsPassive', false));

        $protbind = $spMetadata->getValueValidate('ProtocolBinding', [
            Constants::BINDING_HTTP_POST,
            Constants::BINDING_HOK_SSO,
            Constants::BINDING_HTTP_ARTIFACT,
            Constants::BINDING_HTTP_REDIRECT,
        ], Constants::BINDING_HTTP_POST);

        // Shoaib: setting the appropriate binding based on parameter in sp-metadata defaults to HTTP_POST
        $ar->setProtocolBinding($protbind);
        $issuer = new Issuer();
        $issuer->setValue($spMetadata->getString('entityid'));
        $ar->setIssuer($issuer);
        $ar->setAssertionConsumerServiceIndex($spMetadata->getInteger('AssertionConsumerServiceIndex', null));
        $ar->setAttributeConsumingServiceIndex($spMetadata->getInteger('AttributeConsumingServiceIndex', null));

        if ($spMetadata->hasValue('AuthnContextClassRef')) {
            $accr = $spMetadata->getArrayizeString('AuthnContextClassRef');
            $comp = $spMetadata->getValueValidate('AuthnContextComparison', [
                Constants::COMPARISON_EXACT,
                Constants::COMPARISON_MINIMUM,
                Constants::COMPARISON_MAXIMUM,
                Constants::COMPARISON_BETTER,
            ], Constants::COMPARISON_EXACT);
            $ar->setRequestedAuthnContext(['AuthnContextClassRef' => $accr, 'Comparison' => $comp]);
        }

        self::addRedirectSign($spMetadata, $idpMetadata, $ar);

        return $ar;
    }


    /**
     * Build a logout request based on information in the metadata.
     *
     * @param \SimpleSAML\Configuration $srcMetadata The metadata of the sender.
     * @param \SimpleSAML\Configuration $dstMetadata The metadata of the recipient.
     * @return \SAML2\LogoutRequest A logout request object.
     */
    public static function buildLogoutRequest(
        Configuration $srcMetadata,
        Configuration $dstMetadata
    ): LogoutRequest {
        $lr = new LogoutRequest();
        $issuer = new Issuer();
        $issuer->setValue($srcMetadata->getString('entityid'));
        $issuer->setFormat(Constants::NAMEID_ENTITY);
        $lr->setIssuer($issuer);

        self::addRedirectSign($srcMetadata, $dstMetadata, $lr);

        return $lr;
    }


    /**
     * Build a logout response based on information in the metadata.
     *
     * @param \SimpleSAML\Configuration $srcMetadata The metadata of the sender.
     * @param \SimpleSAML\Configuration $dstMetadata The metadata of the recipient.
     * @return \SAML2\LogoutResponse A logout response object.
     */
    public static function buildLogoutResponse(
        Configuration $srcMetadata,
        Configuration $dstMetadata
    ): LogoutResponse {
        $lr = new LogoutResponse();
        $issuer = new Issuer();
        $issuer->setValue($srcMetadata->getString('entityid'));
        $issuer->setFormat(Constants::NAMEID_ENTITY);
        $lr->setIssuer($issuer);

        self::addRedirectSign($srcMetadata, $dstMetadata, $lr);

        return $lr;
    }


    /**
     * Process a response message.
     *
     * If the response is an error response, we will throw a \SimpleSAML\Module\saml\Error exception with the error.
     *
     * @param \SimpleSAML\Configuration $spMetadata The metadata of the service provider.
     * @param \SimpleSAML\Configuration $idpMetadata The metadata of the identity provider.
     * @param \SAML2\Response $response The response.
     * @param bool $allowEmptySubjectConfirmationData Whether the assertion should require SubjectConfirmationData.
     *
     * @return array Array with \SAML2\Assertion objects, containing valid assertions from the response.
     *
     * @throws \SimpleSAML\Error\Exception if there are no assertions in the response.
     * @throws \Exception if the destination of the response does not match the current URL.
     */
    public static function processResponse(
        Configuration $spMetadata,
        Configuration $idpMetadata,
<<<<<<< HEAD
        Response $response,
        $allowEmptySubjectConfirmationData = false
    ) {
=======
        Response $response
    ): array {
>>>>>>> 3d0de8e2
        if (!$response->isSuccess()) {
            throw self::getResponseError($response);
        }

        // validate Response-element destination
        $currentURL = Utils\HTTP::getSelfURLNoQuery();
        $msgDestination = $response->getDestination();
        if ($msgDestination !== null && $msgDestination !== $currentURL) {
            throw new \Exception('Destination in response doesn\'t match the current URL. Destination is "' .
                $msgDestination . '", current URL is "' . $currentURL . '".');
        }

        $responseSigned = self::checkSign($idpMetadata, $response);

        /*
         * When we get this far, the response itself is valid.
         * We only need to check signatures and conditions of the response.
         */
        $assertion = $response->getAssertions();
        if (empty($assertion)) {
            throw new SSP_Error\Exception('No assertions found in response from IdP.');
        }

        $ret = [];
        foreach ($assertion as $a) {
            $ret[] = self::processAssertion($spMetadata, $idpMetadata, $response, $a, $responseSigned, $allowEmptySubjectConfirmationData);
        }

        return $ret;
    }


    /**
     * Process an assertion in a response.
     *
     * @param \SimpleSAML\Configuration $spMetadata The metadata of the service provider.
     * @param \SimpleSAML\Configuration $idpMetadata The metadata of the identity provider.
     * @param \SAML2\Response $response The response containing the assertion.
     * @param \SAML2\Assertion|\SAML2\EncryptedAssertion $assertion The assertion.
     * @param bool $responseSigned Whether the response is signed.
     * @param bool $allowEmptySubjectConfirmationData Whether the assertion should require SubjectConfirmationData.
     *
     * @return \SAML2\Assertion The assertion, if it is valid.
     *
     * @throws \Exception if we couldn't decrypt the NameID for unexpected reasons.
     * @throws \SimpleSAML\Error\Exception if an error occurs while trying to validate the assertion, or if a assertion
     *   is not signed and it should be, or if we are unable to decrypt the NameID due to a local failure (missing or
     *   invalid decryption key).
     */
    private static function processAssertion(
        Configuration $spMetadata,
        Configuration $idpMetadata,
        Response $response,
        $assertion,
<<<<<<< HEAD
        $responseSigned,
        $allowEmptySubjectConfirmationData = false
    ) {
        assert($assertion instanceof Assertion || $assertion instanceof EncryptedAssertion);
        assert(is_bool($responseSigned));
=======
        bool $responseSigned
    ): Assertion {
        Assert::isInstanceOfAny($assertion, [\SAML2\Assertion::class, \SAML2\EncryptedAssertion::class]);
>>>>>>> 3d0de8e2

        $assertion = self::decryptAssertion($idpMetadata, $spMetadata, $assertion);
        self::decryptAttributes($idpMetadata, $spMetadata, $assertion);

        if (!self::checkSign($idpMetadata, $assertion)) {
            if (!$responseSigned) {
                throw new SSP_Error\Exception('Neither the assertion nor the response was signed.');
            }
        } // at least one valid signature found

        $currentURL = Utils\HTTP::getSelfURLNoQuery();

        // check various properties of the assertion
        $config = Configuration::getInstance();
        $allowed_clock_skew = $config->getInteger('assertion.allowed_clock_skew', 180);
        $options = [
            'options' => [
                'default' => 180,
                'min_range' => 180,
                'max_range' => 300,
            ],
        ];
        $allowed_clock_skew = filter_var($allowed_clock_skew, FILTER_VALIDATE_INT, $options);
        $notBefore = $assertion->getNotBefore();
        if ($notBefore !== null && $notBefore > time() + $allowed_clock_skew) {
            throw new SSP_Error\Exception(
                'Received an assertion that is valid in the future. Check clock synchronization on IdP and SP.'
            );
        }
        $notOnOrAfter = $assertion->getNotOnOrAfter();
        if ($notOnOrAfter !== null && $notOnOrAfter <= time() - $allowed_clock_skew) {
            throw new SSP_Error\Exception(
                'Received an assertion that has expired. Check clock synchronization on IdP and SP.'
            );
        }
        $sessionNotOnOrAfter = $assertion->getSessionNotOnOrAfter();
        if ($sessionNotOnOrAfter !== null && $sessionNotOnOrAfter <= time() - $allowed_clock_skew) {
            throw new SSP_Error\Exception(
                'Received an assertion with a session that has expired. Check clock synchronization on IdP and SP.'
            );
        }
        $validAudiences = $assertion->getValidAudiences();
        if ($validAudiences !== null) {
            $spEntityId = $spMetadata->getString('entityid');
            if (!in_array($spEntityId, $validAudiences, true)) {
                $candidates = '[' . implode('], [', $validAudiences) . ']';
                throw new SSP_Error\Exception(
                    'This SP [' . $spEntityId .
                    ']  is not a valid audience for the assertion. Candidates were: ' . $candidates
                );
            }
        }

        $found = false;
        $lastError = 'No SubjectConfirmation element in Subject.';
        $validSCMethods = [Constants::CM_BEARER, Constants::CM_HOK, Constants::CM_VOUCHES];
        foreach ($assertion->getSubjectConfirmation() as $sc) {
            $method = $sc->getMethod();
            if (!in_array($method, $validSCMethods, true)) {
                $lastError = 'Invalid Method on SubjectConfirmation: ' . var_export($method, true);
                continue;
            }

            // is SSO with HoK enabled? IdP remote metadata overwrites SP metadata configuration
            $hok = $idpMetadata->getBoolean('saml20.hok.assertion', null);
            if ($hok === null) {
                $hok = $spMetadata->getBoolean('saml20.hok.assertion', false);
            }
            if ($method === Constants::CM_BEARER && $hok) {
                $lastError = 'Bearer SubjectConfirmation received, but Holder-of-Key SubjectConfirmation needed';
                continue;
            }
            if ($method === Constants::CM_HOK && !$hok) {
                $lastError = 'Holder-of-Key SubjectConfirmation received, ' .
                    'but the Holder-of-Key profile is not enabled.';
                continue;
            }

            $scd = $sc->getSubjectConfirmationData();
            if ($method === Constants::CM_HOK) {
                // check HoK Assertion
                if (Utils\HTTP::isHTTPS() === false) {
                    $lastError = 'No HTTPS connection, but required for Holder-of-Key SSO';
                    continue;
                }
                if (isset($_SERVER['SSL_CLIENT_CERT']) && empty($_SERVER['SSL_CLIENT_CERT'])) {
                    $lastError = 'No client certificate provided during TLS Handshake with SP';
                    continue;
                }
                // extract certificate data (if this is a certificate)
                $clientCert = $_SERVER['SSL_CLIENT_CERT'];
                $pattern = '/^-----BEGIN CERTIFICATE-----([^-]*)^-----END CERTIFICATE-----/m';
                if (!preg_match($pattern, $clientCert, $matches)) {
                    $lastError = 'Error while looking for client certificate during TLS handshake with SP, ' .
                        'the client certificate does not have the expected structure';
                    continue;
                }
                // we have a valid client certificate from the browser
                $clientCert = str_replace(["\r", "\n", " "], '', $matches[1]);

                $keyInfo = [];
                foreach ($scd->getInfo() as $thing) {
                    if ($thing instanceof KeyInfo) {
                        $keyInfo[] = $thing;
                    }
                }
                if (count($keyInfo) != 1) {
                    $lastError = 'Error validating Holder-of-Key assertion: Only one <ds:KeyInfo> element in ' .
                        '<SubjectConfirmationData> allowed';
                    continue;
                }

                $x509data = [];
                foreach ($keyInfo[0]->getInfo() as $thing) {
                    if ($thing instanceof X509Data) {
                        $x509data[] = $thing;
                    }
                }
                if (count($x509data) != 1) {
                    $lastError = 'Error validating Holder-of-Key assertion: Only one <ds:X509Data> element in ' .
                        '<ds:KeyInfo> within <SubjectConfirmationData> allowed';
                    continue;
                }

                $x509cert = [];
                foreach ($x509data[0]->getData() as $thing) {
                    if ($thing instanceof X509Certificate) {
                        $x509cert[] = $thing;
                    }
                }
                if (count($x509cert) != 1) {
                    $lastError = 'Error validating Holder-of-Key assertion: Only one <ds:X509Certificate> element in ' .
                        '<ds:X509Data> within <SubjectConfirmationData> allowed';
                    continue;
                }

                $HoKCertificate = $x509cert[0]->getCertificate();
                if ($HoKCertificate !== $clientCert) {
                    $lastError = 'Provided client certificate does not match the certificate bound to the ' .
                        'Holder-of-Key assertion';
                    continue;
                }
            }

            // if no SubjectConfirmationData then don't do anything.
            if ($scd === null) {
                if ($allowEmptySubjectConfirmationData) {
                    $found = true;
                    break;
                } else {
                    $lastError = 'No SubjectConfirmationData provided';
                    continue;
                }
            }

            $notBefore = $scd->getNotBefore();
            if (is_int($notBefore) && $notBefore > time() + 60) {
                $lastError = 'NotBefore in SubjectConfirmationData is in the future: ' . $notBefore;
                continue;
            }
            $notOnOrAfter = $scd->getNotOnOrAfter();
            if (is_int($notOnOrAfter) && $notOnOrAfter <= time() - 60) {
                $lastError = 'NotOnOrAfter in SubjectConfirmationData is in the past: ' . $notOnOrAfter;
                continue;
            }
            $recipient = $scd->getRecipient();
            if ($recipient !== null && $recipient !== $currentURL) {
                $lastError = 'Recipient in SubjectConfirmationData does not match the current URL. Recipient is ' .
                    var_export($recipient, true) . ', current URL is ' . var_export($currentURL, true) . '.';
                continue;
            }
            $inResponseTo = $scd->getInResponseTo();
            if (
                $inResponseTo !== null
                && $response->getInResponseTo() !== null
                && $inResponseTo !== $response->getInResponseTo()
            ) {
                $lastError = 'InResponseTo in SubjectConfirmationData does not match the Response. Response has ' .
                    var_export($response->getInResponseTo(), true) .
                    ', SubjectConfirmationData has ' . var_export($inResponseTo, true) . '.';
                continue;
            }
            $found = true;
            break;
        }
        if (!$found) {
            throw new SSP_Error\Exception('Error validating SubjectConfirmation in Assertion: ' . $lastError);
        }
        // as far as we can tell, the assertion is valid

        // maybe we need to base64 decode the attributes in the assertion?
        if ($idpMetadata->getBoolean('base64attributes', false)) {
            $attributes = $assertion->getAttributes();
            $newAttributes = [];
            foreach ($attributes as $name => $values) {
                $newAttributes[$name] = [];
                foreach ($values as $value) {
                    foreach (explode('_', $value) as $v) {
                        $newAttributes[$name][] = base64_decode($v);
                    }
                }
            }
            $assertion->setAttributes($newAttributes);
        }

        // decrypt the NameID element if it is encrypted
        if ($assertion->isNameIdEncrypted()) {
            try {
                $keys = self::getDecryptionKeys($idpMetadata, $spMetadata);
            } catch (\Exception $e) {
                throw new SSP_Error\Exception('Error decrypting NameID: ' . $e->getMessage());
            }

            $blacklist = self::getBlacklistedAlgorithms($idpMetadata, $spMetadata);

            $lastException = null;
            foreach ($keys as $i => $key) {
                try {
                    $assertion->decryptNameId($key, $blacklist);
                    Logger::debug('Decryption with key #' . $i . ' succeeded.');
                    $lastException = null;
                    break;
                } catch (\Exception $e) {
                    Logger::debug('Decryption with key #' . $i . ' failed with exception: ' . $e->getMessage());
                    $lastException = $e;
                }
            }
            if ($lastException !== null) {
                throw $lastException;
            }
        }

        return $assertion;
    }


    /**
     * Retrieve the encryption key for the given entity.
     *
     * @param \SimpleSAML\Configuration $metadata The metadata of the entity.
     *
     * @return \RobRichards\XMLSecLibs\XMLSecurityKey  The encryption key.
     *
     * @throws \SimpleSAML\Error\Exception if there is no supported encryption key in the metadata of this entity.
     */
    public static function getEncryptionKey(Configuration $metadata): XMLSecurityKey
    {
        $sharedKey = $metadata->getString('sharedkey', null);
        if ($sharedKey !== null) {
            $key = new XMLSecurityKey(XMLSecurityKey::AES128_CBC);
            $key->loadKey($sharedKey);
            return $key;
        }

        $keys = $metadata->getPublicKeys('encryption', true);
        foreach ($keys as $key) {
            switch ($key['type']) {
                case 'X509Certificate':
                    $pemKey = "-----BEGIN CERTIFICATE-----\n" .
                        chunk_split($key['X509Certificate'], 64) .
                        "-----END CERTIFICATE-----\n";
                    $key = new XMLSecurityKey(XMLSecurityKey::RSA_OAEP_MGF1P, ['type' => 'public']);
                    $key->loadKey($pemKey);
                    return $key;
            }
        }

        throw new SSP_Error\Exception('No supported encryption key in ' .
            var_export($metadata->getString('entityid'), true));
    }
}<|MERGE_RESOLUTION|>--- conflicted
+++ resolved
@@ -593,14 +593,9 @@
     public static function processResponse(
         Configuration $spMetadata,
         Configuration $idpMetadata,
-<<<<<<< HEAD
         Response $response,
         $allowEmptySubjectConfirmationData = false
-    ) {
-=======
-        Response $response
     ): array {
->>>>>>> 3d0de8e2
         if (!$response->isSuccess()) {
             throw self::getResponseError($response);
         }
@@ -655,17 +650,10 @@
         Configuration $idpMetadata,
         Response $response,
         $assertion,
-<<<<<<< HEAD
-        $responseSigned,
+        bool $responseSigned,
         $allowEmptySubjectConfirmationData = false
-    ) {
-        assert($assertion instanceof Assertion || $assertion instanceof EncryptedAssertion);
-        assert(is_bool($responseSigned));
-=======
-        bool $responseSigned
     ): Assertion {
         Assert::isInstanceOfAny($assertion, [\SAML2\Assertion::class, \SAML2\EncryptedAssertion::class]);
->>>>>>> 3d0de8e2
 
         $assertion = self::decryptAssertion($idpMetadata, $spMetadata, $assertion);
         self::decryptAttributes($idpMetadata, $spMetadata, $assertion);
