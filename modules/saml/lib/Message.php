--- conflicted
+++ resolved
@@ -579,17 +579,6 @@
      *
      * @return array Array with \SAML2\Assertion objects, containing valid assertions from the response.
      *
-<<<<<<< HEAD
-     * @throws Exception if the destination of the response does not match the current URL.
-     * @throws SimpleSAML_Error_Exception if there are no assertions in the response.
-     * @throws sspmod_saml_Error
-     */
-    public static function processResponse(
-        SimpleSAML_Configuration $spMetadata,
-        SimpleSAML_Configuration $idpMetadata,
-        \SAML2\Response $response,
-        $allowEmptySubjectConfirmationData = false
-=======
      * @throws \SimpleSAML\Error\Exception if there are no assertions in the response.
      * @throws \Exception if the destination of the response does not match the current URL.
      */
@@ -597,7 +586,7 @@
         \SimpleSAML\Configuration $spMetadata,
         \SimpleSAML\Configuration $idpMetadata,
         \SAML2\Response $response
->>>>>>> 6714b780
+        $allowEmptySubjectConfirmationData = false
     ) {
         if (!$response->isSuccess()) {
             throw self::getResponseError($response);
@@ -643,14 +632,10 @@
      *
      * @return \SAML2\Assertion The assertion, if it is valid.
      *
-<<<<<<< HEAD
-     * @throws Exception if we couldn't decrypt the NameID for unexpected reasons.
-     * @throws SimpleSAML_Error_Exception if an error occurs while trying to validate the assertion, or if a assertion
-=======
+     * @throws \Exception if we couldn't decrypt the NameID for unexpected reasons.
      * @throws \SimpleSAML\Error\Exception if an error occurs while trying to validate the assertion, or if a assertion
->>>>>>> 6714b780
-     * is not signed and it should be, or if we are unable to decrypt the NameID due to a local failure (missing or
-     * invalid decryption key).
+     *   is not signed and it should be, or if we are unable to decrypt the NameID due to a local failure (missing or
+     *   invalid decryption key).
      */
     private static function processAssertion(
         \SimpleSAML\Configuration $spMetadata,
