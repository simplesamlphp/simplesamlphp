<?php

declare(strict_types=1);

namespace SimpleSAML\Module\saml;

use RobRichards\XMLSecLibs\XMLSecurityKey;
use SAML2\Assertion;
use SAML2\AuthnRequest;
use SAML2\Constants;
use SAML2\EncryptedAssertion;
use SAML2\LogoutRequest;
use SAML2\LogoutResponse;
use SAML2\Response;
use SAML2\SignedElement;
use SAML2\StatusResponse;
use SAML2\XML\ds\KeyInfo;
use SAML2\XML\ds\X509Certificate;
use SAML2\XML\ds\X509Data;
use SAML2\XML\saml\Issuer;
use SimpleSAML\Assert\Assert;
use SimpleSAML\Configuration;
use SimpleSAML\Error as SSP_Error;
use SimpleSAML\Logger;
use SimpleSAML\Utils;

/**
 * Common code for building SAML 2 messages based on the available metadata.
 *
 * @package SimpleSAMLphp
 */
class Message
{
    /**
     * Add signature key and sender certificate to an element (Message or Assertion).
     *
     * @param \SimpleSAML\Configuration $srcMetadata The metadata of the sender.
     * @param \SimpleSAML\Configuration $dstMetadata The metadata of the recipient.
     * @param \SAML2\SignedElement $element The element we should add the data to.
     */
    public static function addSign(
        Configuration $srcMetadata,
        Configuration $dstMetadata,
        SignedElement $element
    ): void {
        $dstPrivateKey = $dstMetadata->getString('signature.privatekey', null);
        $cryptoUtils = new Utils\Crypto();

        if ($dstPrivateKey !== null) {
            /** @var array $keyArray */
            $keyArray = $cryptoUtils->loadPrivateKey($dstMetadata, true, 'signature.');
            $certArray = $cryptoUtils->loadPublicKey($dstMetadata, false, 'signature.');
        } else {
            /** @var array $keyArray */
            $keyArray = $cryptoUtils->loadPrivateKey($srcMetadata, true);
            $certArray = $cryptoUtils->loadPublicKey($srcMetadata, false);
        }

        $algo = $dstMetadata->getString('signature.algorithm', null);
        if ($algo === null) {
            $algo = $srcMetadata->getString('signature.algorithm', XMLSecurityKey::RSA_SHA256);
        }

        $privateKey = new XMLSecurityKey($algo, ['type' => 'private']);
        if (array_key_exists('password', $keyArray)) {
            $privateKey->passphrase = $keyArray['password'];
        }
        $privateKey->loadKey($keyArray['PEM'], false);

        $element->setSignatureKey($privateKey);

        if ($certArray === null) {
            // we don't have a certificate to add
            return;
        }

        if (!array_key_exists('PEM', $certArray)) {
            // we have a public key with only a fingerprint
            return;
        }

        $element->setCertificates([$certArray['PEM']]);
    }


    /**
     * Add signature key and and senders certificate to message.
     *
     * @param \SimpleSAML\Configuration $srcMetadata The metadata of the sender.
     * @param \SimpleSAML\Configuration $dstMetadata The metadata of the recipient.
     * @param \SAML2\Message $message The message we should add the data to.
     */
    private static function addRedirectSign(
        Configuration $srcMetadata,
        Configuration $dstMetadata,
        \SAML2\Message $message
    ): void {
        $signingEnabled = null;
        if ($message instanceof LogoutRequest || $message instanceof LogoutResponse) {
            $signingEnabled = $srcMetadata->getBoolean('sign.logout', null);
            if ($signingEnabled === null) {
                $signingEnabled = $dstMetadata->getBoolean('sign.logout', null);
            }
        } elseif ($message instanceof AuthnRequest) {
            $signingEnabled = $srcMetadata->getBoolean('sign.authnrequest', null);
            if ($signingEnabled === null) {
                $signingEnabled = $dstMetadata->getBoolean('sign.authnrequest', null);
            }
        }

        if ($signingEnabled === null) {
            $signingEnabled = $dstMetadata->getBoolean('redirect.sign', null);
            if ($signingEnabled === null) {
                $signingEnabled = $srcMetadata->getBoolean('redirect.sign', false);
            }
        }
        if (!$signingEnabled) {
            return;
        }

        self::addSign($srcMetadata, $dstMetadata, $message);
    }


    /**
     * Check the signature on a SAML2 message or assertion.
     *
     * @param \SimpleSAML\Configuration $srcMetadata The metadata of the sender.
     * @param \SAML2\SignedElement $element Either a \SAML2\Response or a \SAML2\Assertion.
     * @return bool True if the signature is correct, false otherwise.
     *
     * @throws \SimpleSAML\Error\Exception if there is not certificate in the metadata for the entity.
     * @throws \Exception if the signature validation fails with an exception.
     */
    public static function checkSign(Configuration $srcMetadata, SignedElement $element): bool
    {
        // find the public key that should verify signatures by this entity
        $keys = $srcMetadata->getPublicKeys('signing');
        if (!empty($keys)) {
            $pemKeys = [];
            foreach ($keys as $key) {
                switch ($key['type']) {
                    case 'X509Certificate':
                        $pemKeys[] = "-----BEGIN CERTIFICATE-----\n" .
                            chunk_split($key['X509Certificate'], 64) .
                            "-----END CERTIFICATE-----\n";
                        break;
                    default:
                        Logger::debug('Skipping unknown key type: ' . $key['type']);
                }
            }
        } else {
            throw new SSP_Error\Exception(
                'Missing certificate in metadata for ' .
                var_export($srcMetadata->getString('entityid'), true)
            );
        }

        Logger::debug('Has ' . count($pemKeys) . ' candidate keys for validation.');

        $lastException = null;
        foreach ($pemKeys as $i => $pem) {
            $key = new XMLSecurityKey(XMLSecurityKey::RSA_SHA256, ['type' => 'public']);
            $key->loadKey($pem);

            try {
                // make sure that we have a valid signature on either the response or the assertion
                $res = $element->validate($key);
                if ($res) {
                    Logger::debug('Validation with key #' . $i . ' succeeded.');
                    return true;
                }
                Logger::debug('Validation with key #' . $i . ' failed without exception.');
            } catch (\Exception $e) {
                Logger::debug('Validation with key #' . $i . ' failed with exception: ' . $e->getMessage());
                $lastException = $e;
            }
        }

        // we were unable to validate the signature with any of our keys
        if ($lastException !== null) {
            throw $lastException;
        } else {
            return false;
        }
    }


    /**
     * Check signature on a SAML2 message if enabled.
     *
     * @param \SimpleSAML\Configuration $srcMetadata The metadata of the sender.
     * @param \SimpleSAML\Configuration $dstMetadata The metadata of the recipient.
     * @param \SAML2\Message $message The message we should check the signature on.
     * @return bool Whether or not the message was validated.
     *
     * @throws \SimpleSAML\Error\Exception if message validation is enabled, but there is no signature in the message.
     */
    public static function validateMessage(
        Configuration $srcMetadata,
        Configuration $dstMetadata,
        \SAML2\Message $message
    ): bool {
        $enabled = null;
        if ($message instanceof LogoutRequest || $message instanceof LogoutResponse) {
            $enabled = $srcMetadata->getBoolean('validate.logout', null);
            if ($enabled === null) {
                $enabled = $dstMetadata->getBoolean('validate.logout', null);
            }
        } elseif ($message instanceof AuthnRequest) {
            $enabled = $srcMetadata->getBoolean('validate.authnrequest', null);
            if ($enabled === null) {
                $enabled = $dstMetadata->getBoolean('validate.authnrequest', null);
            }
        }

        // If not specifically set to false, the signature must be checked to conform to SAML2INT
        if (
            (isset($_REQUEST['Signature'])
            || $message->isMessageConstructedWithSignature() === true)
            && ($enabled !== false)
        ) {
            $enabled = true;
        } elseif ($enabled === null) {
            $enabled = $srcMetadata->getBoolean('redirect.validate', null);
            if ($enabled === null) {
                $enabled = $dstMetadata->getBoolean('redirect.validate', false);
            }
        }

        if (!$enabled) {
<<<<<<< HEAD
            return false;
        }

        if (!self::checkSign($srcMetadata, $message)) {
=======
            return;
        } elseif (!self::checkSign($srcMetadata, $message)) {
>>>>>>> b099ec87
            throw new SSP_Error\Exception(
                'Validation of received messages enabled, but no signature found on message.'
            );
        }
        return true;
    }


    /**
     * Retrieve the decryption keys from metadata.
     *
     * @param \SimpleSAML\Configuration $srcMetadata The metadata of the sender (IdP).
     * @param \SimpleSAML\Configuration $dstMetadata The metadata of the recipient (SP).
     * @psalm-suppress UndefinedDocblockClass  This can be removed after upgrading to saml2v5
     * @param \SimpleSAML\SAML2\XML\xenc\EncryptionMethod|null $encryptionMethod The EncryptionMethod from the assertion.
     *
     * @return array Array of decryption keys.
     */
    public static function getDecryptionKeys(
        Configuration $srcMetadata,
        Configuration $dstMetadata,
        $encryptionMethod = null
    ): array {
        $sharedKey = $srcMetadata->getString('sharedkey', null);
        if ($sharedKey !== null) {
            if ($encryptionMethod !== null) {
                $algo = $encryptionMethod->getAlgorithm();
            } else {
                $algo = $srcMetadata->getString('sharedkey_algorithm', null);
                if ($algo === null) {
                    // If no algorithm is supplied or configured, use a sane default as a last resort
                    $algo = $dstMetadata->getString('sharedkey_algorithm', XMLSecurityKey::AES128_GCM);
                }
            }

            $key = new XMLSecurityKey($algo);
            $key->loadKey($sharedKey);
            return [$key];
        }

        $keys = [];
        $cryptoUtils = new Utils\Crypto();

        // load the new private key if it exists
        $keyArray = $cryptoUtils->loadPrivateKey($dstMetadata, false, 'new_');
        if ($keyArray !== null) {
            assert::keyExists($keyArray, 'PEM');

            $key = new XMLSecurityKey(XMLSecurityKey::RSA_1_5, ['type' => 'private']);
            if (array_key_exists('password', $keyArray)) {
                $key->passphrase = $keyArray['password'];
            }
            $key->loadKey($keyArray['PEM']);
            $keys[] = $key;
        }

        /**
         * find the existing private key
         *
         * @var array $keyArray  Because the second param is true
         */
        $keyArray = $cryptoUtils->loadPrivateKey($dstMetadata, true);
        Assert::keyExists($keyArray, 'PEM');

        $key = new XMLSecurityKey(XMLSecurityKey::RSA_1_5, ['type' => 'private']);
        if (array_key_exists('password', $keyArray)) {
            $key->passphrase = $keyArray['password'];
        }
        $key->loadKey($keyArray['PEM']);
        $keys[] = $key;

        return $keys;
    }


    /**
     * Retrieve blacklisted algorithms.
     *
     * Remote configuration overrides local configuration.
     *
     * @param \SimpleSAML\Configuration $srcMetadata The metadata of the sender.
     * @param \SimpleSAML\Configuration $dstMetadata The metadata of the recipient.
     *
     * @return array  Array of blacklisted algorithms.
     */
    public static function getBlacklistedAlgorithms(
        Configuration $srcMetadata,
        Configuration $dstMetadata
    ): array {
        $blacklist = $srcMetadata->getArray('encryption.blacklisted-algorithms', null);
        if ($blacklist === null) {
            $blacklist = $dstMetadata->getArray('encryption.blacklisted-algorithms', [XMLSecurityKey::RSA_1_5]);
        }
        return $blacklist;
    }


    /**
     * Decrypt an assertion.
     *
     * @param \SimpleSAML\Configuration $srcMetadata The metadata of the sender (IdP).
     * @param \SimpleSAML\Configuration $dstMetadata The metadata of the recipient (SP).
     * @param \SAML2\Assertion|\SAML2\EncryptedAssertion $assertion The assertion we are decrypting.
     *
     * @return \SAML2\Assertion The assertion.
     *
     * @throws \SimpleSAML\Error\Exception if encryption is enabled but the assertion is not encrypted, or if we cannot
     * get the decryption keys.
     * @throws \Exception if decryption fails for whatever reason.
     */
    private static function decryptAssertion(
        Configuration $srcMetadata,
        Configuration $dstMetadata,
        $assertion
    ): Assertion {
        Assert::isInstanceOfAny($assertion, [Assertion::class, EncryptedAssertion::class]);

        if ($assertion instanceof Assertion) {
            $encryptAssertion = $srcMetadata->getBoolean('assertion.encryption', null);
            if ($encryptAssertion === null) {
                $encryptAssertion = $dstMetadata->getBoolean('assertion.encryption', false);
            }
            if ($encryptAssertion) {
                /* The assertion was unencrypted, but we have encryption enabled. */
                throw new \Exception('Received unencrypted assertion, but encryption was enabled.');
            }

            return $assertion;
        }

        try {
            // @todo Enable this code for saml2v5 to automatically determine encryption algorithm
            //$encryptionMethod = $assertion->getEncryptedData()->getEncryptionMethod();
            //$keys = self::getDecryptionKeys($srcMetadata, $dstMetadata, $encryptionMethod);

            $encryptionMethod = null;
            $keys = self::getDecryptionKeys($srcMetadata, $dstMetadata, $encryptionMethod);
        } catch (\Exception $e) {
            throw new SSP_Error\Exception('Error decrypting assertion: ' . $e->getMessage());
        }

        $blacklist = self::getBlacklistedAlgorithms($srcMetadata, $dstMetadata);

        $lastException = null;
        foreach ($keys as $i => $key) {
            try {
                $ret = $assertion->getAssertion($key, $blacklist);
                Logger::debug('Decryption with key #' . $i . ' succeeded.');
                return $ret;
            } catch (\Exception $e) {
                Logger::debug('Decryption with key #' . $i . ' failed with exception: ' . $e->getMessage());
                $lastException = $e;
            }
        }

        /**
         * The annotation below is not working - See vimeo/psalm#1909
         * @psalm-suppress InvalidThrow
         * @var \Exception $lastException
         */
        throw $lastException;
    }


    /**
     * Decrypt any encrypted attributes in an assertion.
     *
     * @param \SimpleSAML\Configuration $srcMetadata The metadata of the sender (IdP).
     * @param \SimpleSAML\Configuration $dstMetadata The metadata of the recipient (SP).
     * @param \SAML2\Assertion|\SAML2\Assertion $assertion The assertion containing any possibly encrypted attributes.
     *
     *
     * @throws \SimpleSAML\Error\Exception if we cannot get the decryption keys or decryption fails.
     */
    private static function decryptAttributes(
        Configuration $srcMetadata,
        Configuration $dstMetadata,
        Assertion &$assertion
    ): void {
        if (!$assertion->hasEncryptedAttributes()) {
            return;
        }

        try {
            $keys = self::getDecryptionKeys($srcMetadata, $dstMetadata);
        } catch (\Exception $e) {
            throw new SSP_Error\Exception('Error decrypting attributes: ' . $e->getMessage());
        }

        $blacklist = self::getBlacklistedAlgorithms($srcMetadata, $dstMetadata);

        $error = true;
        foreach ($keys as $i => $key) {
            try {
                $assertion->decryptAttributes($key, $blacklist);
                Logger::debug('Attribute decryption with key #' . $i . ' succeeded.');
                $error = false;
                break;
            } catch (\Exception $e) {
                Logger::debug('Attribute decryption failed with exception: ' . $e->getMessage());
            }
        }
        if ($error) {
            throw new SSP_Error\Exception('Could not decrypt the attributes');
        }
    }


    /**
     * Retrieve the status code of a response as a \SimpleSAML\Module\saml\Error.
     *
     * @param \SAML2\StatusResponse $response The response.
     *
     * @return \SimpleSAML\Module\saml\Error The error.
     */
    public static function getResponseError(StatusResponse $response): \SimpleSAML\Module\saml\Error
    {
        $status = $response->getStatus();
        return new \SimpleSAML\Module\saml\Error($status['Code'], $status['SubCode'], $status['Message']);
    }


    /**
     * Build an authentication request based on information in the metadata.
     *
     * @param \SimpleSAML\Configuration $spMetadata The metadata of the service provider.
     * @param \SimpleSAML\Configuration $idpMetadata The metadata of the identity provider.
     * @return \SAML2\AuthnRequest An authentication request object.
     */
    public static function buildAuthnRequest(
        Configuration $spMetadata,
        Configuration $idpMetadata
    ): AuthnRequest {
        $ar = new AuthnRequest();

        // get the NameIDPolicy to apply. IdP metadata has precedence.
        $nameIdPolicy = null;
        if ($idpMetadata->hasValue('NameIDPolicy')) {
            $nameIdPolicy = $idpMetadata->getValue('NameIDPolicy');
        } elseif ($spMetadata->hasValue('NameIDPolicy')) {
            $nameIdPolicy = $spMetadata->getValue('NameIDPolicy');
        }

        $policy = Utils\Config\Metadata::parseNameIdPolicy($nameIdPolicy);
        if ($policy !== null) {
            // either we have a policy set, or we used the transient default
            $ar->setNameIdPolicy($policy);
        }

        $ar->setForceAuthn($spMetadata->getBoolean('ForceAuthn', false));
        $ar->setIsPassive($spMetadata->getBoolean('IsPassive', false));

        $protbind = $spMetadata->getValueValidate('ProtocolBinding', [
            Constants::BINDING_HTTP_POST,
            Constants::BINDING_HOK_SSO,
            Constants::BINDING_HTTP_ARTIFACT,
            Constants::BINDING_HTTP_REDIRECT,
        ], Constants::BINDING_HTTP_POST);

        // Shoaib: setting the appropriate binding based on parameter in sp-metadata defaults to HTTP_POST
        $ar->setProtocolBinding($protbind);
        $issuer = new Issuer();
        $issuer->setValue($spMetadata->getString('entityid'));
        $ar->setIssuer($issuer);
        $ar->setAssertionConsumerServiceIndex($spMetadata->getInteger('AssertionConsumerServiceIndex', null));
        $ar->setAttributeConsumingServiceIndex($spMetadata->getInteger('AttributeConsumingServiceIndex', null));

        if ($spMetadata->hasValue('AuthnContextClassRef')) {
            $accr = $spMetadata->getArrayizeString('AuthnContextClassRef');
            $comp = $spMetadata->getValueValidate('AuthnContextComparison', [
                Constants::COMPARISON_EXACT,
                Constants::COMPARISON_MINIMUM,
                Constants::COMPARISON_MAXIMUM,
                Constants::COMPARISON_BETTER,
            ], Constants::COMPARISON_EXACT);
            $ar->setRequestedAuthnContext(['AuthnContextClassRef' => $accr, 'Comparison' => $comp]);
        }

        self::addRedirectSign($spMetadata, $idpMetadata, $ar);

        return $ar;
    }


    /**
     * Build a logout request based on information in the metadata.
     *
     * @param \SimpleSAML\Configuration $srcMetadata The metadata of the sender.
     * @param \SimpleSAML\Configuration $dstMetadata The metadata of the recipient.
     * @return \SAML2\LogoutRequest A logout request object.
     */
    public static function buildLogoutRequest(
        Configuration $srcMetadata,
        Configuration $dstMetadata
    ): LogoutRequest {
        $lr = new LogoutRequest();
        $issuer = new Issuer();
        $issuer->setValue($srcMetadata->getString('entityid'));
        $issuer->setFormat(Constants::NAMEID_ENTITY);
        $lr->setIssuer($issuer);

        self::addRedirectSign($srcMetadata, $dstMetadata, $lr);

        return $lr;
    }


    /**
     * Build a logout response based on information in the metadata.
     *
     * @param \SimpleSAML\Configuration $srcMetadata The metadata of the sender.
     * @param \SimpleSAML\Configuration $dstMetadata The metadata of the recipient.
     * @return \SAML2\LogoutResponse A logout response object.
     */
    public static function buildLogoutResponse(
        Configuration $srcMetadata,
        Configuration $dstMetadata
    ): LogoutResponse {
        $lr = new LogoutResponse();
        $issuer = new Issuer();
        $issuer->setValue($srcMetadata->getString('entityid'));
        $issuer->setFormat(Constants::NAMEID_ENTITY);
        $lr->setIssuer($issuer);

        self::addRedirectSign($srcMetadata, $dstMetadata, $lr);

        return $lr;
    }


    /**
     * Process a response message.
     *
     * If the response is an error response, we will throw a \SimpleSAML\Module\saml\Error exception with the error.
     *
     * @param \SimpleSAML\Configuration $spMetadata The metadata of the service provider.
     * @param \SimpleSAML\Configuration $idpMetadata The metadata of the identity provider.
     * @param \SAML2\Response $response The response.
     *
     * @return array Array with \SAML2\Assertion objects, containing valid assertions from the response.
     *
     * @throws \SimpleSAML\Error\Exception if there are no assertions in the response.
     * @throws \Exception if the destination of the response does not match the current URL.
     */
    public static function processResponse(
        Configuration $spMetadata,
        Configuration $idpMetadata,
        Response $response
    ): array {
        if (!$response->isSuccess()) {
            throw self::getResponseError($response);
        }

        // validate Response-element destination
        $httpUtils = new \SimpleSAML\Utils\HTTP();
        $currentURL = $httpUtils->getSelfURLNoQuery();
        $msgDestination = $response->getDestination();
        if ($msgDestination !== null && $msgDestination !== $currentURL) {
            throw new \Exception('Destination in response doesn\'t match the current URL. Destination is "' .
                $msgDestination . '", current URL is "' . $currentURL . '".');
        }

        $responseSigned = self::checkSign($idpMetadata, $response);

        /*
         * When we get this far, the response itself is valid.
         * We only need to check signatures and conditions of the response.
         */
        $assertion = $response->getAssertions();
        if (empty($assertion)) {
            throw new SSP_Error\Exception('No assertions found in response from IdP.');
        }

        $ret = [];
        foreach ($assertion as $a) {
            $ret[] = self::processAssertion($spMetadata, $idpMetadata, $response, $a, $responseSigned);
        }

        return $ret;
    }


    /**
     * Process an assertion in a response.
     *
     * @param \SimpleSAML\Configuration $spMetadata The metadata of the service provider.
     * @param \SimpleSAML\Configuration $idpMetadata The metadata of the identity provider.
     * @param \SAML2\Response $response The response containing the assertion.
     * @param \SAML2\Assertion|\SAML2\EncryptedAssertion $assertion The assertion.
     * @param bool $responseSigned Whether the response is signed.
     *
     * @return \SAML2\Assertion The assertion, if it is valid.
     *
     * @throws \SimpleSAML\Error\Exception if an error occurs while trying to validate the assertion, or if a assertion
     * is not signed and it should be, or if we are unable to decrypt the NameID due to a local failure (missing or
     * invalid decryption key).
     * @throws \Exception if we couldn't decrypt the NameID for unexpected reasons.
     */
    private static function processAssertion(
        Configuration $spMetadata,
        Configuration $idpMetadata,
        Response $response,
        $assertion,
        bool $responseSigned
    ): Assertion {
        Assert::isInstanceOfAny($assertion, [\SAML2\Assertion::class, \SAML2\EncryptedAssertion::class]);

        $assertion = self::decryptAssertion($idpMetadata, $spMetadata, $assertion);
        self::decryptAttributes($idpMetadata, $spMetadata, $assertion);

        if (!self::checkSign($idpMetadata, $assertion)) {
            if (!$responseSigned) {
                throw new SSP_Error\Exception('Neither the assertion nor the response was signed.');
            }
        } // at least one valid signature found

        $httpUtils = new Utils\HTTP();
        $currentURL = $httpUtils->getSelfURLNoQuery();

        // check various properties of the assertion
        $config = Configuration::getInstance();
        $allowed_clock_skew = $config->getInteger('assertion.allowed_clock_skew', 180);
        $options = [
            'options' => [
                'default' => 180,
                'min_range' => 180,
                'max_range' => 300,
            ],
        ];
        $allowed_clock_skew = filter_var($allowed_clock_skew, FILTER_VALIDATE_INT, $options);
        $notBefore = $assertion->getNotBefore();
        if ($notBefore !== null && $notBefore > time() + $allowed_clock_skew) {
            throw new SSP_Error\Exception(
                'Received an assertion that is valid in the future. Check clock synchronization on IdP and SP.'
            );
        }
        $notOnOrAfter = $assertion->getNotOnOrAfter();
        if ($notOnOrAfter !== null && $notOnOrAfter <= time() - $allowed_clock_skew) {
            throw new SSP_Error\Exception(
                'Received an assertion that has expired. Check clock synchronization on IdP and SP.'
            );
        }
        $sessionNotOnOrAfter = $assertion->getSessionNotOnOrAfter();
        if ($sessionNotOnOrAfter !== null && $sessionNotOnOrAfter <= time() - $allowed_clock_skew) {
            throw new SSP_Error\Exception(
                'Received an assertion with a session that has expired. Check clock synchronization on IdP and SP.'
            );
        }
        $validAudiences = $assertion->getValidAudiences();
        if ($validAudiences !== null) {
            $spEntityId = $spMetadata->getString('entityid');
            if (!in_array($spEntityId, $validAudiences, true)) {
                $candidates = '[' . implode('], [', $validAudiences) . ']';
                throw new SSP_Error\Exception(
                    'This SP [' . $spEntityId .
                    ']  is not a valid audience for the assertion. Candidates were: ' . $candidates
                );
            }
        }

        $found = false;
        $lastError = 'No SubjectConfirmation element in Subject.';
        $validSCMethods = [Constants::CM_BEARER, Constants::CM_HOK, Constants::CM_VOUCHES];
        foreach ($assertion->getSubjectConfirmation() as $sc) {
            $method = $sc->getMethod();
            if (!in_array($method, $validSCMethods, true)) {
                $lastError = 'Invalid Method on SubjectConfirmation: ' . var_export($method, true);
                continue;
            }

            // is SSO with HoK enabled? IdP remote metadata overwrites SP metadata configuration
            $hok = $idpMetadata->getBoolean('saml20.hok.assertion', null);
            if ($hok === null) {
                $hok = $spMetadata->getBoolean('saml20.hok.assertion', false);
            }
            if ($method === Constants::CM_BEARER && $hok) {
                $lastError = 'Bearer SubjectConfirmation received, but Holder-of-Key SubjectConfirmation needed';
                continue;
            }
            if ($method === Constants::CM_HOK && !$hok) {
                $lastError = 'Holder-of-Key SubjectConfirmation received, ' .
                    'but the Holder-of-Key profile is not enabled.';
                continue;
            }

            $scd = $sc->getSubjectConfirmationData();
            if ($method === Constants::CM_HOK) {
                // check HoK Assertion
                if ($httpUtils->isHTTPS() === false) {
                    $lastError = 'No HTTPS connection, but required for Holder-of-Key SSO';
                    continue;
                }
                if (isset($_SERVER['SSL_CLIENT_CERT']) && empty($_SERVER['SSL_CLIENT_CERT'])) {
                    $lastError = 'No client certificate provided during TLS Handshake with SP';
                    continue;
                }
                // extract certificate data (if this is a certificate)
                $clientCert = $_SERVER['SSL_CLIENT_CERT'];
                $pattern = '/^-----BEGIN CERTIFICATE-----([^-]*)^-----END CERTIFICATE-----/m';
                if (!preg_match($pattern, $clientCert, $matches)) {
                    $lastError = 'Error while looking for client certificate during TLS handshake with SP, ' .
                        'the client certificate does not have the expected structure';
                    continue;
                }
                // we have a valid client certificate from the browser
                $clientCert = str_replace(["\r", "\n", " "], '', $matches[1]);

                $keyInfo = [];
                foreach ($scd->getInfo() as $thing) {
                    if ($thing instanceof KeyInfo) {
                        $keyInfo[] = $thing;
                    }
                }
                if (count($keyInfo) != 1) {
                    $lastError = 'Error validating Holder-of-Key assertion: Only one <ds:KeyInfo> element in ' .
                        '<SubjectConfirmationData> allowed';
                    continue;
                }

                $x509data = [];
                foreach ($keyInfo[0]->getInfo() as $thing) {
                    if ($thing instanceof X509Data) {
                        $x509data[] = $thing;
                    }
                }
                if (count($x509data) != 1) {
                    $lastError = 'Error validating Holder-of-Key assertion: Only one <ds:X509Data> element in ' .
                        '<ds:KeyInfo> within <SubjectConfirmationData> allowed';
                    continue;
                }

                $x509cert = [];
                foreach ($x509data[0]->getData() as $thing) {
                    if ($thing instanceof X509Certificate) {
                        $x509cert[] = $thing;
                    }
                }
                if (count($x509cert) != 1) {
                    $lastError = 'Error validating Holder-of-Key assertion: Only one <ds:X509Certificate> element in ' .
                        '<ds:X509Data> within <SubjectConfirmationData> allowed';
                    continue;
                }

                $HoKCertificate = $x509cert[0]->getCertificate();
                if ($HoKCertificate !== $clientCert) {
                    $lastError = 'Provided client certificate does not match the certificate bound to the ' .
                        'Holder-of-Key assertion';
                    continue;
                }
            }

            // if no SubjectConfirmationData then don't do anything.
            if ($scd === null) {
                $lastError = 'No SubjectConfirmationData provided';
                continue;
            }

            $notBefore = $scd->getNotBefore();
            if (is_int($notBefore) && $notBefore > time() + 60) {
                $lastError = 'NotBefore in SubjectConfirmationData is in the future: ' . $notBefore;
                continue;
            }
            $notOnOrAfter = $scd->getNotOnOrAfter();
            if (is_int($notOnOrAfter) && $notOnOrAfter <= time() - 60) {
                $lastError = 'NotOnOrAfter in SubjectConfirmationData is in the past: ' . $notOnOrAfter;
                continue;
            }
            $recipient = $scd->getRecipient();
            if ($recipient !== null && $recipient !== $currentURL) {
                $lastError = 'Recipient in SubjectConfirmationData does not match the current URL. Recipient is ' .
                    var_export($recipient, true) . ', current URL is ' . var_export($currentURL, true) . '.';
                continue;
            }
            $inResponseTo = $scd->getInResponseTo();
            if (
                $inResponseTo !== null
                && $response->getInResponseTo() !== null
                && $inResponseTo !== $response->getInResponseTo()
            ) {
                $lastError = 'InResponseTo in SubjectConfirmationData does not match the Response. Response has ' .
                    var_export($response->getInResponseTo(), true) .
                    ', SubjectConfirmationData has ' . var_export($inResponseTo, true) . '.';
                continue;
            }
            $found = true;
            break;
        }
        if (!$found) {
            throw new SSP_Error\Exception('Error validating SubjectConfirmation in Assertion: ' . $lastError);
        }
        // as far as we can tell, the assertion is valid

        // maybe we need to base64 decode the attributes in the assertion?
        if ($idpMetadata->getBoolean('base64attributes', false)) {
            $attributes = $assertion->getAttributes();
            $newAttributes = [];
            foreach ($attributes as $name => $values) {
                $newAttributes[$name] = [];
                foreach ($values as $value) {
                    foreach (explode('_', $value) as $v) {
                        $newAttributes[$name][] = base64_decode($v);
                    }
                }
            }
            $assertion->setAttributes($newAttributes);
        }

        // decrypt the NameID element if it is encrypted
        if ($assertion->isNameIdEncrypted()) {
            try {
                $keys = self::getDecryptionKeys($idpMetadata, $spMetadata);
            } catch (\Exception $e) {
                throw new SSP_Error\Exception('Error decrypting NameID: ' . $e->getMessage());
            }

            $blacklist = self::getBlacklistedAlgorithms($idpMetadata, $spMetadata);

            $lastException = null;
            foreach ($keys as $i => $key) {
                try {
                    $assertion->decryptNameId($key, $blacklist);
                    Logger::debug('Decryption with key #' . $i . ' succeeded.');
                    $lastException = null;
                    break;
                } catch (\Exception $e) {
                    Logger::debug('Decryption with key #' . $i . ' failed with exception: ' . $e->getMessage());
                    $lastException = $e;
                }
            }
            if ($lastException !== null) {
                throw $lastException;
            }
        }

        return $assertion;
    }


    /**
     * Retrieve the encryption key for the given entity.
     *
     * @param \SimpleSAML\Configuration $metadata The metadata of the entity.
     *
     * @return \RobRichards\XMLSecLibs\XMLSecurityKey  The encryption key.
     *
     * @throws \SimpleSAML\Error\Exception if there is no supported encryption key in the metadata of this entity.
     */
    public static function getEncryptionKey(Configuration $metadata): XMLSecurityKey
    {
        $sharedKey = $metadata->getString('sharedkey', null);
        if ($sharedKey !== null) {
            $key = new XMLSecurityKey(XMLSecurityKey::AES128_CBC);
            $key->loadKey($sharedKey);
            return $key;
        }

        $keys = $metadata->getPublicKeys('encryption', true);
        foreach ($keys as $key) {
            switch ($key['type']) {
                case 'X509Certificate':
                    $pemKey = "-----BEGIN CERTIFICATE-----\n" .
                        chunk_split($key['X509Certificate'], 64) .
                        "-----END CERTIFICATE-----\n";
                    $key = new XMLSecurityKey(XMLSecurityKey::RSA_OAEP_MGF1P, ['type' => 'public']);
                    $key->loadKey($pemKey);
                    return $key;
            }
        }

        throw new SSP_Error\Exception('No supported encryption key in ' .
            var_export($metadata->getString('entityid'), true));
    }
}<|MERGE_RESOLUTION|>--- conflicted
+++ resolved
@@ -229,15 +229,8 @@
         }
 
         if (!$enabled) {
-<<<<<<< HEAD
             return false;
-        }
-
-        if (!self::checkSign($srcMetadata, $message)) {
-=======
-            return;
         } elseif (!self::checkSign($srcMetadata, $message)) {
->>>>>>> b099ec87
             throw new SSP_Error\Exception(
                 'Validation of received messages enabled, but no signature found on message.'
             );
