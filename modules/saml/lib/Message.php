<?php

namespace SimpleSAML\Module\saml;

use RobRichards\XMLSecLibs\XMLSecurityKey;
use SAML2\Assertion;
use SAML2\AuthnRequest;
use SAML2\Constants;
use SAML2\EncryptedAssertion;
use SAML2\LogoutRequest;
use SAML2\LogoutResponse;
use SAML2\Response;
use SAML2\SignedElement;
use SAML2\StatusResponse;
use SAML2\XML\ds\KeyInfo;
use SAML2\XML\ds\X509Certificate;
use SAML2\XML\ds\X509Data;
use SAML2\XML\saml\Issuer;
use SimpleSAML\Configuration;
use SimpleSAML\Error as SSP_Error;
use SimpleSAML\Logger;
use SimpleSAML\Utils;

/**
 * Common code for building SAML 2 messages based on the available metadata.
 *
 * @package SimpleSAMLphp
 */
class Message
{
    /**
     * Add signature key and sender certificate to an element (Message or Assertion).
     *
     * @param \SimpleSAML\Configuration $srcMetadata The metadata of the sender.
     * @param \SimpleSAML\Configuration $dstMetadata The metadata of the recipient.
     * @param \SAML2\SignedElement $element The element we should add the data to.
     * @return void
     */
    public static function addSign(
        Configuration $srcMetadata,
        Configuration $dstMetadata,
        SignedElement $element
    ) {
        $dstPrivateKey = $dstMetadata->getString('signature.privatekey', null);

        if ($dstPrivateKey !== null) {
            $keyArray = Utils\Crypto::loadPrivateKey($dstMetadata, true, 'signature.');
            $certArray = Utils\Crypto::loadPublicKey($dstMetadata, false, 'signature.');
        } else {
            $keyArray = Utils\Crypto::loadPrivateKey($srcMetadata, true);
            $certArray = Utils\Crypto::loadPublicKey($srcMetadata, false);
        }

        $algo = $dstMetadata->getString('signature.algorithm', null);
        if ($algo === null) {
            $algo = $srcMetadata->getString('signature.algorithm', XMLSecurityKey::RSA_SHA256);
        }

        $privateKey = new XMLSecurityKey($algo, ['type' => 'private']);
        if (array_key_exists('password', $keyArray)) {
            $privateKey->passphrase = $keyArray['password'];
        }
        $privateKey->loadKey($keyArray['PEM'], false);

        $element->setSignatureKey($privateKey);

        if ($certArray === null) {
            // we don't have a certificate to add
            return;
        }

        if (!array_key_exists('PEM', $certArray)) {
            // we have a public key with only a fingerprint
            return;
        }

        $element->setCertificates([$certArray['PEM']]);
    }


    /**
     * Add signature key and and senders certificate to message.
     *
     * @param \SimpleSAML\Configuration $srcMetadata The metadata of the sender.
     * @param \SimpleSAML\Configuration $dstMetadata The metadata of the recipient.
     * @param \SAML2\Message $message The message we should add the data to.
     * @return void
     */
    private static function addRedirectSign(
        Configuration $srcMetadata,
        Configuration $dstMetadata,
        \SAML2\Message $message
    ) {

        $signingEnabled = null;
        if ($message instanceof LogoutRequest || $message instanceof LogoutResponse) {
            $signingEnabled = $srcMetadata->getBoolean('sign.logout', null);
            if ($signingEnabled === null) {
                $signingEnabled = $dstMetadata->getBoolean('sign.logout', null);
            }
        } elseif ($message instanceof AuthnRequest) {
            $signingEnabled = $srcMetadata->getBoolean('sign.authnrequest', null);
            if ($signingEnabled === null) {
                $signingEnabled = $dstMetadata->getBoolean('sign.authnrequest', null);
            }
        }

        if ($signingEnabled === null) {
            $signingEnabled = $dstMetadata->getBoolean('redirect.sign', null);
            if ($signingEnabled === null) {
                $signingEnabled = $srcMetadata->getBoolean('redirect.sign', false);
            }
        }
        if (!$signingEnabled) {
            return;
        }

        self::addSign($srcMetadata, $dstMetadata, $message);
    }


    /**
     * Find the certificate used to sign a message or assertion.
     *
     * An exception is thrown if we are unable to locate the certificate.
     *
     * @param array $certFingerprints The fingerprints we are looking for.
     * @param array $certificates Array of certificates.
     *
     * @return string Certificate, in PEM-format.
     *
     * @throws \SimpleSAML\Error\Exception if we cannot find the certificate matching the fingerprint.
     */
    private static function findCertificate(array $certFingerprints, array $certificates)
    {
        $candidates = [];

        foreach ($certificates as $cert) {
            $fp = strtolower(sha1(base64_decode($cert)));
            if (!in_array($fp, $certFingerprints, true)) {
                $candidates[] = $fp;
                continue;
            }

            /* We have found a matching fingerprint. */
            $pem = "-----BEGIN CERTIFICATE-----\n".
                chunk_split($cert, 64).
                "-----END CERTIFICATE-----\n";
            return $pem;
        }

        $candidates = "'".implode("', '", $candidates)."'";
        $fps = "'".implode("', '", $certFingerprints)."'";
        throw new SSP_Error\Exception('Unable to find a certificate matching the configured '.
            'fingerprint. Candidates: '.$candidates.'; certFingerprint: '.$fps.'.');
    }


    /**
     * Check the signature on a SAML2 message or assertion.
     *
     * @param \SimpleSAML\Configuration $srcMetadata The metadata of the sender.
     * @param \SAML2\SignedElement $element Either a \SAML2\Response or a \SAML2\Assertion.
     * @return bool True if the signature is correct, false otherwise.
     *
     * @throws \SimpleSAML\Error\Exception if there is not certificate in the metadata for the entity.
     * @throws \Exception if the signature validation fails with an exception.
     */
    public static function checkSign(Configuration $srcMetadata, SignedElement $element)
    {
        // find the public key that should verify signatures by this entity
        $keys = $srcMetadata->getPublicKeys('signing');
        if (!empty($keys)) {
            $pemKeys = [];
            foreach ($keys as $key) {
                switch ($key['type']) {
                    case 'X509Certificate':
                        $pemKeys[] = "-----BEGIN CERTIFICATE-----\n".
                            chunk_split($key['X509Certificate'], 64).
                            "-----END CERTIFICATE-----\n";
                        break;
                    default:
                        Logger::debug('Skipping unknown key type: '.$key['type']);
                }
            }
        } elseif ($srcMetadata->hasValue('certFingerprint')) {
            Logger::notice(
                "Validating certificates by fingerprint is deprecated. Please use ".
                "certData or certificate options in your remote metadata configuration."
            );

            $certFingerprint = $srcMetadata->getArrayizeString('certFingerprint');
            foreach ($certFingerprint as &$fp) {
                $fp = strtolower(str_replace(':', '', $fp));
            }

            $certificates = $element->getCertificates();

            // we don't have the full certificate stored. Try to find it in the message or the assertion instead
            if (count($certificates) === 0) {
                /* We need the full certificate in order to match it against the fingerprint. */
                Logger::debug('No certificate in message when validating against fingerprint.');
                return false;
            } else {
                Logger::debug('Found '.count($certificates).' certificates in '.get_class($element));
            }

            $pemCert = self::findCertificate($certFingerprint, $certificates);
            $pemKeys = [$pemCert];
        } else {
            throw new SSP_Error\Exception(
                'Missing certificate in metadata for '.
                var_export($srcMetadata->getString('entityid'), true)
            );
        }

        Logger::debug('Has '.count($pemKeys).' candidate keys for validation.');

        $lastException = null;
        foreach ($pemKeys as $i => $pem) {
            $key = new XMLSecurityKey(XMLSecurityKey::RSA_SHA256, ['type' => 'public']);
            $key->loadKey($pem);

            try {
                // make sure that we have a valid signature on either the response or the assertion
                $res = $element->validate($key);
                if ($res) {
                    Logger::debug('Validation with key #'.$i.' succeeded.');
                    return true;
                }
                Logger::debug('Validation with key #'.$i.' failed without exception.');
            } catch (\Exception $e) {
                Logger::debug('Validation with key #'.$i.' failed with exception: '.$e->getMessage());
                $lastException = $e;
            }
        }

        // we were unable to validate the signature with any of our keys
        if ($lastException !== null) {
            throw $lastException;
        } else {
            return false;
        }
    }


    /**
     * Check signature on a SAML2 message if enabled.
     *
     * @param \SimpleSAML\Configuration $srcMetadata The metadata of the sender.
     * @param \SimpleSAML\Configuration $dstMetadata The metadata of the recipient.
     * @param \SAML2\Message $message The message we should check the signature on.
     * @return void
     *
     * @throws \SimpleSAML\Error\Exception if message validation is enabled, but there is no signature in the message.
     */
    public static function validateMessage(
        Configuration $srcMetadata,
        Configuration $dstMetadata,
        \SAML2\Message $message
    ) {
        $enabled = null;
        if ($message instanceof LogoutRequest || $message instanceof LogoutResponse) {
            $enabled = $srcMetadata->getBoolean('validate.logout', null);
            if ($enabled === null) {
                $enabled = $dstMetadata->getBoolean('validate.logout', null);
            }
        } elseif ($message instanceof AuthnRequest) {
            $enabled = $srcMetadata->getBoolean('validate.authnrequest', null);
            if ($enabled === null) {
                $enabled = $dstMetadata->getBoolean('validate.authnrequest', null);
            }
        }

        if ($enabled === null) {
            $enabled = $srcMetadata->getBoolean('redirect.validate', null);
            if ($enabled === null) {
                $enabled = $dstMetadata->getBoolean('redirect.validate', false);
            }
        }

        if (!$enabled) {
            return;
        }

        if (!self::checkSign($srcMetadata, $message)) {
            throw new SSP_Error\Exception(
                'Validation of received messages enabled, but no signature found on message.'
            );
        }
    }


    /**
     * Retrieve the decryption keys from metadata.
     *
     * @param \SimpleSAML\Configuration $srcMetadata The metadata of the sender (IdP).
     * @param \SimpleSAML\Configuration $dstMetadata The metadata of the recipient (SP).
     *
     * @return array Array of decryption keys.
     */
    public static function getDecryptionKeys(
        Configuration $srcMetadata,
        Configuration $dstMetadata
    ) {
        $sharedKey = $srcMetadata->getString('sharedkey', null);
        if ($sharedKey !== null) {
            $key = new XMLSecurityKey(XMLSecurityKey::AES128_CBC);
            $key->loadKey($sharedKey);
            return [$key];
        }

        $keys = [];

        // load the new private key if it exists
        $keyArray = Utils\Crypto::loadPrivateKey($dstMetadata, false, 'new_');
        if ($keyArray !== null) {
            assert(isset($keyArray['PEM']));

            $key = new XMLSecurityKey(XMLSecurityKey::RSA_1_5, ['type' => 'private']);
            if (array_key_exists('password', $keyArray)) {
                $key->passphrase = $keyArray['password'];
            }
            $key->loadKey($keyArray['PEM']);
            $keys[] = $key;
        }

        // find the existing private key
        $keyArray = Utils\Crypto::loadPrivateKey($dstMetadata, true);
        assert(isset($keyArray['PEM']));

        $key = new XMLSecurityKey(XMLSecurityKey::RSA_1_5, ['type' => 'private']);
        if (array_key_exists('password', $keyArray)) {
            $key->passphrase = $keyArray['password'];
        }
        $key->loadKey($keyArray['PEM']);
        $keys[] = $key;

        return $keys;
    }


    /**
     * Retrieve blacklisted algorithms.
     *
     * Remote configuration overrides local configuration.
     *
     * @param \SimpleSAML\Configuration $srcMetadata The metadata of the sender.
     * @param \SimpleSAML\Configuration $dstMetadata The metadata of the recipient.
     *
     * @return array  Array of blacklisted algorithms.
     */
    public static function getBlacklistedAlgorithms(
        Configuration $srcMetadata,
        Configuration $dstMetadata
    ) {
        $blacklist = $srcMetadata->getArray('encryption.blacklisted-algorithms', null);
        if ($blacklist === null) {
            $blacklist = $dstMetadata->getArray('encryption.blacklisted-algorithms', [XMLSecurityKey::RSA_1_5]);
        }
        return $blacklist;
    }


    /**
     * Decrypt an assertion.
     *
     * @param \SimpleSAML\Configuration $srcMetadata The metadata of the sender (IdP).
     * @param \SimpleSAML\Configuration $dstMetadata The metadata of the recipient (SP).
     * @param \SAML2\Assertion|\SAML2\EncryptedAssertion $assertion The assertion we are decrypting.
     *
     * @return \SAML2\Assertion The assertion.
     *
     * @throws \SimpleSAML\Error\Exception if encryption is enabled but the assertion is not encrypted, or if we cannot
     * get the decryption keys.
     * @throws \Exception if decryption fails for whatever reason.
     */
    private static function decryptAssertion(
        Configuration $srcMetadata,
        Configuration $dstMetadata,
        $assertion
    ) {
        assert($assertion instanceof Assertion || $assertion instanceof EncryptedAssertion);

        if ($assertion instanceof Assertion) {
            $encryptAssertion = $srcMetadata->getBoolean('assertion.encryption', null);
            if ($encryptAssertion === null) {
                $encryptAssertion = $dstMetadata->getBoolean('assertion.encryption', false);
            }
            if ($encryptAssertion) {
                /* The assertion was unencrypted, but we have encryption enabled. */
                throw new \Exception('Received unencrypted assertion, but encryption was enabled.');
            }

            return $assertion;
        }

        try {
            $keys = self::getDecryptionKeys($srcMetadata, $dstMetadata);
        } catch (\Exception $e) {
            throw new SSP_Error\Exception('Error decrypting assertion: '.$e->getMessage());
        }

        $blacklist = self::getBlacklistedAlgorithms($srcMetadata, $dstMetadata);

        $lastException = null;
        foreach ($keys as $i => $key) {
            try {
                $ret = $assertion->getAssertion($key, $blacklist);
                Logger::debug('Decryption with key #'.$i.' succeeded.');
                return $ret;
            } catch (\Exception $e) {
                Logger::debug('Decryption with key #'.$i.' failed with exception: '.$e->getMessage());
                $lastException = $e;
            }
        }

        /** @var \Exception $lastException */
        throw $lastException;
    }


    /**
     * Decrypt any encrypted attributes in an assertion.
     *
     * @param \SimpleSAML\Configuration $srcMetadata The metadata of the sender (IdP).
     * @param \SimpleSAML\Configuration $dstMetadata The metadata of the recipient (SP).
     * @param \SAML2\Assertion|\SAML2\Assertion $assertion The assertion containing any possibly encrypted attributes.
     *
     * @return void
     *
     * @throws \SimpleSAML\Error\Exception if we cannot get the decryption keys or decryption fails.
     */
    private static function decryptAttributes(
        Configuration $srcMetadata,
        Configuration $dstMetadata,
        Assertion &$assertion
    ) {
        if (!$assertion->hasEncryptedAttributes()) {
            return;
        }

        try {
            $keys = self::getDecryptionKeys($srcMetadata, $dstMetadata);
        } catch (\Exception $e) {
            throw new SSP_Error\Exception('Error decrypting attributes: '.$e->getMessage());
        }

        $blacklist = self::getBlacklistedAlgorithms($srcMetadata, $dstMetadata);

        $error = true;
        foreach ($keys as $i => $key) {
            try {
                $assertion->decryptAttributes($key, $blacklist);
                Logger::debug('Attribute decryption with key #'.$i.' succeeded.');
                $error = false;
                break;
            } catch (\Exception $e) {
                Logger::debug('Attribute decryption failed with exception: '.$e->getMessage());
            }
        }
        if ($error) {
            throw new SSP_Error\Exception('Could not decrypt the attributes');
        }
    }


    /**
     * Retrieve the status code of a response as a \SimpleSAML\Module\saml\Error.
     *
     * @param \SAML2\StatusResponse $response The response.
     *
     * @return \SimpleSAML\Module\saml\Error The error.
     */
    public static function getResponseError(StatusResponse $response)
    {
        $status = $response->getStatus();
        return new \SimpleSAML\Module\saml\Error($status['Code'], $status['SubCode'], $status['Message']);
    }


    /**
     * Build an authentication request based on information in the metadata.
     *
     * @param \SimpleSAML\Configuration $spMetadata The metadata of the service provider.
     * @param \SimpleSAML\Configuration $idpMetadata The metadata of the identity provider.
     * @return \SAML2\AuthnRequest An authentication request object.
     */
    public static function buildAuthnRequest(
        Configuration $spMetadata,
        Configuration $idpMetadata
    ) {
        $ar = new AuthnRequest();

        // get the NameIDPolicy to apply. IdP metadata has precedence.
        $nameIdPolicy = null;
        if ($idpMetadata->hasValue('NameIDPolicy')) {
            $nameIdPolicy = $idpMetadata->getValue('NameIDPolicy');
        } elseif ($spMetadata->hasValue('NameIDPolicy')) {
            $nameIdPolicy = $spMetadata->getValue('NameIDPolicy');
        }

        $policy = Utils\Config\Metadata::parseNameIdPolicy($nameIdPolicy);
        if ($policy !== null) {
            // either we have a policy set, or we used the transient default
            $ar->setNameIdPolicy($policy);
        }

        $ar->setForceAuthn($spMetadata->getBoolean('ForceAuthn', false));
        $ar->setIsPassive($spMetadata->getBoolean('IsPassive', false));

        $protbind = $spMetadata->getValueValidate('ProtocolBinding', [
            Constants::BINDING_HTTP_POST,
            Constants::BINDING_HOK_SSO,
            Constants::BINDING_HTTP_ARTIFACT,
            Constants::BINDING_HTTP_REDIRECT,
        ], Constants::BINDING_HTTP_POST);

        // Shoaib: setting the appropriate binding based on parameter in sp-metadata defaults to HTTP_POST
        $ar->setProtocolBinding($protbind);
        $issuer = new Issuer();
        $issuer->setValue($spMetadata->getString('entityid'));
        $ar->setIssuer($issuer);
        $ar->setAssertionConsumerServiceIndex($spMetadata->getInteger('AssertionConsumerServiceIndex', null));
        $ar->setAttributeConsumingServiceIndex($spMetadata->getInteger('AttributeConsumingServiceIndex', null));

        if ($spMetadata->hasValue('AuthnContextClassRef')) {
            $accr = $spMetadata->getArrayizeString('AuthnContextClassRef');
            $comp = $spMetadata->getValueValidate('AuthnContextComparison', [
                Constants::COMPARISON_EXACT,
                Constants::COMPARISON_MINIMUM,
                Constants::COMPARISON_MAXIMUM,
                Constants::COMPARISON_BETTER,
            ], Constants::COMPARISON_EXACT);
            $ar->setRequestedAuthnContext(['AuthnContextClassRef' => $accr, 'Comparison' => $comp]);
        }

        self::addRedirectSign($spMetadata, $idpMetadata, $ar);

        return $ar;
    }


    /**
     * Build a logout request based on information in the metadata.
     *
     * @param \SimpleSAML\Configuration $srcMetadata The metadata of the sender.
     * @param \SimpleSAML\Configuration $dstMetadata The metadata of the recipient.
     * @return \SAML2\LogoutRequest A logout request object.
     */
    public static function buildLogoutRequest(
        Configuration $srcMetadata,
        Configuration $dstMetadata
    ) {
        $lr = new LogoutRequest();
        $issuer = new Issuer();
        $issuer->setValue($srcMetadata->getString('entityid'));
        $issuer->setFormat(Constants::NAMEID_ENTITY);
        $lr->setIssuer($issuer);

        self::addRedirectSign($srcMetadata, $dstMetadata, $lr);

        return $lr;
    }


    /**
     * Build a logout response based on information in the metadata.
     *
     * @param \SimpleSAML\Configuration $srcMetadata The metadata of the sender.
     * @param \SimpleSAML\Configuration $dstMetadata The metadata of the recipient.
     * @return \SAML2\LogoutResponse A logout response object.
     */
    public static function buildLogoutResponse(
        Configuration $srcMetadata,
        Configuration $dstMetadata
    ) {
        $lr = new LogoutResponse();
        $issuer = new Issuer();
        $issuer->setValue($srcMetadata->getString('entityid'));
        $issuer->setFormat(Constants::NAMEID_ENTITY);
        $lr->setIssuer($issuer);

        self::addRedirectSign($srcMetadata, $dstMetadata, $lr);

        return $lr;
    }


    /**
     * Process a response message.
     *
     * If the response is an error response, we will throw a \SimpleSAML\Module\saml\Error exception with the error.
     *
     * @param \SimpleSAML\Configuration $spMetadata The metadata of the service provider.
     * @param \SimpleSAML\Configuration $idpMetadata The metadata of the identity provider.
     * @param \SAML2\Response $response The response.
     * @param bool $allowEmptySubjectConfirmationData Whether the assertion should require SubjectConfirmationData.
     *
     * @return array Array with \SAML2\Assertion objects, containing valid assertions from the response.
     *
     * @throws \SimpleSAML\Error\Exception if there are no assertions in the response.
     * @throws \Exception if the destination of the response does not match the current URL.
     */
    public static function processResponse(
<<<<<<< HEAD
        \SimpleSAML\Configuration $spMetadata,
        \SimpleSAML\Configuration $idpMetadata,
        \SAML2\Response $response
        $allowEmptySubjectConfirmationData = false
=======
        Configuration $spMetadata,
        Configuration $idpMetadata,
        Response $response
>>>>>>> f5989a72
    ) {
        if (!$response->isSuccess()) {
            throw self::getResponseError($response);
        }

        // validate Response-element destination
        $currentURL = Utils\HTTP::getSelfURLNoQuery();
        $msgDestination = $response->getDestination();
        if ($msgDestination !== null && $msgDestination !== $currentURL) {
            throw new \Exception('Destination in response doesn\'t match the current URL. Destination is "'.
                $msgDestination.'", current URL is "'.$currentURL.'".');
        }

        $responseSigned = self::checkSign($idpMetadata, $response);

        /*
         * When we get this far, the response itself is valid.
         * We only need to check signatures and conditions of the response.
         */
        $assertion = $response->getAssertions();
        if (empty($assertion)) {
            throw new SSP_Error\Exception('No assertions found in response from IdP.');
        }

        $ret = [];
        foreach ($assertion as $a) {
            $ret[] = self::processAssertion($spMetadata, $idpMetadata, $response, $a, $responseSigned, $allowEmptySubjectConfirmationData);
        }

        return $ret;
    }


    /**
     * Process an assertion in a response.
     *
     * @param \SimpleSAML\Configuration $spMetadata The metadata of the service provider.
     * @param \SimpleSAML\Configuration $idpMetadata The metadata of the identity provider.
     * @param \SAML2\Response $response The response containing the assertion.
     * @param \SAML2\Assertion|\SAML2\EncryptedAssertion $assertion The assertion.
     * @param bool $responseSigned Whether the response is signed.
     * @param bool $allowEmptySubjectConfirmationData Whether the assertion should require SubjectConfirmationData.
     *
     * @return \SAML2\Assertion The assertion, if it is valid.
     *
     * @throws \Exception if we couldn't decrypt the NameID for unexpected reasons.
     * @throws \SimpleSAML\Error\Exception if an error occurs while trying to validate the assertion, or if a assertion
     *   is not signed and it should be, or if we are unable to decrypt the NameID due to a local failure (missing or
     *   invalid decryption key).
     */
    private static function processAssertion(
        Configuration $spMetadata,
        Configuration $idpMetadata,
        Response $response,
        $assertion,
        $responseSigned,
        $allowEmptySubjectConfirmationData = false
    ) {
        assert($assertion instanceof Assertion || $assertion instanceof EncryptedAssertion);
        assert(is_bool($responseSigned));

        $assertion = self::decryptAssertion($idpMetadata, $spMetadata, $assertion);
        self::decryptAttributes($idpMetadata, $spMetadata, $assertion);

        if (!self::checkSign($idpMetadata, $assertion)) {
            if (!$responseSigned) {
                throw new SSP_Error\Exception('Neither the assertion nor the response was signed.');
            }
        } // at least one valid signature found

        $currentURL = Utils\HTTP::getSelfURLNoQuery();

        // check various properties of the assertion
        $config = Configuration::getInstance();
        $allowed_clock_skew = $config->getInteger('assertion.allowed_clock_skew', 180);
        $options = [
            'options' => [
                'default' => 180,
                'min_range' => 180,
                'max_range' => 300,
            ],
        ];
        $allowed_clock_skew = filter_var($allowed_clock_skew, FILTER_VALIDATE_INT, $options);
        $notBefore = $assertion->getNotBefore();
        if ($notBefore !== null && $notBefore > time() + $allowed_clock_skew) {
            throw new SSP_Error\Exception(
                'Received an assertion that is valid in the future. Check clock synchronization on IdP and SP.'
            );
        }
        $notOnOrAfter = $assertion->getNotOnOrAfter();
        if ($notOnOrAfter !== null && $notOnOrAfter <= time() - $allowed_clock_skew) {
            throw new SSP_Error\Exception(
                'Received an assertion that has expired. Check clock synchronization on IdP and SP.'
            );
        }
        $sessionNotOnOrAfter = $assertion->getSessionNotOnOrAfter();
        if ($sessionNotOnOrAfter !== null && $sessionNotOnOrAfter <= time() - $allowed_clock_skew) {
            throw new SSP_Error\Exception(
                'Received an assertion with a session that has expired. Check clock synchronization on IdP and SP.'
            );
        }
        $validAudiences = $assertion->getValidAudiences();
        if ($validAudiences !== null) {
            $spEntityId = $spMetadata->getString('entityid');
            if (!in_array($spEntityId, $validAudiences, true)) {
                $candidates = '['.implode('], [', $validAudiences).']';
                throw new SSP_Error\Exception('This SP ['.$spEntityId.
                    ']  is not a valid audience for the assertion. Candidates were: '.$candidates);
            }
        }

        $found = false;
        $lastError = 'No SubjectConfirmation element in Subject.';
        $validSCMethods = [Constants::CM_BEARER, Constants::CM_HOK, Constants::CM_VOUCHES];
        foreach ($assertion->getSubjectConfirmation() as $sc) {
            $method = $sc->getMethod();
            if (!in_array($method, $validSCMethods, true)) {
                $lastError = 'Invalid Method on SubjectConfirmation: '.var_export($method, true);
                continue;
            }

            // is SSO with HoK enabled? IdP remote metadata overwrites SP metadata configuration
            $hok = $idpMetadata->getBoolean('saml20.hok.assertion', null);
            if ($hok === null) {
                $hok = $spMetadata->getBoolean('saml20.hok.assertion', false);
            }
            if ($method === Constants::CM_BEARER && $hok) {
                $lastError = 'Bearer SubjectConfirmation received, but Holder-of-Key SubjectConfirmation needed';
                continue;
            }
            if ($method === Constants::CM_HOK && !$hok) {
                $lastError = 'Holder-of-Key SubjectConfirmation received, '.
                    'but the Holder-of-Key profile is not enabled.';
                continue;
            }

            $scd = $sc->getSubjectConfirmationData();
            if ($method === Constants::CM_HOK) {
                // check HoK Assertion
                if (Utils\HTTP::isHTTPS() === false) {
                    $lastError = 'No HTTPS connection, but required for Holder-of-Key SSO';
                    continue;
                }
                if (isset($_SERVER['SSL_CLIENT_CERT']) && empty($_SERVER['SSL_CLIENT_CERT'])) {
                    $lastError = 'No client certificate provided during TLS Handshake with SP';
                    continue;
                }
                // extract certificate data (if this is a certificate)
                $clientCert = $_SERVER['SSL_CLIENT_CERT'];
                $pattern = '/^-----BEGIN CERTIFICATE-----([^-]*)^-----END CERTIFICATE-----/m';
                if (!preg_match($pattern, $clientCert, $matches)) {
                    $lastError = 'Error while looking for client certificate during TLS handshake with SP, the client '.
                        'certificate does not have the expected structure';
                    continue;
                }
                // we have a valid client certificate from the browser
                $clientCert = str_replace(["\r", "\n", " "], '', $matches[1]);

                $keyInfo = [];
                foreach ($scd->info as $thing) {
                    if ($thing instanceof KeyInfo) {
                        $keyInfo[] = $thing;
                    }
                }
                if (count($keyInfo) != 1) {
                    $lastError = 'Error validating Holder-of-Key assertion: Only one <ds:KeyInfo> element in '.
                        '<SubjectConfirmationData> allowed';
                    continue;
                }

                $x509data = [];
                foreach ($keyInfo[0]->info as $thing) {
                    if ($thing instanceof X509Data) {
                        $x509data[] = $thing;
                    }
                }
                if (count($x509data) != 1) {
                    $lastError = 'Error validating Holder-of-Key assertion: Only one <ds:X509Data> element in '.
                        '<ds:KeyInfo> within <SubjectConfirmationData> allowed';
                    continue;
                }

                $x509cert = [];
                foreach ($x509data[0]->data as $thing) {
                    if ($thing instanceof X509Certificate) {
                        $x509cert[] = $thing;
                    }
                }
                if (count($x509cert) != 1) {
                    $lastError = 'Error validating Holder-of-Key assertion: Only one <ds:X509Certificate> element in '.
                        '<ds:X509Data> within <SubjectConfirmationData> allowed';
                    continue;
                }

                $HoKCertificate = $x509cert[0]->certificate;
                if ($HoKCertificate !== $clientCert) {
                    $lastError = 'Provided client certificate does not match the certificate bound to the '.
                        'Holder-of-Key assertion';
                    continue;
                }
            }

            // if no SubjectConfirmationData then don't do anything.
            if ($scd === null) {
                if ($allowEmptySubjectConfirmationData) {
                    $found = true;
                    break;
                } else {
                    $lastError = 'No SubjectConfirmationData provided';
                    continue;
                }
            }

            $notBefore = $scd->getNotBefore();
            if ($notBefore && $notBefore > time() + 60) {
                $lastError = 'NotBefore in SubjectConfirmationData is in the future: '.$notBefore;
                continue;
            }
            $notOnOrAfter = $scd->getNotOnOrAfter();
            if ($notOnOrAfter && $notOnOrAfter <= time() - 60) {
                $lastError = 'NotOnOrAfter in SubjectConfirmationData is in the past: '.$notOnOrAfter;
                continue;
            }
            $recipient = $scd->getRecipient();
            if ($recipient !== null && $recipient !== $currentURL) {
                $lastError = 'Recipient in SubjectConfirmationData does not match the current URL. Recipient is '.
                    var_export($recipient, true).', current URL is '.var_export($currentURL, true).'.';
                continue;
            }
            $inResponseTo = $scd->getInResponseTo();
            if ($inResponseTo !== null && $response->getInResponseTo() !== null &&
                $inResponseTo !== $response->getInResponseTo()
            ) {
                $lastError = 'InResponseTo in SubjectConfirmationData does not match the Response. Response has '.
                    var_export($response->getInResponseTo(), true).
                    ', SubjectConfirmationData has '.var_export($inResponseTo, true).'.';
                continue;
            }
            $found = true;
            break;
        }
        if (!$found) {
            throw new SSP_Error\Exception('Error validating SubjectConfirmation in Assertion: '.$lastError);
        } // as far as we can tell, the assertion is valid

        // maybe we need to base64 decode the attributes in the assertion?
        if ($idpMetadata->getBoolean('base64attributes', false)) {
            $attributes = $assertion->getAttributes();
            $newAttributes = [];
            foreach ($attributes as $name => $values) {
                $newAttributes[$name] = [];
                foreach ($values as $value) {
                    foreach (explode('_', $value) as $v) {
                        $newAttributes[$name][] = base64_decode($v);
                    }
                }
            }
            $assertion->setAttributes($newAttributes);
        }

        // decrypt the NameID element if it is encrypted
        if ($assertion->isNameIdEncrypted()) {
            try {
                $keys = self::getDecryptionKeys($idpMetadata, $spMetadata);
            } catch (\Exception $e) {
                throw new SSP_Error\Exception('Error decrypting NameID: '.$e->getMessage());
            }

            $blacklist = self::getBlacklistedAlgorithms($idpMetadata, $spMetadata);

            $lastException = null;
            foreach ($keys as $i => $key) {
                try {
                    $assertion->decryptNameId($key, $blacklist);
                    Logger::debug('Decryption with key #'.$i.' succeeded.');
                    $lastException = null;
                    break;
                } catch (\Exception $e) {
                    Logger::debug('Decryption with key #'.$i.' failed with exception: '.$e->getMessage());
                    $lastException = $e;
                }
            }
            if ($lastException !== null) {
                throw $lastException;
            }
        }

        return $assertion;
    }


    /**
     * Retrieve the encryption key for the given entity.
     *
     * @param \SimpleSAML\Configuration $metadata The metadata of the entity.
     *
     * @return \RobRichards\XMLSecLibs\XMLSecurityKey  The encryption key.
     *
     * @throws \SimpleSAML\Error\Exception if there is no supported encryption key in the metadata of this entity.
     */
    public static function getEncryptionKey(Configuration $metadata)
    {

        $sharedKey = $metadata->getString('sharedkey', null);
        if ($sharedKey !== null) {
            $key = new XMLSecurityKey(XMLSecurityKey::AES128_CBC);
            $key->loadKey($sharedKey);
            return $key;
        }

        $keys = $metadata->getPublicKeys('encryption', true);
        foreach ($keys as $key) {
            switch ($key['type']) {
                case 'X509Certificate':
                    $pemKey = "-----BEGIN CERTIFICATE-----\n".
                        chunk_split($key['X509Certificate'], 64).
                        "-----END CERTIFICATE-----\n";
                    $key = new XMLSecurityKey(XMLSecurityKey::RSA_OAEP_MGF1P, ['type' => 'public']);
                    $key->loadKey($pemKey);
                    return $key;
            }
        }

        throw new SSP_Error\Exception('No supported encryption key in '.
            var_export($metadata->getString('entityid'), true));
    }
}<|MERGE_RESOLUTION|>--- conflicted
+++ resolved
@@ -603,16 +603,10 @@
      * @throws \Exception if the destination of the response does not match the current URL.
      */
     public static function processResponse(
-<<<<<<< HEAD
-        \SimpleSAML\Configuration $spMetadata,
-        \SimpleSAML\Configuration $idpMetadata,
-        \SAML2\Response $response
-        $allowEmptySubjectConfirmationData = false
-=======
         Configuration $spMetadata,
         Configuration $idpMetadata,
-        Response $response
->>>>>>> f5989a72
+        Response $response,
+        $allowEmptySubjectConfirmationData = false
     ) {
         if (!$response->isSuccess()) {
             throw self::getResponseError($response);
