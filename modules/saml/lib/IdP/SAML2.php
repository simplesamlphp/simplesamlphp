--- conflicted
+++ resolved
@@ -8,602 +8,6 @@
  *
  * @package SimpleSAMLphp
  */
-<<<<<<< HEAD
-class sspmod_saml_IdP_SAML2 {
-
-	/**
-	 * Send a response to the SP.
-	 *
-	 * @param array $state  The authentication state.
-	 */
-	public static function sendResponse(array $state) {
-		assert('isset($state["Attributes"])');
-		assert('isset($state["SPMetadata"])');
-		assert('array_key_exists("saml:ConsumerURL", $state)'); // Can be NULL.
-		assert('array_key_exists("saml:RequestId", $state)'); // Can be NULL.
-		assert('array_key_exists("saml:RelayState", $state)'); // Can be NULL.
-
-		$spMetadata = $state["SPMetadata"];
-		$spEntityId = $spMetadata['entityid'];
-		$spMetadata = SimpleSAML_Configuration::loadFromArray($spMetadata,
-			'$metadata[' . var_export($spEntityId, TRUE) . ']');
-
-		SimpleSAML_Logger::info('Sending SAML 2.0 Response to ' . var_export($spEntityId, TRUE));
-
-		$requestId = $state['saml:RequestId'];
-		$relayState = $state['saml:RelayState'];
-		$consumerURL = $state['saml:ConsumerURL'];
-		$protocolBinding = $state['saml:Binding'];
-
-		$idp = SimpleSAML_IdP::getByState($state);
-
-		$idpMetadata = $idp->getConfig();
-
-		$assertion = self::buildAssertion($idpMetadata, $spMetadata, $state);
-		
-		if (isset($state['saml:AuthenticatingAuthority'])) {
-			$assertion->setAuthenticatingAuthority($state['saml:AuthenticatingAuthority']);
-		}
-
-		// Create the session association (for logout).
-		$association = array(
-			'id' => 'saml:' . $spEntityId,
-			'Handler' => 'sspmod_saml_IdP_SAML2',
-			'Expires' => $assertion->getSessionNotOnOrAfter(),
-			'saml:entityID' => $spEntityId,
-			'saml:NameID' => $state['saml:idp:NameID'],
-			'saml:SessionIndex' => $assertion->getSessionIndex(),
-		);
-
-		// Maybe encrypt the assertion.
-		$assertion = self::encryptAssertion($idpMetadata, $spMetadata, $assertion);
-
-		// Create the response.
-		$ar = self::buildResponse($idpMetadata, $spMetadata, $consumerURL);
-		$ar->setInResponseTo($requestId);
-		$ar->setRelayState($relayState);
-		$ar->setAssertions(array($assertion));
-
-		// Register the session association with the IdP.
-		$idp->addAssociation($association);
-
-		$statsData = array(
-			'spEntityID' => $spEntityId,
-			'idpEntityID' => $idpMetadata->getString('entityid'),
-			'protocol' => 'saml2',
-		);
-		if (isset($state['saml:AuthnRequestReceivedAt'])) {
-			$statsData['logintime'] = microtime(TRUE) - $state['saml:AuthnRequestReceivedAt'];
-		}
-		SimpleSAML_Stats::log('saml:idp:Response', $statsData);
-
-		// Send the response.
-		$binding = SAML2_Binding::getBinding($protocolBinding);
-		$binding->send($ar);
-	}
-
-
-	/**
-	 * Handle authentication error.
-	 *
-	 * SimpleSAML_Error_Exception $exception  The exception.
-	 * @param array $state  The error state.
-	 */
-	public static function handleAuthError(SimpleSAML_Error_Exception $exception, array $state) {
-		assert('isset($state["SPMetadata"])');
-		assert('array_key_exists("saml:ConsumerURL", $state)'); // Can be NULL.
-		assert('array_key_exists("saml:RequestId", $state)'); // Can be NULL.
-		assert('array_key_exists("saml:RelayState", $state)'); // Can be NULL.
-
-		$spMetadata = $state["SPMetadata"];
-		$spEntityId = $spMetadata['entityid'];
-		$spMetadata = SimpleSAML_Configuration::loadFromArray($spMetadata,
-			'$metadata[' . var_export($spEntityId, true) . ']');
-
-		$requestId = $state['saml:RequestId'];
-		$relayState = $state['saml:RelayState'];
-		$consumerURL = $state['saml:ConsumerURL'];
-		$protocolBinding = $state['saml:Binding'];
-
-		$idp = SimpleSAML_IdP::getByState($state);
-
-		$idpMetadata = $idp->getConfig();
-
-		$error = sspmod_saml_Error::fromException($exception);
-
-		SimpleSAML_Logger::warning('Returning error to sp: ' . var_export($spEntityId, true));
-		$error->logWarning();
-
-		$ar = self::buildResponse($idpMetadata, $spMetadata, $consumerURL);
-		$ar->setInResponseTo($requestId);
-		$ar->setRelayState($relayState);
-
-		$status = array(
-			'Code' => $error->getStatus(),
-			'SubCode' => $error->getSubStatus(),
-			'Message' => $error->getStatusMessage(),
-		);
-		$ar->setStatus($status);
-
-		$statsData = array(
-			'spEntityID' => $spEntityId,
-			'idpEntityID' => $idpMetadata->getString('entityid'),
-			'protocol' => 'saml2',
-			'error' => $status,
-		);
-		if (isset($state['saml:AuthnRequestReceivedAt'])) {
-			$statsData['logintime'] = microtime(true) - $state['saml:AuthnRequestReceivedAt'];
-		}
-		SimpleSAML_Stats::log('saml:idp:Response:error', $statsData);
-
-		$binding = SAML2_Binding::getBinding($protocolBinding);
-        if ($binding instanceof SAML2_SOAP) {
-            $binding->setDestination($consumerURL);
-        }
-		$binding->send($ar);
-	}
-
-
-	/**
-	 * Find SP AssertionConsumerService based on parameter in AuthnRequest.
-	 *
-	 * @param array $supportedBindings  The bindings we allow for the response.
-	 * @param SimpleSAML_Configuration $spMetadata  The metadata for the SP.
-	 * @param string|NULL $AssertionConsumerServiceURL  AssertionConsumerServiceURL from request.
-	 * @param string|NULL $ProtocolBinding  ProtocolBinding from request.
-	 * @param int|NULL $AssertionConsumerServiceIndex  AssertionConsumerServiceIndex from request.
-	 * @return array  Array with the Location and Binding we should use for the response.
-	 */
-	private static function getAssertionConsumerService(array $supportedBindings, SimpleSAML_Configuration $spMetadata,
-		$AssertionConsumerServiceURL, $ProtocolBinding, $AssertionConsumerServiceIndex) {
-		assert('is_string($AssertionConsumerServiceURL) || is_null($AssertionConsumerServiceURL)');
-		assert('is_string($ProtocolBinding) || is_null($ProtocolBinding)');
-		assert('is_int($AssertionConsumerServiceIndex) || is_null($AssertionConsumerServiceIndex)');
-
-		/** We want to pick the best matching endpoint in the case where for exam
-		 * only the ProtocolBinding is given. We therefore pick endpoints with the
-		 * following priority:
-		 *  1. isDefault="true"
-		 *  2. isDefault unset
-		 *  3. isDefault="false"
-		 */
-		$firstNotFalse = NULL;
-		$firstFalse = NULL;
-		foreach ($spMetadata->getEndpoints('AssertionConsumerService') as $ep) {
-
-			if ($AssertionConsumerServiceURL !== NULL && $ep['Location'] !== $AssertionConsumerServiceURL) {
-				continue;
-			}
-			if ($ProtocolBinding !== NULL && $ep['Binding'] !== $ProtocolBinding) {
-				continue;
-			}
-			if ($AssertionConsumerServiceIndex !== NULL && $ep['index'] !== $AssertionConsumerServiceIndex) {
-				continue;
-			}
-
-			if (!in_array($ep['Binding'], $supportedBindings, TRUE)) {
-				// The endpoint has an unsupported binding.
-				continue;
-			}
-
-			// We have an endpoint that matches all our requirements. Check if it is the best one.
-
-			if (array_key_exists('isDefault', $ep)) {
-				if ($ep['isDefault'] === TRUE) {
-					// This is the first matching endpoint with isDefault set to TRUE.
-					return $ep;
-				}
-				// isDefault is set to FALSE, but the endpoint is still useable.
-				if ($firstFalse === NULL) {
-					// This is the first endpoint that we can use.
-					$firstFalse = $ep;
-				}
-			} else if ($firstNotFalse === NULL) {
-				// This is the first endpoint without isDefault set.
-				$firstNotFalse = $ep;
-			}
-		}
-
-		if ($firstNotFalse !== NULL) {
-			return $firstNotFalse;
-		} elseif ($firstFalse !== NULL) {
-			return $firstFalse;
-		}
-
-		SimpleSAML_Logger::warning('Authentication request specifies invalid AssertionConsumerService:');
-		if ($AssertionConsumerServiceURL !== NULL) {
-			SimpleSAML_Logger::warning('AssertionConsumerServiceURL: ' . var_export($AssertionConsumerServiceURL, TRUE));
-		}
-		if ($ProtocolBinding !== NULL) {
-			SimpleSAML_Logger::warning('ProtocolBinding: ' . var_export($ProtocolBinding, TRUE));
-		}
-		if ($AssertionConsumerServiceIndex !== NULL) {
-			SimpleSAML_Logger::warning('AssertionConsumerServiceIndex: ' . var_export($AssertionConsumerServiceIndex, TRUE));
-		}
-
-		// We have no good endpoints. Our last resort is to just use the default endpoint.
-		return $spMetadata->getDefaultEndpoint('AssertionConsumerService', $supportedBindings);
-	}
-
- 	/**
-	 * Check a SOAP AuthnRequest.
-	 *
-	 * @param SimpleSAML_Configuration $idpMetadata  The metadata for the IdP.
-	 * @param SimpleSAML_Configuration $spMetadata  The metadata for the SP.
-	 * @param array &$state  The state array.
-	 */
-	private static function processSOAPAuthnRequest(SimpleSAML_Configuration $idpMetadata, SimpleSAML_Configuration $spMetadata, SAML2_AuthnRequest $request, array &$state) {
-
-		// Send the response via SOAP.
-		$state['saml:Binding'] = SAML2_Const::BINDING_SOAP;
-
-		if (!sspmod_saml_Message::checkSign($spMetadata, $request)) {
-			throw new SimpleSAML_Error_Exception('SOAP authentication request not signed.');
-		}
-
-		// Add basic auth data.
-		if (!isset($_SERVER['PHP_AUTH_USER']) || !isset($_SERVER['PHP_AUTH_PW'])) {
-			SimpleSAML_Logger::debug('SOAP auth without authentication data.');
-			throw new SimpleSAML_Error_Error('ECP_AUTH_FAILURE');
-		}
-		$state['core:auth:username'] = $_SERVER['PHP_AUTH_USER'];
-		$state['core:auth:password'] = $_SERVER['PHP_AUTH_PW'];
-	}
-
-
-	/**
-	 * Receive an authentication request.
-	 *
-	 * @param SimpleSAML_IdP $idp  The IdP we are receiving it for.
-	 */
-	public static function receiveAuthnRequest(SimpleSAML_IdP $idp) {
-
-		$metadata = SimpleSAML_Metadata_MetaDataStorageHandler::getMetadataHandler();
-		$idpMetadata = $idp->getConfig();
-
-		$supportedBindings = array(SAML2_Const::BINDING_HTTP_POST);
-		if ($idpMetadata->getBoolean('saml20.sendartifact', FALSE)) {
-			$supportedBindings[] = SAML2_Const::BINDING_HTTP_ARTIFACT;
-		}
-		if ($idpMetadata->getBoolean('saml20.hok.assertion', FALSE)) {
-			$supportedBindings[] = SAML2_Const::BINDING_HOK_SSO;
-		}
-
-		if (isset($_REQUEST['spentityid'])) {
-			// IdP initiated authentication.
-			$binding = NULL;
-
-			if (isset($_REQUEST['cookieTime'])) {
-				$cookieTime = (int)$_REQUEST['cookieTime'];
-				if ($cookieTime + 5 > time()) {
-					/*
-					 * Less than five seconds has passed since we were
-					 * here the last time. Cookies are probably disabled.
-					 */
-					\SimpleSAML\Utils\HTTP::checkSessionCookie(\SimpleSAML\Utils\HTTP::getSelfURL());
-				}
-			}
-
-			$spEntityId = (string)$_REQUEST['spentityid'];
-			$spMetadata = $metadata->getMetaDataConfig($spEntityId, 'saml20-sp-remote');
-
-			if (isset($_REQUEST['RelayState'])) {
-				$relayState = (string)$_REQUEST['RelayState'];
-			} else {
-				$relayState = NULL;
-			}
-
-			if (isset($_REQUEST['binding'])){
-				$protocolBinding = (string)$_REQUEST['binding'];
-			} else {
-				$protocolBinding = NULL;
-			}
-
-			if (isset($_REQUEST['NameIDFormat'])) {
-				$nameIDFormat = (string)$_REQUEST['NameIDFormat'];
-			} else {
-				$nameIDFormat = NULL;
-			}
-
-			$requestId = NULL;
-			$IDPList = array();
-			$ProxyCount = NULL;
-			$RequesterID = NULL;
-			$forceAuthn = FALSE;
-			$isPassive = FALSE;
-			$consumerURL = NULL;
-			$consumerIndex = NULL;
-			$extensions = NULL;
-			$allowCreate = TRUE;
-
-			$idpInit = TRUE;
-
-			SimpleSAML_Logger::info('SAML2.0 - IdP.SSOService: IdP initiated authentication: '. var_export($spEntityId, TRUE));
-
-		} else {
-
-			$binding = SAML2_Binding::getCurrentBinding();
-			$request = $binding->receive();
-
-			if (!($request instanceof SAML2_AuthnRequest)) {
-				throw new SimpleSAML_Error_BadRequest('Message received on authentication request endpoint wasn\'t an authentication request.');
-			}
-
-			$spEntityId = $request->getIssuer();
-			if ($spEntityId === NULL) {
-				throw new SimpleSAML_Error_BadRequest('Received message on authentication request endpoint without issuer.');
-			}
-			$spMetadata = $metadata->getMetaDataConfig($spEntityId, 'saml20-sp-remote');
-
-			sspmod_saml_Message::validateMessage($spMetadata, $idpMetadata, $request);
-
-			$relayState = $request->getRelayState();
-
-			$requestId = $request->getId();
-			$IDPList = $request->getIDPList();
-			$ProxyCount = $request->getProxyCount();
-			if ($ProxyCount !== null) $ProxyCount--;
-			$RequesterID = $request->getRequesterID();
-			$forceAuthn = $request->getForceAuthn();
-			$isPassive = $request->getIsPassive();
-			$consumerURL = $request->getAssertionConsumerServiceURL();
-			$protocolBinding = $request->getProtocolBinding();
-			$consumerIndex = $request->getAssertionConsumerServiceIndex();
-			$extensions = $request->getExtensions();
-
-			$nameIdPolicy = $request->getNameIdPolicy();
-			if (isset($nameIdPolicy['Format'])) {
-				$nameIDFormat = $nameIdPolicy['Format'];
-			} else {
-				$nameIDFormat = NULL;
-			}
-			if (isset($nameIdPolicy['AllowCreate'])) {
-				$allowCreate = $nameIdPolicy['AllowCreate'];
-			} else {
-				$allowCreate = FALSE;
-			}
-
-			$idpInit = FALSE;
-
-			SimpleSAML_Logger::info('SAML2.0 - IdP.SSOService: incoming authentication request: '. var_export($spEntityId, TRUE));
-		}
-
-		SimpleSAML_Stats::log('saml:idp:AuthnRequest', array(
-			'spEntityID' => $spEntityId,
-			'idpEntityID' => $idpMetadata->getString('entityid'),
-			'forceAuthn' => $forceAuthn,
-			'isPassive' => $isPassive,
-			'protocol' => 'saml2',
-			'idpInit' => $idpInit,
-		));
-
-		if ($binding instanceof SAML2_SOAP) {
-			$supportedBindings = array(
-				SAML2_Const::BINDING_PAOS,
-			);
-		}
-
-		$acsEndpoint = self::getAssertionConsumerService($supportedBindings, $spMetadata, $consumerURL, $protocolBinding, $consumerIndex);
-
-		$IDPList = array_unique(array_merge($IDPList, $spMetadata->getArrayizeString('IDPList', array())));
-		if ($ProxyCount === null) $ProxyCount = $spMetadata->getInteger('ProxyCount', null);
-
-		if (!$forceAuthn) {
-			$forceAuthn = $spMetadata->getBoolean('ForceAuthn', FALSE);
-		}
-
-		$sessionLostParams = array(
-			'spentityid' => $spEntityId,
-			'cookieTime' => time(),
-		);
-		if ($relayState !== NULL) {
-			$sessionLostParams['RelayState'] = $relayState;
-		}
-
-		$sessionLostURL = \SimpleSAML\Utils\HTTP::addURLParameters(
-            \SimpleSAML\Utils\HTTP::getSelfURLNoQuery(),
-			$sessionLostParams);
-
-		$state = array(
-			'Responder' => array('sspmod_saml_IdP_SAML2', 'sendResponse'),
-			SimpleSAML_Auth_State::EXCEPTION_HANDLER_FUNC => array('sspmod_saml_IdP_SAML2', 'handleAuthError'),
-			SimpleSAML_Auth_State::RESTART => $sessionLostURL,
-
-			'SPMetadata' => $spMetadata->toArray(),
-			'saml:RelayState' => $relayState,
-			'saml:RequestId' => $requestId,
-			'saml:IDPList' => $IDPList,
-			'saml:ProxyCount' => $ProxyCount,
-			'saml:RequesterID' => $RequesterID,
-			'ForceAuthn' => $forceAuthn,
-			'isPassive' => $isPassive,
-			'saml:ConsumerURL' => $acsEndpoint['Location'],
-			'saml:Binding' => $acsEndpoint['Binding'],
-			'saml:NameIDFormat' => $nameIDFormat,
-			'saml:AllowCreate' => $allowCreate,
-			'saml:Extensions' => $extensions,
-			'core:IdP' => $idp->getId(),
-			'saml:AuthnRequestReceivedAt' => microtime(TRUE),
-		);
-
-		
-		if ($binding instanceof SAML2_SOAP) {
-			try {
-				self::processSOAPAuthnRequest($idpMetadata, $spMetadata, $request, $state);
-			} catch (SimpleSAML_Error_Exception $e) {
-				self::handleAuthError($e, $state);
-			}
-		}
-
-		$idp->handleAuthenticationRequest($state);
-	}
-
-
-	/**
-	 * Send a logout request to a given association.
-	 *
-	 * @param SimpleSAML_IdP $idp  The IdP we are sending a logout request from.
-	 * @param array $association  The association that should be terminated.
-	 * @param string|NULL $relayState  An id that should be carried across the logout.
-	 */
-	public static function sendLogoutRequest(SimpleSAML_IdP $idp, array $association, $relayState) {
-		assert('is_string($relayState) || is_null($relayState)');
-
-		SimpleSAML_Logger::info('Sending SAML 2.0 LogoutRequest to: '. var_export($association['saml:entityID'], TRUE));
-
-		$metadata = SimpleSAML_Metadata_MetaDataStorageHandler::getMetadataHandler();
-		$idpMetadata = $idp->getConfig();
-		$spMetadata = $metadata->getMetaDataConfig($association['saml:entityID'], 'saml20-sp-remote');
-
-		SimpleSAML_Stats::log('saml:idp:LogoutRequest:sent', array(
-			'spEntityID' => $association['saml:entityID'],
-			'idpEntityID' => $idpMetadata->getString('entityid'),
-		));
-
-		$dst = $spMetadata->getEndpointPrioritizedByBinding('SingleLogoutService', array(
-			SAML2_Const::BINDING_HTTP_REDIRECT,
-			SAML2_Const::BINDING_HTTP_POST)
-		);
-		$binding = SAML2_Binding::getBinding($dst['Binding']);
-		$lr = self::buildLogoutRequest($idpMetadata, $spMetadata, $association, $relayState);
-		$lr->setDestination($dst['Location']);
-
-		$binding->send($lr);
-	}
-
-
-	/**
-	 * Send a logout response.
-	 *
-	 * @param SimpleSAML_IdP $idp  The IdP we are sending a logout request from.
-	 * @param array &$state  The logout state array.
-	 */
-	public static function sendLogoutResponse(SimpleSAML_IdP $idp, array $state) {
-		assert('isset($state["saml:SPEntityId"])');
-		assert('isset($state["saml:RequestId"])');
-		assert('array_key_exists("saml:RelayState", $state)'); // Can be NULL.
-
-		$spEntityId = $state['saml:SPEntityId'];
-
-		$metadata = SimpleSAML_Metadata_MetaDataStorageHandler::getMetadataHandler();
-		$idpMetadata = $idp->getConfig();
-		$spMetadata = $metadata->getMetaDataConfig($spEntityId, 'saml20-sp-remote');
-
-		$lr = sspmod_saml_Message::buildLogoutResponse($idpMetadata, $spMetadata);
-		$lr->setInResponseTo($state['saml:RequestId']);
-		$lr->setRelayState($state['saml:RelayState']);
-
-		if (isset($state['core:Failed']) && $state['core:Failed']) {
-			$partial = TRUE;
-			$lr->setStatus(array(
-				'Code' => SAML2_Const::STATUS_SUCCESS,
-				'SubCode' => SAML2_Const::STATUS_PARTIAL_LOGOUT,
-			));
-			SimpleSAML_Logger::info('Sending logout response for partial logout to SP ' . var_export($spEntityId, TRUE));
-		} else {
-			$partial = FALSE;
-			SimpleSAML_Logger::debug('Sending logout response to SP ' . var_export($spEntityId, TRUE));
-		}
-
-		SimpleSAML_Stats::log('saml:idp:LogoutResponse:sent', array(
-			'spEntityID' => $spEntityId,
-			'idpEntityID' => $idpMetadata->getString('entityid'),
-			'partial' => $partial
-		));
-		$dst = $spMetadata->getEndpointPrioritizedByBinding('SingleLogoutService', array(
-			SAML2_Const::BINDING_HTTP_REDIRECT,
-			SAML2_Const::BINDING_HTTP_POST)
-		);
-		$binding = SAML2_Binding::getBinding($dst['Binding']);
-		if (isset($dst['ResponseLocation'])) {
-			$dst = $dst['ResponseLocation'];
-		} else {
-			$dst = $dst['Location'];
-		}
-		$lr->setDestination($dst);
-
-		$binding->send($lr);
-	}
-
-
-	/**
-	 * Receive a logout message.
-	 *
-	 * @param SimpleSAML_IdP $idp  The IdP we are receiving it for.
-	 */
-	public static function receiveLogoutMessage(SimpleSAML_IdP $idp) {
-
-		$binding = SAML2_Binding::getCurrentBinding();
-		$message = $binding->receive();
-
-		$spEntityId = $message->getIssuer();
-		if ($spEntityId === NULL) {
-			// Without an issuer we have no way to respond to the message.
-			throw new SimpleSAML_Error_BadRequest('Received message on logout endpoint without issuer.');
-		}
-
-		$metadata = SimpleSAML_Metadata_MetaDataStorageHandler::getMetadataHandler();
-		$idpMetadata = $idp->getConfig();
-		$spMetadata = $metadata->getMetaDataConfig($spEntityId, 'saml20-sp-remote');
-
-		sspmod_saml_Message::validateMessage($spMetadata, $idpMetadata, $message);
-
-		if ($message instanceof SAML2_LogoutResponse) {
-
-			SimpleSAML_Logger::info('Received SAML 2.0 LogoutResponse from: '. var_export($spEntityId, TRUE));
-			$statsData = array(
-				'spEntityID' => $spEntityId,
-				'idpEntityID' => $idpMetadata->getString('entityid'),
-			);
-			if (!$message->isSuccess()) {
-				$statsData['error'] = $message->getStatus();
-			}
-			SimpleSAML_Stats::log('saml:idp:LogoutResponse:recv', $statsData);
-
-			$relayState = $message->getRelayState();
-
-			if (!$message->isSuccess()) {
-				$logoutError = sspmod_saml_Message::getResponseError($message);
-				SimpleSAML_Logger::warning('Unsuccessful logout. Status was: ' . $logoutError);
-			} else {
-				$logoutError = NULL;
-			}
-
-			$assocId = 'saml:' . $spEntityId;
-
-			$idp->handleLogoutResponse($assocId, $relayState, $logoutError);
-
-
-		} elseif ($message instanceof SAML2_LogoutRequest) {
-
-			SimpleSAML_Logger::info('Received SAML 2.0 LogoutRequest from: '. var_export($spEntityId, TRUE));
-			SimpleSAML_Stats::log('saml:idp:LogoutRequest:recv', array(
-				'spEntityID' => $spEntityId,
-				'idpEntityID' => $idpMetadata->getString('entityid'),
-			));
-
-			$spStatsId = $spMetadata->getString('core:statistics-id', $spEntityId);
-			SimpleSAML_Logger::stats('saml20-idp-SLO spinit ' . $spStatsId . ' ' . $idpMetadata->getString('entityid'));
-
-			$state = array(
-				'Responder' => array('sspmod_saml_IdP_SAML2', 'sendLogoutResponse'),
-				'saml:SPEntityId' => $spEntityId,
-				'saml:RelayState' => $message->getRelayState(),
-				'saml:RequestId' => $message->getId(),
-			);
-
-			$assocId = 'saml:' . $spEntityId;
-			$idp->handleLogoutRequest($state, $assocId);
-
-		} else {
-			throw new SimpleSAML_Error_BadRequest('Unknown message received on logout endpoint: ' . get_class($message));
-		}
-
-	}
-
-
-	/**
-=======
 class sspmod_saml_IdP_SAML2
 {
 
@@ -616,8 +20,8 @@
     {
         assert('isset($state["Attributes"])');
         assert('isset($state["SPMetadata"])');
-        assert('isset($state["saml:ConsumerURL"])');
-        assert('array_key_exists("saml:RequestId", $state)'); // Can be NULL
+        assert('array_key_exists("saml:ConsumerURL", $state)'); // Can be NULL.
+        assert('array_key_exists("saml:RequestId", $state)'); // Can be NULL.
         assert('array_key_exists("saml:RelayState", $state)'); // Can be NULL.
 
         $spMetadata = $state["SPMetadata"];
@@ -692,7 +96,7 @@
     public static function handleAuthError(SimpleSAML_Error_Exception $exception, array $state)
     {
         assert('isset($state["SPMetadata"])');
-        assert('isset($state["saml:ConsumerURL"])');
+        assert('array_key_exists("saml:ConsumerURL", $state)'); // Can be NULL.
         assert('array_key_exists("saml:RequestId", $state)'); // Can be NULL.
         assert('array_key_exists("saml:RelayState", $state)'); // Can be NULL.
 
@@ -834,6 +238,31 @@
         return $spMetadata->getDefaultEndpoint('AssertionConsumerService', $supportedBindings);
     }
 
+    /**
+     * Check a SOAP AuthnRequest.
+     *
+     * @param SimpleSAML_Configuration $idpMetadata The metadata for the IdP.
+     * @param SimpleSAML_Configuration $spMetadata  The metadata for the SP.
+     * @param array                    &$state      The state array.
+     */
+    private static function processSOAPAuthnRequest(SimpleSAML_Configuration $idpMetadata, SimpleSAML_Configuration $spMetadata, SAML2_AuthnRequest $request, array &$state)
+    {
+
+        // Send the response via SOAP.
+        $state['saml:Binding'] = \SAML2\Constants::BINDING_SOAP;
+
+        if (!sspmod_saml_Message::checkSign($spMetadata, $request)) {
+            throw new SimpleSAML_Error_Exception('SOAP authentication request not signed.');
+        }
+
+        // Add basic auth data.
+        if (!isset($_SERVER['PHP_AUTH_USER']) || !isset($_SERVER['PHP_AUTH_PW'])) {
+            SimpleSAML\Logger::debug('SOAP auth without authentication data.');
+            throw new SimpleSAML_Error_Error('ECP_AUTH_FAILURE');
+        }
+        $state['core:auth:username'] = $_SERVER['PHP_AUTH_USER'];
+        $state['core:auth:password'] = $_SERVER['PHP_AUTH_PW'];
+    }
 
     /**
      * Receive an authentication request.
@@ -971,6 +400,12 @@
             'protocol'    => 'saml2',
             'idpInit'     => $idpInit,
         ));
+
+        if ($binding instanceof SAML2_SOAP) {
+            $supportedBindings = array(
+                \SAML2\Constants::BINDING_PAOS,
+            );
+        }
 
         $acsEndpoint = self::getAssertionConsumerService(
             $supportedBindings,
@@ -1024,6 +459,14 @@
             'saml:RequestedAuthnContext'  => $authnContext,
         );
 
+        if ($binding instanceof SAML2_SOAP) {
+            try {
+                self::processSOAPAuthnRequest($idpMetadata, $spMetadata, $request, $state);
+            } catch (SimpleSAML_Error_Exception $e) {
+                self::handleAuthError($e, $state);
+            }
+        }
+
         $idp->handleAuthenticationRequest($state);
     }
 
@@ -1196,7 +639,6 @@
 
 
     /**
->>>>>>> 0589bd3f
      * Retrieve a logout URL for a given logout association.
      *
      * @param SimpleSAML_IdP $idp The IdP we are sending a logout request from.
@@ -1359,356 +801,10 @@
                     continue;
                 }
 
-<<<<<<< HEAD
-				switch ($encoding) {
-				case 'string':
-					$value = (string)$value;
-					break;
-				case 'base64':
-					$value = base64_encode((string)$value);
-					break;
-				case 'raw':
-					if (is_string($value)) {
-						$doc = SAML2_DOMDocumentFactory::fromString('<root>' . $value . '</root>');
-						$value = $doc->firstChild->childNodes;
-					}
-					assert('$value instanceof DOMNodeList');
-					break;
-				default:
-					throw new SimpleSAML_Error_Exception('Invalid encoding for attribute ' .
-						var_export($name, TRUE) . ': ' . var_export($encoding, TRUE));
-				}
-				$ret[$name][] = $value;
-			}
-		}
-
-		return $ret;
-	}
-
-
-	/**
-	 * Determine which NameFormat we should use for attributes.
-	 *
-	 * @param SimpleSAML_Configuration $idpMetadata  The metadata of the IdP.
-	 * @param SimpleSAML_Configuration $spMetadata  The metadata of the SP.
-	 * @return string  The NameFormat.
-	 */
-	private static function getAttributeNameFormat(SimpleSAML_Configuration $idpMetadata,
-		SimpleSAML_Configuration $spMetadata) {
-
-		// Try SP metadata first.
-		$attributeNameFormat = $spMetadata->getString('attributes.NameFormat', NULL);
-		if ($attributeNameFormat !== NULL) {
-			return $attributeNameFormat;
-		}
-		$attributeNameFormat = $spMetadata->getString('AttributeNameFormat', NULL);
-		if ($attributeNameFormat !== NULL) {
-			return $attributeNameFormat;
-		}
-
-		// Look in IdP metadata.
-		$attributeNameFormat = $idpMetadata->getString('attributes.NameFormat', NULL);
-		if ($attributeNameFormat !== NULL) {
-			return $attributeNameFormat;
-		}
-		$attributeNameFormat = $idpMetadata->getString('AttributeNameFormat', NULL);
-		if ($attributeNameFormat !== NULL) {
-			return $attributeNameFormat;
-		}
-
-		// Default.
-		return 'urn:oasis:names:tc:SAML:2.0:attrname-format:basic';
-	}
-
-
-	/**
-	 * Build an assertion based on information in the metadata.
-	 *
-	 * @param SimpleSAML_Configuration $idpMetadata  The metadata of the IdP.
-	 * @param SimpleSAML_Configuration $spMetadata  The metadata of the SP.
-	 * @param array &$state  The state array with information about the request.
-	 * @return SAML2_Assertion  The assertion.
-	 */
-	private static function buildAssertion(SimpleSAML_Configuration $idpMetadata,
-		SimpleSAML_Configuration $spMetadata, array &$state) {
-		assert('isset($state["Attributes"])');
-		assert('array_key_exists("saml:ConsumerURL", $state)'); // Can be NULL.
-
-		$now = time();
-
-		$signAssertion = $spMetadata->getBoolean('saml20.sign.assertion', NULL);
-		if ($signAssertion === NULL) {
-			$signAssertion = $idpMetadata->getBoolean('saml20.sign.assertion', TRUE);
-		}
-
-		$config = SimpleSAML_Configuration::getInstance();
-
-		$a = new SAML2_Assertion();
-		if ($signAssertion) {
-			sspmod_saml_Message::addSign($idpMetadata, $spMetadata, $a);
-		}
-
-		$a->setIssuer($idpMetadata->getString('entityid'));
-		$a->setValidAudiences(array($spMetadata->getString('entityid')));
-
-		$a->setNotBefore($now - 30);
-
-		$assertionLifetime = $spMetadata->getInteger('assertion.lifetime', NULL);
-		if ($assertionLifetime === NULL) {
-			$assertionLifetime = $idpMetadata->getInteger('assertion.lifetime', 300);
-		}
-		$a->setNotOnOrAfter($now + $assertionLifetime);
-
-		if (isset($state['saml:AuthnContextClassRef'])) {
-			$a->setAuthnContext($state['saml:AuthnContextClassRef']);
-		} else {
-			$a->setAuthnContext(SAML2_Const::AC_PASSWORD);
-		}
-
-		$sessionStart = $now;
-		if (isset($state['AuthnInstant'])) {
-			$a->setAuthnInstant($state['AuthnInstant']);
-			$sessionStart = $state['AuthnInstant'];
-		}
-
-		$sessionLifetime = $config->getInteger('session.duration', 8*60*60);
-		$a->setSessionNotOnOrAfter($sessionStart + $sessionLifetime);
-
-		$a->setSessionIndex(SimpleSAML\Utils\Random::generateID());
-
-		$sc = new SAML2_XML_saml_SubjectConfirmation();
-		$sc->SubjectConfirmationData = new SAML2_XML_saml_SubjectConfirmationData();
-		$sc->SubjectConfirmationData->NotOnOrAfter = $now + $assertionLifetime;
-		$sc->SubjectConfirmationData->Recipient = $state['saml:ConsumerURL'];
-		$sc->SubjectConfirmationData->InResponseTo = $state['saml:RequestId'];
-
-		// ProtcolBinding of SP's <AuthnRequest> overwrites IdP hosted metadata configuration.
-		$hokAssertion = NULL;
-		if ($state['saml:Binding'] === SAML2_Const::BINDING_HOK_SSO) {
-		    $hokAssertion = TRUE;
-		}
-		if ($hokAssertion === NULL) {
-			$hokAssertion = $idpMetadata->getBoolean('saml20.hok.assertion', FALSE);
-		}
-
-		if ($hokAssertion) {
-			// Holder-of-Key
-			$sc->Method = SAML2_Const::CM_HOK;
-			if (\SimpleSAML\Utils\HTTP::isHTTPS()) {
-				if (isset($_SERVER['SSL_CLIENT_CERT']) && !empty($_SERVER['SSL_CLIENT_CERT'])) {
-					// Extract certificate data (if this is a certificate).
-					$clientCert = $_SERVER['SSL_CLIENT_CERT'];
-					$pattern = '/^-----BEGIN CERTIFICATE-----([^-]*)^-----END CERTIFICATE-----/m';
-					if (preg_match($pattern, $clientCert, $matches)) {
-						// We have a client certificate from the browser which we add to the HoK assertion.
-						$x509Certificate = new SAML2_XML_ds_X509Certificate();
-						$x509Certificate->certificate = str_replace(array("\r", "\n", " "), '', $matches[1]);
-
-						$x509Data = new SAML2_XML_ds_X509Data();
-						$x509Data->data[] = $x509Certificate;
-
-						$keyInfo = new SAML2_XML_ds_KeyInfo();
-						$keyInfo->info[] = $x509Data;
-
-						$sc->SubjectConfirmationData->info[] = $keyInfo;
-					} else throw new SimpleSAML_Error_Exception('Error creating HoK assertion: No valid client certificate provided during TLS handshake with IdP');
-				} else throw new SimpleSAML_Error_Exception('Error creating HoK assertion: No client certificate provided during TLS handshake with IdP');
-			} else throw new SimpleSAML_Error_Exception('Error creating HoK assertion: No HTTPS connection to IdP, but required for Holder-of-Key SSO');
-		} else {
-			// Bearer
-			$sc->Method = SAML2_Const::CM_BEARER;
-		}
-		$a->setSubjectConfirmation(array($sc));
-
-		// Add attributes.
-
-		if ($spMetadata->getBoolean('simplesaml.attributes', TRUE)) {
-			$attributeNameFormat = self::getAttributeNameFormat($idpMetadata, $spMetadata);
-			$a->setAttributeNameFormat($attributeNameFormat);
-			$attributes = self::encodeAttributes($idpMetadata, $spMetadata, $state['Attributes']);
-			$a->setAttributes($attributes);
-		}
-
-
-		// Generate the NameID for the assertion.
-
-		if (isset($state['saml:NameIDFormat'])) {
-			$nameIdFormat = $state['saml:NameIDFormat'];
-		} else {
-			$nameIdFormat = NULL;
-		}
-
-		if ($nameIdFormat === NULL || !isset($state['saml:NameID'][$nameIdFormat])) {
-			// Either not set in request, or not set to a format we supply. Fall back to old generation method.
-			$nameIdFormat = $spMetadata->getString('NameIDFormat', NULL);
-			if ($nameIdFormat === NULL) {
-				$nameIdFormat = $idpMetadata->getString('NameIDFormat', SAML2_Const::NAMEID_TRANSIENT);
-			}
-		}
-
-		if (isset($state['saml:NameID'][$nameIdFormat])) {
-			$nameId = $state['saml:NameID'][$nameIdFormat];
-			$nameId['Format'] = $nameIdFormat;
-		} else {
-			$spNameQualifier = $spMetadata->getString('SPNameQualifier', NULL);
-			if ($spNameQualifier === NULL) {
-				$spNameQualifier = $spMetadata->getString('entityid');
-			}
-
-			if ($nameIdFormat === SAML2_Const::NAMEID_TRANSIENT) {
-				// generate a random id
-				$nameIdValue = SimpleSAML\Utils\Random::generateID();
-			} else {
-				// this code will end up generating either a fixed assigned id (via nameid.attribute or random id if not assigned/configured
-				$nameIdValue = self::generateNameIdValue($idpMetadata, $spMetadata, $state);
-				if ($nameIdValue === NULL) {
-					SimpleSAML_Logger::warning('Falling back to transient NameID.');
-					$nameIdFormat = SAML2_Const::NAMEID_TRANSIENT;
-					$nameIdValue = SimpleSAML\Utils\Random::generateID();
-				}
-			}
-
-			$nameId = array(
-				'Format' => $nameIdFormat,
-				'Value' => $nameIdValue,
-				'SPNameQualifier' => $spNameQualifier,
-			);
-		}
-
-		$state['saml:idp:NameID'] = $nameId;
-
-		$a->setNameId($nameId);
-
-		$encryptNameId = $spMetadata->getBoolean('nameid.encryption', NULL);
-		if ($encryptNameId === NULL) {
-			$encryptNameId = $idpMetadata->getBoolean('nameid.encryption', FALSE);
-		}
-		if ($encryptNameId) {
-			$a->encryptNameId(sspmod_saml_Message::getEncryptionKey($spMetadata));
-		}
-
-		return $a;
-	}
-
-
-	/**
-	 * Encrypt an assertion.
-	 *
-	 * This function takes in a SAML2_Assertion and encrypts it if encryption of
-	 * assertions are enabled in the metadata.
-	 *
-	 * @param SimpleSAML_Configuration $idpMetadata  The metadata of the IdP.
-	 * @param SimpleSAML_Configuration $spMetadata  The metadata of the SP.
-	 * @param SAML2_Assertion $assertion  The assertion we are encrypting.
-	 * @return SAML2_Assertion|SAML2_EncryptedAssertion  The assertion.
-	 */
-	private static function encryptAssertion(SimpleSAML_Configuration $idpMetadata,
-		SimpleSAML_Configuration $spMetadata, SAML2_Assertion $assertion) {
-
-		$encryptAssertion = $spMetadata->getBoolean('assertion.encryption', NULL);
-		if ($encryptAssertion === NULL) {
-			$encryptAssertion = $idpMetadata->getBoolean('assertion.encryption', FALSE);
-		}
-		if (!$encryptAssertion) {
-			// We are _not_ encrypting this assertion, and are therefore done.
-			return $assertion;
-		}
-
-
-		$sharedKey = $spMetadata->getString('sharedkey', NULL);
-		if ($sharedKey !== NULL) {
-			$key = new XMLSecurityKey(XMLSecurityKey::AES128_CBC);
-			$key->loadKey($sharedKey);
-		} else {
-			$keys = $spMetadata->getPublicKeys('encryption', TRUE);
-			$key = $keys[0];
-			switch ($key['type']) {
-			case 'X509Certificate':
-				$pemKey = "-----BEGIN CERTIFICATE-----\n" .
-					chunk_split($key['X509Certificate'], 64) .
-					"-----END CERTIFICATE-----\n";
-				break;
-			default:
-				throw new SimpleSAML_Error_Exception('Unsupported encryption key type: ' . $key['type']);
-			}
-
-			// Extract the public key from the certificate for encryption.
-			$key = new XMLSecurityKey(XMLSecurityKey::RSA_OAEP_MGF1P, array('type'=>'public'));
-			$key->loadKey($pemKey);
-		}
-
-		$ea = new SAML2_EncryptedAssertion();
-		$ea->setAssertion($assertion, $key);
-		return $ea;
-	}
-
-
-	/**
-	 * Build a logout request based on information in the metadata.
-	 *
-	 * @param SimpleSAML_Configuration idpMetadata  The metadata of the IdP.
-	 * @param SimpleSAML_Configuration spMetadata  The metadata of the SP.
-	 * @param array $association  The SP association.
-	 * @param string|NULL $relayState  An id that should be carried across the logout.
-	 */
-	private static function buildLogoutRequest(SimpleSAML_Configuration $idpMetadata,
-		SimpleSAML_Configuration $spMetadata, array $association, $relayState) {
-
-		$lr = sspmod_saml_Message::buildLogoutRequest($idpMetadata, $spMetadata);
-		$lr->setRelayState($relayState);
-		$lr->setSessionIndex($association['saml:SessionIndex']);
-		$lr->setNameId($association['saml:NameID']);
-
-		$assertionLifetime = $spMetadata->getInteger('assertion.lifetime', NULL);
-		if ($assertionLifetime === NULL) {
-			$assertionLifetime = $idpMetadata->getInteger('assertion.lifetime', 300);
-		}
-		$lr->setNotOnOrAfter(time() + $assertionLifetime);
-
-		$encryptNameId = $spMetadata->getBoolean('nameid.encryption', NULL);
-		if ($encryptNameId === NULL) {
-			$encryptNameId = $idpMetadata->getBoolean('nameid.encryption', FALSE);
-		}
-		if ($encryptNameId) {
-			$lr->encryptNameId(sspmod_saml_Message::getEncryptionKey($spMetadata));
-		}
-
-		return $lr;
-	}
-
-
-	/**
-	 * Build a authentication response based on information in the metadata.
-	 *
-	 * @param SimpleSAML_Configuration $idpMetadata  The metadata of the IdP.
-	 * @param SimpleSAML_Configuration $spMetadata  The metadata of the SP.
-	 * @param string $consumerURL  The Destination URL of the response.
-	 */
-	private static function buildResponse(SimpleSAML_Configuration $idpMetadata,
-		SimpleSAML_Configuration $spMetadata, $consumerURL) {
-
-		$signResponse = $spMetadata->getBoolean('saml20.sign.response', NULL);
-		if ($signResponse === NULL) {
-			$signResponse = $idpMetadata->getBoolean('saml20.sign.response', TRUE);
-		}
-
-		$r = new SAML2_Response();
-
-		$r->setIssuer($idpMetadata->getString('entityid'));
-		$r->setDestination($consumerURL);
-
-		if ($signResponse) {
-			sspmod_saml_Message::addSign($idpMetadata, $spMetadata, $r);
-		}
-
-		return $r;
-	}
-=======
                 $attrval = $value;
                 if ($value instanceof DOMNodeList) {
                     $attrval = new \SAML2\XML\saml\AttributeValue($value->item(0)->parentNode);
                 }
->>>>>>> 0589bd3f
 
                 switch ($encoding) {
                     case 'string':
@@ -1791,7 +887,7 @@
         array &$state
     ) {
         assert('isset($state["Attributes"])');
-        assert('isset($state["saml:ConsumerURL"])');
+        assert('array_key_exists("saml:ConsumerURL", $state)'); // Can be NULL.
 
         $now = time();
 
