--- conflicted
+++ resolved
@@ -15,13 +15,8 @@
 	public static function sendResponse(array $state) {
 		assert('isset($state["Attributes"])');
 		assert('isset($state["SPMetadata"])');
-<<<<<<< HEAD
 		assert('array_key_exists("saml:ConsumerURL", $state)'); // Can be NULL.
 		assert('array_key_exists("saml:RequestId", $state)'); // Can be NULL.
-=======
-		assert('isset($state["saml:ConsumerURL"])');
-		assert('array_key_exists("saml:RequestId", $state)'); // Can be NULL
->>>>>>> 4e8bb4c2
 		assert('array_key_exists("saml:RelayState", $state)'); // Can be NULL.
 
 		$spMetadata = $state["SPMetadata"];
