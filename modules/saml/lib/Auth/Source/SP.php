<?php

<<<<<<< HEAD
class sspmod_saml_Auth_Source_SP extends SimpleSAML_Auth_Source {

	/**
	 * The entity ID of this SP.
	 *
	 * @var string
	 */
	private $entityId;


	/**
	 * The metadata of this SP.
	 *
	 * @var SimpleSAML_Configuration.
	 */
	private $metadata;


	/**
	 * The IdP the user is allowed to log into.
	 *
	 * @var string|NULL  The IdP the user can log into, or NULL if the user can log into all IdPs.
	 */
	private $idp;


	/**
	 * URL to discovery service.
	 *
	 * @var string|NULL
	 */
	private $discoURL;


	/**
	 * Constructor for SAML SP authentication source.
	 *
	 * @param array $info  Information about this authentication source.
	 * @param array $config  Configuration.
	 */
	public function __construct($info, $config) {
		assert('is_array($info)');
		assert('is_array($config)');

		// Call the parent constructor first, as required by the interface
		parent::__construct($info, $config);

		if (!isset($config['entityID'])) {
			$config['entityID'] = $this->getMetadataURL();
		}

		/* For compatibility with code that assumes that $metadata->getString('entityid') gives the entity id. */
		$config['entityid'] = $config['entityID'];

		$this->metadata = SimpleSAML_Configuration::loadFromArray($config, 'authsources[' . var_export($this->authId, TRUE) . ']');
		$this->entityId = $this->metadata->getString('entityID');
		$this->idp = $this->metadata->getString('idp', NULL);
		$this->discoURL = $this->metadata->getString('discoURL', NULL);
		
		if (empty($this->discoURL) && SimpleSAML\Module::isModuleEnabled('discojuice')) {
			$this->discoURL = SimpleSAML\Module::getModuleURL('discojuice/central.php');
		}
	}


	/**
	 * Retrieve the URL to the metadata of this SP.
	 *
	 * @return string  The metadata URL.
	 */
	public function getMetadataURL() {

		return SimpleSAML\Module::getModuleURL('saml/sp/metadata.php/' . urlencode($this->authId));
	}


	/**
	 * Retrieve the entity id of this SP.
	 *
	 * @return string  The entity id of this SP.
	 */
	public function getEntityId() {

		return $this->entityId;
	}


	/**
	 * Retrieve the metadata of this SP.
	 *
	 * @return SimpleSAML_Configuration  The metadata of this SP.
	 */
	public function getMetadata() {

		return $this->metadata;

	}


	/**
	 * Retrieve the metadata of an IdP.
	 *
	 * @param string $entityId  The entity id of the IdP.
	 * @return SimpleSAML_Configuration  The metadata of the IdP.
	 */
	public function getIdPMetadata($entityId) {
		assert('is_string($entityId)');

		if ($this->idp !== NULL && $this->idp !== $entityId) {
			throw new SimpleSAML_Error_Exception('Cannot retrieve metadata for IdP ' . var_export($entityId, TRUE) .
				' because it isn\'t a valid IdP for this SP.');
		}

		$metadataHandler = SimpleSAML_Metadata_MetaDataStorageHandler::getMetadataHandler();

		// First, look in saml20-idp-remote.
		try {
			return $metadataHandler->getMetaDataConfig($entityId, 'saml20-idp-remote');
		} catch (Exception $e) {
			/* Metadata wasn't found. */
		}


		/* Not found in saml20-idp-remote, look in shib13-idp-remote. */
		try {
			return $metadataHandler->getMetaDataConfig($entityId, 'shib13-idp-remote');
		} catch (Exception $e) {
			/* Metadata wasn't found. */
		}

		/* Not found. */
		throw new SimpleSAML_Error_Exception('Could not find the metadata of an IdP with entity ID ' . var_export($entityId, TRUE));
	}


	/**
	 * Send a SAML1 SSO request to an IdP.
	 *
	 * @param SimpleSAML_Configuration $idpMetadata  The metadata of the IdP.
	 * @param array $state  The state array for the current authentication.
	 */
	private function startSSO1(SimpleSAML_Configuration $idpMetadata, array $state) {

		$idpEntityId = $idpMetadata->getString('entityid');

		$state['saml:idp'] = $idpEntityId;

		$ar = new \SimpleSAML\XML\Shib13\AuthnRequest();
		$ar->setIssuer($this->entityId);

		$id = SimpleSAML_Auth_State::saveState($state, 'saml:sp:sso');
		$ar->setRelayState($id);

		$useArtifact = $idpMetadata->getBoolean('saml1.useartifact', NULL);
		if ($useArtifact === NULL) {
			$useArtifact = $this->metadata->getBoolean('saml1.useartifact', FALSE);
		}

		if ($useArtifact) {
			$shire = SimpleSAML\Module::getModuleURL('saml/sp/saml1-acs.php/' . $this->authId . '/artifact');
		} else {
			$shire = SimpleSAML\Module::getModuleURL('saml/sp/saml1-acs.php/' . $this->authId);
		}

		$url = $ar->createRedirect($idpEntityId, $shire);

		SimpleSAML\Logger::debug('Starting SAML 1 SSO to ' . var_export($idpEntityId, TRUE) .
			' from ' . var_export($this->entityId, TRUE) . '.');
		\SimpleSAML\Utils\HTTP::redirectTrustedURL($url);
	}


	/**
	 * Send a SAML2 SSO request to an IdP.
	 *
	 * @param SimpleSAML_Configuration $idpMetadata  The metadata of the IdP.
	 * @param array $state  The state array for the current authentication.
	 */
	private function startSSO2(SimpleSAML_Configuration $idpMetadata, array $state) {
	
		if (isset($state['saml:ProxyCount']) && $state['saml:ProxyCount'] < 0) {
			SimpleSAML_Auth_State::throwException(
				$state,
				new \SimpleSAML\Module\saml\Error\ProxyCountExceeded(\SAML2\Constants::STATUS_RESPONDER)
			);
		}

		$ar = sspmod_saml_Message::buildAuthnRequest($this->metadata, $idpMetadata);

		$ar->setAssertionConsumerServiceURL(SimpleSAML\Module::getModuleURL('saml/sp/saml2-acs.php/' . $this->authId));

		if (isset($state['SimpleSAML_Auth_Source.ReturnURL'])) {
			$ar->setRelayState($state['SimpleSAML_Auth_Source.ReturnURL']);
		}

		if (isset($state['saml:AuthnContextClassRef'])) {
			$accr = SimpleSAML\Utils\Arrays::arrayize($state['saml:AuthnContextClassRef']);
			$comp = SAML2\Constants::COMPARISON_EXACT;
			if (isset($state['saml:AuthnContextComparison']) && in_array($state['AuthnContextComparison'], array(
						SAML2\Constants::COMPARISON_EXACT,
						SAML2\Constants::COMPARISON_MINIMUM,
						SAML2\Constants::COMPARISON_MAXIMUM,
						SAML2\Constants::COMPARISON_BETTER,
			))) {
				$comp = $state['saml:AuthnContextComparison'];
			}
			$ar->setRequestedAuthnContext(array('AuthnContextClassRef' => $accr, 'Comparison' => $comp));
		}

		if (isset($state['ForceAuthn'])) {
			$ar->setForceAuthn((bool)$state['ForceAuthn']);
		}

		if (isset($state['isPassive'])) {
			$ar->setIsPassive((bool)$state['isPassive']);
		}

		if (isset($state['saml:NameID'])) {
			if (!is_array($state['saml:NameID']) && !is_a($state['saml:NameID'], '\SAML2\XML\saml\NameID')) {
				throw new SimpleSAML_Error_Exception('Invalid value of $state[\'saml:NameID\'].');
			}
			$ar->setNameId($state['saml:NameID']);
		}

		if (isset($state['saml:NameIDPolicy'])) {
			if (is_string($state['saml:NameIDPolicy'])) {
				$policy = array(
					'Format' => (string)$state['saml:NameIDPolicy'],
					'AllowCreate' => TRUE,
				);
			} elseif (is_array($state['saml:NameIDPolicy'])) {
				$policy = $state['saml:NameIDPolicy'];
			} else {
				throw new SimpleSAML_Error_Exception('Invalid value of $state[\'saml:NameIDPolicy\'].');
			}
			$ar->setNameIdPolicy($policy);
		}

		if (isset($state['saml:IDPList'])) {
			$IDPList = $state['saml:IDPList'];
		} else {
			$IDPList = array();
		}
		
		$ar->setIDPList(array_unique(array_merge($this->metadata->getArray('IDPList', array()), 
												$idpMetadata->getArray('IDPList', array()),
												(array) $IDPList)));
		
		if (isset($state['saml:ProxyCount']) && $state['saml:ProxyCount'] !== null) {
			$ar->setProxyCount($state['saml:ProxyCount']);
		} elseif ($idpMetadata->getInteger('ProxyCount', null) !== null) {
			$ar->setProxyCount($idpMetadata->getInteger('ProxyCount', null));
		} elseif ($this->metadata->getInteger('ProxyCount', null) !== null) {
			$ar->setProxyCount($this->metadata->getInteger('ProxyCount', null));
		}
		
		$requesterID = array();
		if (isset($state['saml:RequesterID'])) {
			$requesterID = $state['saml:RequesterID'];
		}
		
		if (isset($state['core:SP'])) {
			$requesterID[] = $state['core:SP'];
		}
		
		$ar->setRequesterID($requesterID);
		
		if (isset($state['saml:Extensions'])) {
			$ar->setExtensions($state['saml:Extensions']);
		}

		// save IdP entity ID as part of the state
		$state['ExpectedIssuer'] = $idpMetadata->getString('entityid');

		$id = SimpleSAML_Auth_State::saveState($state, 'saml:sp:sso', TRUE);
		$ar->setId($id);

		SimpleSAML\Logger::debug('Sending SAML 2 AuthnRequest to ' . var_export($idpMetadata->getString('entityid'), TRUE));

		/* Select appropriate SSO endpoint */
		if ($ar->getProtocolBinding() === \SAML2\Constants::BINDING_HOK_SSO) {
			$dst = $idpMetadata->getDefaultEndpoint('SingleSignOnService', array(
				\SAML2\Constants::BINDING_HOK_SSO)
			);
		} else {
            $bindings = array(\SAML2\Constants::BINDING_HTTP_REDIRECT, \SAML2\Constants::BINDING_HTTP_POST);
            if (array_key_exists('saml:Binding', $state)){
                array_unshift($bindings, $state['saml:Binding']);
            }
			$dst = $idpMetadata->getDefaultEndpoint('SingleSignOnService', $bindings);
		}
		$ar->setDestination($dst['Location']);

		$b = \SAML2\Binding::getBinding($dst['Binding']);

		$this->sendSAML2AuthnRequest($state, $b, $ar);

		assert('FALSE');
	}


	/**
	 * Function to actually send the authentication request.
	 *
	 * This function does not return.
	 *
	 * @param array &$state  The state array.
	 * @param \SAML2\Binding $binding  The binding.
	 * @param \SAML2\AuthnRequest  $ar  The authentication request.
	 */
	public function sendSAML2AuthnRequest(array &$state, \SAML2\Binding $binding, \SAML2\AuthnRequest $ar) {
		$binding->send($ar);
		assert('FALSE');
	}


	/**
	 * Send a SSO request to an IdP.
	 *
	 * @param string $idp  The entity ID of the IdP.
	 * @param array $state  The state array for the current authentication.
	 */
	public function startSSO($idp, array $state) {
		assert('is_string($idp)');

		$idpMetadata = $this->getIdPMetadata($idp);

		$type = $idpMetadata->getString('metadata-set');
		switch ($type) {
		case 'shib13-idp-remote':
			$this->startSSO1($idpMetadata, $state);
			assert('FALSE'); /* Should not return. */
		case 'saml20-idp-remote':
			$this->startSSO2($idpMetadata, $state);
			assert('FALSE'); /* Should not return. */
		default:
			/* Should only be one of the known types. */
			assert('FALSE');
		}
	}


	/**
	 * Start an IdP discovery service operation.
	 *
	 * @param array $state  The state array.
	 */
	private function startDisco(array $state) {

		$id = SimpleSAML_Auth_State::saveState($state, 'saml:sp:sso');

		$config = SimpleSAML_Configuration::getInstance();

		$discoURL = $this->discoURL;
		if ($discoURL === NULL) {
			/* Fallback to internal discovery service. */
			$discoURL = SimpleSAML\Module::getModuleURL('saml/disco.php');
		}

		$returnTo = SimpleSAML\Module::getModuleURL('saml/sp/discoresp.php', array('AuthID' => $id));
		
		$params = array(
			'entityID' => $this->entityId,
			'return' => $returnTo,
			'returnIDParam' => 'idpentityid'
		);
		
		if(isset($state['saml:IDPList'])) {
			$params['IDPList'] = $state['saml:IDPList'];
		}

		if (isset($state['isPassive']) && $state['isPassive']) {
			$params['isPassive'] = 'true';
		}

		\SimpleSAML\Utils\HTTP::redirectTrustedURL($discoURL, $params);
	}


	/**
	 * Start login.
	 *
	 * This function saves the information about the login, and redirects to the IdP.
	 *
	 * @param array &$state  Information about the current authentication.
	 */
	public function authenticate(&$state) {
		assert('is_array($state)');

		/* We are going to need the authId in order to retrieve this authentication source later. */
		$state['saml:sp:AuthId'] = $this->authId;

		$idp = $this->idp;

		if (isset($state['saml:idp'])) {
			$idp = (string)$state['saml:idp'];
		}

		if (isset($state['saml:IDPList']) && sizeof($state['saml:IDPList']) > 0) {
			// we have a SAML IDPList (we are a proxy): filter the list of IdPs available
			$mdh = SimpleSAML_Metadata_MetaDataStorageHandler::getMetadataHandler();
			$known_idps = $mdh->getList();
			$intersection = array_intersect($state['saml:IDPList'], array_keys($known_idps));

			if (empty($intersection)) { // all requested IdPs are unknown
				throw new SimpleSAML\Module\saml\Error\NoSupportedIDP(
					\SAML2\Constants::STATUS_REQUESTER,
					'None of the IdPs requested are supported by this proxy.'
				);
			}

			if (!is_null($idp) && !in_array($idp, $intersection)) { // the IdP is enforced but not in the IDPList
				throw new SimpleSAML\Module\saml\Error\NoAvailableIDP(
					\SAML2\Constants::STATUS_REQUESTER,
					'None of the IdPs requested are available to this proxy.'
				);
			}

			if (is_null($idp) && sizeof($intersection) === 1) { // only one IdP requested or valid
				$idp = current($state['saml:IDPList']);
			}
		}

		if ($idp === NULL) {
			$this->startDisco($state);
			assert('FALSE');
		}

		$this->startSSO($idp, $state);
		assert('FALSE');
	}


	/**
	 * Re-authenticate an user.
	 *
	 * This function is called by the IdP to give the authentication source a chance to
	 * interact with the user even in the case when the user is already authenticated.
	 *
	 * @param array &$state  Information about the current authentication.
	 */
	public function reauthenticate(array &$state) {
		assert('is_array($state)');

		$session = SimpleSAML_Session::getSessionFromRequest();
		$data = $session->getAuthState($this->authId);
		foreach ($data as $k => $v) {
			$state[$k] = $v;
		}

		// check if we have an IDPList specified in the request
		if (isset($state['saml:IDPList']) && sizeof($state['saml:IDPList']) > 0 &&
			!in_array($state['saml:sp:IdP'], $state['saml:IDPList'], true))
		{
			/*
			 * The user has an existing, valid session. However, the SP provided a list of IdPs it accepts for
			 * authentication, and the IdP the existing session is related to is not in that list.
			 *
			 * First, check if we recognize any of the IdPs requested.
			 */

			$mdh = SimpleSAML_Metadata_MetaDataStorageHandler::getMetadataHandler();
			$known_idps = $mdh->getList();
			$intersection = array_intersect($state['saml:IDPList'], array_keys($known_idps));

			if (empty($intersection)) { // all requested IdPs are unknown
				throw new SimpleSAML\Module\saml\Error\NoSupportedIDP(
					\SAML2\Constants::STATUS_REQUESTER,
					'None of the IdPs requested are supported by this proxy.'
				);
			}

			/*
			 * We have at least one IdP in the IDPList that we recognize, and it's not the one currently in use. Let's
			 * see if this proxy enforces the use of one single IdP.
			 */
			if (!is_null($this->idp) && !in_array($this->idp, $intersection)) { // an IdP is enforced but not requested
				throw new SimpleSAML\Module\saml\Error\NoAvailableIDP(
					\SAML2\Constants::STATUS_REQUESTER,
					'None of the IdPs requested are available to this proxy.'
				);
			}

			/*
			 * We need to inform the user, and ask whether we should logout before starting the authentication process
			 * again with a different IdP, or cancel the current SSO attempt.
			 */
			SimpleSAML\Logger::warning(
				"Reauthentication after logout is needed. The IdP '${state['saml:sp:IdP']}' is not in the IDPList ".
				"provided by the Service Provider '${state['core:SP']}'."
			);

			$state['saml:sp:IdPMetadata'] = $this->getIdPMetadata($state['saml:sp:IdP']);
			$state['saml:sp:AuthId'] = $this->authId;
			self::askForIdPChange($state);
		}
	}


	/**
	 * Ask the user to log out before being able to log in again with a different identity provider. Note that this
	 * method is intended for instances of SimpleSAMLphp running as a SAML proxy, and therefore acting both as an SP
	 * and an IdP at the same time.
	 *
	 * This method will never return.
	 *
	 * @param array $state The state array. The following keys must be defined in the array:
	 * - 'saml:sp:IdPMetadata': a SimpleSAML_Configuration object containing the metadata of the IdP that authenticated
	 *   the user in the current session.
	 * - 'saml:sp:AuthId': the identifier of the current authentication source.
	 * - 'core:IdP': the identifier of the local IdP.
	 * - 'SPMetadata': an array with the metadata of this local SP.
	 *
	 * @throws SimpleSAML_Error_NoPassive In case the authentication request was passive.
	 */
	public static function askForIdPChange(array &$state)
	{
		assert('array_key_exists("saml:sp:IdPMetadata", $state)');
		assert('array_key_exists("saml:sp:AuthId", $state)');
		assert('array_key_exists("core:IdP", $state)');
		assert('array_key_exists("SPMetadata", $state)');

		if (isset($state['isPassive']) && (bool)$state['isPassive']) {
			// passive request, we cannot authenticate the user
			throw new SimpleSAML_Error_NoPassive('Reauthentication required');
		}

		// save the state WITHOUT a restart URL, so that we don't try an IdP-initiated login if something goes wrong
		$id = SimpleSAML_Auth_State::saveState($state, 'saml:proxy:invalid_idp', true);
		$url = SimpleSAML\Module::getModuleURL('saml/proxy/invalid_session.php');
		SimpleSAML\Utils\HTTP::redirectTrustedURL($url, array('AuthState' => $id));
		assert('false');
	}


	/**
	 * Log the user out before logging in again.
	 *
	 * This method will never return.
	 *
	 * @param array $state The state array.
	 */
	public static function reauthLogout(array $state)
	{
		SimpleSAML\Logger::debug('Proxy: logging the user out before re-authentication.');

		if (isset($state['Responder'])) {
			$state['saml:proxy:reauthLogout:PrevResponder'] = $state['Responder'];
		}
		$state['Responder'] = array('sspmod_saml_Auth_Source_SP', 'reauthPostLogout');

		$idp = SimpleSAML_IdP::getByState($state);
		$idp->handleLogoutRequest($state, null);
		assert('false');
	}


	/**
	 * Complete login operation after re-authenticating the user on another IdP.
	 *
	 * @param array $state  The authentication state.
	 */
	public static function reauthPostLogin(array $state) {
		assert('isset($state["ReturnCallback"])');

		// Update session state
		$session = SimpleSAML_Session::getSessionFromRequest();
		$authId = $state['saml:sp:AuthId'];
		$session->doLogin($authId, SimpleSAML_Auth_State::getPersistentAuthData($state));

		// resume the login process
		call_user_func($state['ReturnCallback'], $state);
		assert('FALSE');
	}


	/**
	 * Post-logout handler for re-authentication.
	 *
	 * This method will never return.
	 *
	 * @param SimpleSAML_IdP $idp The IdP we are logging out from.
	 * @param array &$state The state array with the state during logout.
	 */
	public static function reauthPostLogout(SimpleSAML_IdP $idp, array $state) {
		assert('isset($state["saml:sp:AuthId"])');

		SimpleSAML\Logger::debug('Proxy: logout completed.');

		if (isset($state['saml:proxy:reauthLogout:PrevResponder'])) {
			$state['Responder'] = $state['saml:proxy:reauthLogout:PrevResponder'];
		}

		$sp = SimpleSAML_Auth_Source::getById($state['saml:sp:AuthId'], 'sspmod_saml_Auth_Source_SP');
		/** @var sspmod_saml_Auth_Source_SP $authSource */
		SimpleSAML\Logger::debug('Proxy: logging in again.');
		$sp->authenticate($state);
		assert('false');
	}


	/**
	 * Start a SAML 2 logout operation.
	 *
	 * @param array $state  The logout state.
	 */
	public function startSLO2(&$state) {
		assert('is_array($state)');
		assert('array_key_exists("saml:logout:IdP", $state)');
		assert('array_key_exists("saml:logout:NameID", $state)');
		assert('array_key_exists("saml:logout:SessionIndex", $state)');

		$id = SimpleSAML_Auth_State::saveState($state, 'saml:slosent');

		$idp = $state['saml:logout:IdP'];
		$nameId = $state['saml:logout:NameID'];
		$sessionIndex = $state['saml:logout:SessionIndex'];

		$idpMetadata = $this->getIdPMetadata($idp);

        $bindings = array(\SAML2\Constants::BINDING_HTTP_REDIRECT, \SAML2\Constants::BINDING_HTTP_POST);
        if (array_key_exists('saml:Binding', $state)){
            array_unshift($bindings, $state['saml:Binding']);
        }
		$endpoint = $idpMetadata->getEndpointPrioritizedByBinding('SingleLogoutService', $bindings, FALSE);
		if ($endpoint === FALSE) {
			SimpleSAML\Logger::info('No logout endpoint for IdP ' . var_export($idp, TRUE) . '.');
			return;
		}

		$lr = sspmod_saml_Message::buildLogoutRequest($this->metadata, $idpMetadata);
		$lr->setNameId($nameId);
		$lr->setSessionIndex($sessionIndex);
		$lr->setRelayState($id);
		$lr->setDestination($endpoint['Location']);

		$encryptNameId = $idpMetadata->getBoolean('nameid.encryption', NULL);
		if ($encryptNameId === NULL) {
			$encryptNameId = $this->metadata->getBoolean('nameid.encryption', FALSE);
		}
		if ($encryptNameId) {
			$lr->encryptNameId(sspmod_saml_Message::getEncryptionKey($idpMetadata));
		}

		$b = \SAML2\Binding::getBinding($endpoint['Binding']);
		$b->send($lr);

		assert('FALSE');
	}


	/**
	 * Start logout operation.
	 *
	 * @param array $state  The logout state.
	 */
	public function logout(&$state) {
		assert('is_array($state)');
		assert('array_key_exists("saml:logout:Type", $state)');

		$logoutType = $state['saml:logout:Type'];
		switch ($logoutType) {
		case 'saml1':
			/* Nothing to do. */
			return;
		case 'saml2':
			$this->startSLO2($state);
			return;
		default:
			/* Should never happen. */
			assert('FALSE');
		}
	}


	/**
	 * Handle a response from a SSO operation.
	 *
	 * @param array $state  The authentication state.
	 * @param string $idp  The entity id of the IdP.
	 * @param array $attributes  The attributes.
	 */
	public function handleResponse(array $state, $idp, array $attributes) {
		assert('is_string($idp)');
		assert('array_key_exists("LogoutState", $state)');
		assert('array_key_exists("saml:logout:Type", $state["LogoutState"])');
		
		$idpMetadata = $this->getIdpMetadata($idp);

		$spMetadataArray = $this->metadata->toArray();
		$idpMetadataArray = $idpMetadata->toArray();

		/* Save the IdP in the state array. */
		$state['saml:sp:IdP'] = $idp;
		$state['PersistentAuthData'][] = 'saml:sp:IdP';

		$authProcState = array(
			'saml:sp:IdP' => $idp,
			'saml:sp:State' => $state,
			'ReturnCall' => array('sspmod_saml_Auth_Source_SP', 'onProcessingCompleted'),

			'Attributes' => $attributes,
			'Destination' => $spMetadataArray,
			'Source' => $idpMetadataArray,
		);

		if (isset($state['saml:sp:NameID'])) {
			$authProcState['saml:sp:NameID'] = $state['saml:sp:NameID'];
		}
		if (isset($state['saml:sp:SessionIndex'])) {
			$authProcState['saml:sp:SessionIndex'] = $state['saml:sp:SessionIndex'];
		}

		$pc = new SimpleSAML_Auth_ProcessingChain($idpMetadataArray, $spMetadataArray, 'sp');
		$pc->processState($authProcState);

		self::onProcessingCompleted($authProcState);
	}


	/**
	 * Handle a logout request from an IdP.
	 *
	 * @param string $idpEntityId  The entity ID of the IdP.
	 */
	public function handleLogout($idpEntityId) {
		assert('is_string($idpEntityId)');

		/* Call the logout callback we registered in onProcessingCompleted(). */
		$this->callLogoutCallback($idpEntityId);
	}


	/**
	 * Handle an unsolicited login operations.
	 *
	 * This method creates a session from the information received. It will then redirect to the given URL. This is used
	 * to handle IdP initiated SSO. This method will never return.
	 *
	 * @param string $authId The id of the authentication source that received the request.
	 * @param array $state A state array.
	 * @param string $redirectTo The URL we should redirect the user to after updating the session. The function will
	 * check if the URL is allowed, so there is no need to manually check the URL on beforehand. Please refer to the
	 * 'trusted.url.domains' configuration directive for more information about allowing (or disallowing) URLs.
	 */
	public static function handleUnsolicitedAuth($authId, array $state, $redirectTo) {
		assert('is_string($authId)');
		assert('is_string($redirectTo)');

		$session = SimpleSAML_Session::getSessionFromRequest();
		$session->doLogin($authId, SimpleSAML_Auth_State::getPersistentAuthData($state));

		\SimpleSAML\Utils\HTTP::redirectUntrustedURL($redirectTo);
	}


	/**
	 * Called when we have completed the procssing chain.
	 *
	 * @param array $authProcState  The processing chain state.
	 */
	public static function onProcessingCompleted(array $authProcState) {
		assert('array_key_exists("saml:sp:IdP", $authProcState)');
		assert('array_key_exists("saml:sp:State", $authProcState)');
		assert('array_key_exists("Attributes", $authProcState)');

		$idp = $authProcState['saml:sp:IdP'];
		$state = $authProcState['saml:sp:State'];

		$sourceId = $state['saml:sp:AuthId'];
		$source = SimpleSAML_Auth_Source::getById($sourceId);
		if ($source === NULL) {
			throw new Exception('Could not find authentication source with id ' . $sourceId);
		}

		/* Register a callback that we can call if we receive a logout request from the IdP. */
		$source->addLogoutCallback($idp, $state);

		$state['Attributes'] = $authProcState['Attributes'];

		if (isset($state['saml:sp:isUnsolicited']) && (bool)$state['saml:sp:isUnsolicited']) {
			if (!empty($state['saml:sp:RelayState'])) {
				$redirectTo = $state['saml:sp:RelayState'];
			} else {
				$redirectTo = $source->getMetadata()->getString('RelayState', '/');
			}
			self::handleUnsolicitedAuth($sourceId, $state, $redirectTo);
		}

		SimpleSAML_Auth_Source::completeAuth($state);
	}

=======
class sspmod_saml_Auth_Source_SP extends SimpleSAML_Auth_Source
{
    /**
     * The entity ID of this SP.
     *
     * @var string
     */
    private $entityId;

    /**
     * The metadata of this SP.
     *
     * @var SimpleSAML_Configuration.
     */
    private $metadata;

    /**
     * The IdP the user is allowed to log into.
     *
     * @var string|null  The IdP the user can log into, or null if the user can log into all IdPs.
     */
    private $idp;

    /**
     * URL to discovery service.
     *
     * @var string|null
     */
    private $discoURL;

    /**
     * Constructor for SAML SP authentication source.
     *
     * @param array $info  Information about this authentication source.
     * @param array $config  Configuration.
     */
    public function __construct($info, $config)
    {
        assert(is_array($info));
        assert(is_array($config));

        // Call the parent constructor first, as required by the interface
        parent::__construct($info, $config);

        if (!isset($config['entityID'])) {
            $config['entityID'] = $this->getMetadataURL();
        }

        /* For compatibility with code that assumes that $metadata->getString('entityid')
         * gives the entity id. */
        $config['entityid'] = $config['entityID'];

        $this->metadata = SimpleSAML_Configuration::loadFromArray($config,
            'authsources[' . var_export($this->authId, true) . ']');
        $this->entityId = $this->metadata->getString('entityID');
        $this->idp = $this->metadata->getString('idp', null);
        $this->discoURL = $this->metadata->getString('discoURL', null);

        if (empty($this->discoURL) && SimpleSAML\Module::isModuleEnabled('discojuice')) {
            $this->discoURL = SimpleSAML\Module::getModuleURL('discojuice/central.php');
        }
    }

    /**
     * Retrieve the URL to the metadata of this SP.
     *
     * @return string  The metadata URL.
     */
    public function getMetadataURL()
    {
        return SimpleSAML\Module::getModuleURL('saml/sp/metadata.php/' . urlencode($this->authId));
    }

    /**
     * Retrieve the entity id of this SP.
     *
     * @return string  The entity id of this SP.
     */
    public function getEntityId()
    {
        return $this->entityId;
    }

    /**
     * Retrieve the metadata of this SP.
     *
     * @return SimpleSAML_Configuration  The metadata of this SP.
     */
    public function getMetadata()
    {
        return $this->metadata;
    }

    /**
     * Retrieve the metadata of an IdP.
     *
     * @param string $entityId  The entity id of the IdP.
     * @return SimpleSAML_Configuration  The metadata of the IdP.
     */
    public function getIdPMetadata($entityId)
    {
        assert(is_string($entityId));

        if ($this->idp !== null && $this->idp !== $entityId) {
            throw new SimpleSAML_Error_Exception('Cannot retrieve metadata for IdP ' .
                var_export($entityId, true) .
                ' because it isn\'t a valid IdP for this SP.');
        }

        $metadataHandler = SimpleSAML_Metadata_MetaDataStorageHandler::getMetadataHandler();

        // First, look in saml20-idp-remote.
        try {
            return $metadataHandler->getMetaDataConfig($entityId, 'saml20-idp-remote');
        } catch (Exception $e) {
            /* Metadata wasn't found. */
            SimpleSAML\Logger::debug('getIdpMetadata: ' . $e->getMessage());
        }

        /* Not found in saml20-idp-remote, look in shib13-idp-remote. */
        try {
            return $metadataHandler->getMetaDataConfig($entityId, 'shib13-idp-remote');
        } catch (Exception $e) {
            /* Metadata wasn't found. */
            SimpleSAML\Logger::debug('getIdpMetadata: ' . $e->getMessage());
        }

        /* Not found. */
        throw new SimpleSAML_Error_Exception('Could not find the metadata of an IdP with entity ID ' .
            var_export($entityId, true));
    }

    /**
     * Send a SAML1 SSO request to an IdP.
     *
     * @param SimpleSAML_Configuration $idpMetadata  The metadata of the IdP.
     * @param array $state  The state array for the current authentication.
     */
    private function startSSO1(SimpleSAML_Configuration $idpMetadata, array $state)
    {
        $idpEntityId = $idpMetadata->getString('entityid');

        $state['saml:idp'] = $idpEntityId;

        $ar = new \SimpleSAML\XML\Shib13\AuthnRequest();
        $ar->setIssuer($this->entityId);

        $id = SimpleSAML_Auth_State::saveState($state, 'saml:sp:sso');
        $ar->setRelayState($id);

        $useArtifact = $idpMetadata->getBoolean('saml1.useartifact', null);
        if ($useArtifact === null) {
            $useArtifact = $this->metadata->getBoolean('saml1.useartifact', false);
        }

        if ($useArtifact) {
            $shire = SimpleSAML\Module::getModuleURL('saml/sp/saml1-acs.php/' . $this->authId . '/artifact');
        } else {
            $shire = SimpleSAML\Module::getModuleURL('saml/sp/saml1-acs.php/' . $this->authId);
        }

        $url = $ar->createRedirect($idpEntityId, $shire);

        SimpleSAML\Logger::debug('Starting SAML 1 SSO to ' . var_export($idpEntityId, true) .
            ' from ' . var_export($this->entityId, true) . '.');
        \SimpleSAML\Utils\HTTP::redirectTrustedURL($url);
    }

    /**
     * Send a SAML2 SSO request to an IdP.
     *
     * @param SimpleSAML_Configuration $idpMetadata  The metadata of the IdP.
     * @param array $state  The state array for the current authentication.
     */
    private function startSSO2(SimpleSAML_Configuration $idpMetadata, array $state)
    {
        if (isset($state['saml:ProxyCount']) && $state['saml:ProxyCount'] < 0) {
            SimpleSAML_Auth_State::throwException(
                $state,
                new \SimpleSAML\Module\saml\Error\ProxyCountExceeded(\SAML2\Constants::STATUS_RESPONDER)
            );
        }

        $ar = sspmod_saml_Message::buildAuthnRequest($this->metadata, $idpMetadata);

        $ar->setAssertionConsumerServiceURL(SimpleSAML\Module::getModuleURL('saml/sp/saml2-acs.php/' . $this->authId));

        if (isset($state['SimpleSAML_Auth_Source.ReturnURL'])) {
            $ar->setRelayState($state['SimpleSAML_Auth_Source.ReturnURL']);
        }

        if (isset($state['saml:AuthnContextClassRef'])) {
            $accr = SimpleSAML\Utils\Arrays::arrayize($state['saml:AuthnContextClassRef']);
            $comp = SAML2\Constants::COMPARISON_EXACT;
            if (isset($state['saml:AuthnContextComparison']) && in_array($state['AuthnContextComparison'], array(
                        SAML2\Constants::COMPARISON_EXACT,
                        SAML2\Constants::COMPARISON_MINIMUM,
                        SAML2\Constants::COMPARISON_MAXIMUM,
                        SAML2\Constants::COMPARISON_BETTER,
            ), true)) {
                $comp = $state['saml:AuthnContextComparison'];
            }
            $ar->setRequestedAuthnContext(array('AuthnContextClassRef' => $accr, 'Comparison' => $comp));
        }

        if (isset($state['ForceAuthn'])) {
            $ar->setForceAuthn((bool)$state['ForceAuthn']);
        }

        if (isset($state['isPassive'])) {
            $ar->setIsPassive((bool)$state['isPassive']);
        }

        if (isset($state['saml:NameID'])) {
            if (!is_array($state['saml:NameID']) && !is_a($state['saml:NameID'], '\SAML2\XML\saml\NameID')) {
                throw new SimpleSAML_Error_Exception('Invalid value of $state[\'saml:NameID\'].');
            }
            $ar->setNameId($state['saml:NameID']);
        }

        if (isset($state['saml:NameIDPolicy'])) {
            if (is_string($state['saml:NameIDPolicy'])) {
                $policy = array(
                    'Format' => (string)$state['saml:NameIDPolicy'],
                    'AllowCreate' => true,
                );
            } elseif (is_array($state['saml:NameIDPolicy'])) {
                $policy = $state['saml:NameIDPolicy'];
            } else {
                throw new SimpleSAML_Error_Exception('Invalid value of $state[\'saml:NameIDPolicy\'].');
            }
            $ar->setNameIdPolicy($policy);
        }

        if (isset($state['saml:IDPList'])) {
            $IDPList = $state['saml:IDPList'];
        } else {
            $IDPList = array();
        }

        $ar->setIDPList(array_unique(array_merge($this->metadata->getArray('IDPList', array()), 
                                                $idpMetadata->getArray('IDPList', array()),
                                                (array) $IDPList)));

        if (isset($state['saml:ProxyCount']) && $state['saml:ProxyCount'] !== null) {
            $ar->setProxyCount($state['saml:ProxyCount']);
        } elseif ($idpMetadata->getInteger('ProxyCount', null) !== null) {
            $ar->setProxyCount($idpMetadata->getInteger('ProxyCount', null));
        } elseif ($this->metadata->getInteger('ProxyCount', null) !== null) {
            $ar->setProxyCount($this->metadata->getInteger('ProxyCount', null));
        }

        $requesterID = array();
        if (isset($state['saml:RequesterID'])) {
            $requesterID = $state['saml:RequesterID'];
        }

        if (isset($state['core:SP'])) {
            $requesterID[] = $state['core:SP'];
        }

        $ar->setRequesterID($requesterID);

        if (isset($state['saml:Extensions'])) {
            $ar->setExtensions($state['saml:Extensions']);
        }

        // save IdP entity ID as part of the state
        $state['ExpectedIssuer'] = $idpMetadata->getString('entityid');

        $id = SimpleSAML_Auth_State::saveState($state, 'saml:sp:sso', true);
        $ar->setId($id);

        SimpleSAML\Logger::debug('Sending SAML 2 AuthnRequest to ' .
            var_export($idpMetadata->getString('entityid'), true));

        /* Select appropriate SSO endpoint */
        if ($ar->getProtocolBinding() === \SAML2\Constants::BINDING_HOK_SSO) {
            $dst = $idpMetadata->getDefaultEndpoint('SingleSignOnService', array(
                \SAML2\Constants::BINDING_HOK_SSO)
            );
        } else {
            $dst = $idpMetadata->getDefaultEndpoint('SingleSignOnService', array(
                \SAML2\Constants::BINDING_HTTP_REDIRECT,
                \SAML2\Constants::BINDING_HTTP_POST)
            );
        }
        $ar->setDestination($dst['Location']);

        $b = \SAML2\Binding::getBinding($dst['Binding']);

        $this->sendSAML2AuthnRequest($state, $b, $ar);

        assert(false);
    }

    /**
     * Function to actually send the authentication request.
     *
     * This function does not return.
     *
     * @param array &$state  The state array.
     * @param \SAML2\Binding $binding  The binding.
     * @param \SAML2\AuthnRequest  $ar  The authentication request.
     */
    public function sendSAML2AuthnRequest(array &$state, \SAML2\Binding $binding, \SAML2\AuthnRequest $ar)
    {
        $binding->send($ar);
        assert(false);
    }

    /**
     * Send a SSO request to an IdP.
     *
     * @param string $idp  The entity ID of the IdP.
     * @param array $state  The state array for the current authentication.
     */
    public function startSSO($idp, array $state)
    {
        assert(is_string($idp));

        $idpMetadata = $this->getIdPMetadata($idp);

        $type = $idpMetadata->getString('metadata-set');
        switch ($type) {
        case 'shib13-idp-remote':
            $this->startSSO1($idpMetadata, $state);
            assert(false); /* Should not return. */
        case 'saml20-idp-remote':
            $this->startSSO2($idpMetadata, $state);
            assert(false); /* Should not return. */
        default:
            /* Should only be one of the known types. */
            assert(false);
        }
    }

    /**
     * Start an IdP discovery service operation.
     *
     * @param array $state  The state array.
     */
    private function startDisco(array $state)
    {
        $id = SimpleSAML_Auth_State::saveState($state, 'saml:sp:sso');

        $discoURL = $this->discoURL;
        if ($discoURL === null) {
            /* Fallback to internal discovery service. */
            $discoURL = SimpleSAML\Module::getModuleURL('saml/disco.php');
        }

        $returnTo = SimpleSAML\Module::getModuleURL('saml/sp/discoresp.php', array('AuthID' => $id));

        $params = array(
            'entityID' => $this->entityId,
            'return' => $returnTo,
            'returnIDParam' => 'idpentityid'
        );

        if(isset($state['saml:IDPList'])) {
            $params['IDPList'] = $state['saml:IDPList'];
        }

        if (isset($state['isPassive']) && $state['isPassive']) {
            $params['isPassive'] = 'true';
        }

        \SimpleSAML\Utils\HTTP::redirectTrustedURL($discoURL, $params);
    }

    /**
     * Start login.
     *
     * This function saves the information about the login, and redirects to the IdP.
     *
     * @param array &$state  Information about the current authentication.
     */
    public function authenticate(&$state)
    {
        assert(is_array($state));

        /* We are going to need the authId in order to retrieve this authentication source later. */
        $state['saml:sp:AuthId'] = $this->authId;

        $idp = $this->idp;

        if (isset($state['saml:idp'])) {
            $idp = (string)$state['saml:idp'];
        }

        if (isset($state['saml:IDPList']) && sizeof($state['saml:IDPList']) > 0) {
            // we have a SAML IDPList (we are a proxy): filter the list of IdPs available
            $mdh = SimpleSAML_Metadata_MetaDataStorageHandler::getMetadataHandler();
            $known_idps = $mdh->getList();
            $intersection = array_intersect($state['saml:IDPList'], array_keys($known_idps));

            if (empty($intersection)) {
                // all requested IdPs are unknown
                throw new SimpleSAML\Module\saml\Error\NoSupportedIDP(
                    \SAML2\Constants::STATUS_REQUESTER,
                    'None of the IdPs requested are supported by this proxy.'
                );
            }

            if (!is_null($idp) && !in_array($idp, $intersection, true)) {
                // the IdP is enforced but not in the IDPList
                throw new SimpleSAML\Module\saml\Error\NoAvailableIDP(
                    \SAML2\Constants::STATUS_REQUESTER,
                    'None of the IdPs requested are available to this proxy.'
                );
            }

            if (is_null($idp) && sizeof($intersection) === 1) {
                // only one IdP requested or valid
                $idp = current($state['saml:IDPList']);
            }
        }

        if ($idp === null) {
            $this->startDisco($state);
            assert(false);
        }

        $this->startSSO($idp, $state);
        assert(false);
    }

    /**
     * Re-authenticate an user.
     *
     * This function is called by the IdP to give the authentication source a chance to
     * interact with the user even in the case when the user is already authenticated.
     *
     * @param array &$state  Information about the current authentication.
     */
    public function reauthenticate(array &$state)
    {
        assert(is_array($state));

        $session = SimpleSAML_Session::getSessionFromRequest();
        $data = $session->getAuthState($this->authId);
        foreach ($data as $k => $v) {
            $state[$k] = $v;
        }

        // check if we have an IDPList specified in the request
        if (isset($state['saml:IDPList']) && sizeof($state['saml:IDPList']) > 0 &&
            !in_array($state['saml:sp:IdP'], $state['saml:IDPList'], true))
        {
            /*
             * The user has an existing, valid session. However, the SP
             * provided a list of IdPs it accepts for authentication, and
             * the IdP the existing session is related to is not in that list.
             *
             * First, check if we recognize any of the IdPs requested.
             */

            $mdh = SimpleSAML_Metadata_MetaDataStorageHandler::getMetadataHandler();
            $known_idps = $mdh->getList();
            $intersection = array_intersect($state['saml:IDPList'], array_keys($known_idps));

            if (empty($intersection)) {
                // all requested IdPs are unknown
                throw new SimpleSAML\Module\saml\Error\NoSupportedIDP(
                    \SAML2\Constants::STATUS_REQUESTER,
                    'None of the IdPs requested are supported by this proxy.'
                );
            }

            /*
             * We have at least one IdP in the IDPList that we recognize, and
             * it's not the one currently in use. Let's see if this proxy
             * enforces the use of one single IdP.
             */
            if (!is_null($this->idp) && !in_array($this->idp, $intersection, true)) {
                // an IdP is enforced but not requested
                throw new SimpleSAML\Module\saml\Error\NoAvailableIDP(
                    \SAML2\Constants::STATUS_REQUESTER,
                    'None of the IdPs requested are available to this proxy.'
                );
            }

            /*
             * We need to inform the user, and ask whether we should logout before
             * starting the authentication process again with a different IdP, or
             * cancel the current SSO attempt.
             */
            SimpleSAML\Logger::warning(
                "Reauthentication after logout is needed. The IdP '${state['saml:sp:IdP']}' is not in the IDPList ".
                "provided by the Service Provider '${state['core:SP']}'."
            );

            $state['saml:sp:IdPMetadata'] = $this->getIdPMetadata($state['saml:sp:IdP']);
            $state['saml:sp:AuthId'] = $this->authId;
            self::askForIdPChange($state);
        }
    }


    /**
     * Ask the user to log out before being able to log in again with a
     * different identity provider. Note that this method is intended for
     * instances of SimpleSAMLphp running as a SAML proxy, and therefore
     * acting both as an SP and an IdP at the same time.
     *
     * This method will never return.
     *
     * @param array $state The state array.
     * The following keys must be defined in the array:
     * - 'saml:sp:IdPMetadata': a SimpleSAML_Configuration object containing
     *   the metadata of the IdP that authenticated the user in the current
     *   session.
     * - 'saml:sp:AuthId': the identifier of the current authentication source.
     * - 'core:IdP': the identifier of the local IdP.
     * - 'SPMetadata': an array with the metadata of this local SP.
     *
     * @throws SimpleSAML_Error_NoPassive In case the authentication request was passive.
     */
    public static function askForIdPChange(array &$state)
    {
        assert(array_key_exists('saml:sp:IdPMetadata', $state));
        assert(array_key_exists('saml:sp:AuthId', $state));
        assert(array_key_exists('core:IdP', $state));
        assert(array_key_exists('SPMetadata', $state));

        if (isset($state['isPassive']) && (bool)$state['isPassive']) {
            // passive request, we cannot authenticate the user
            throw new SimpleSAML\Module\saml\Error\NoPassive(
                    \SAML2\Constants::STATUS_REQUESTER,
                    'Reauthentication required'
            );
        }

        // save the state WITHOUT a restart URL, so that we don't try an IdP-initiated login if something goes wrong
        $id = SimpleSAML_Auth_State::saveState($state, 'saml:proxy:invalid_idp', true);
        $url = SimpleSAML\Module::getModuleURL('saml/proxy/invalid_session.php');
        SimpleSAML\Utils\HTTP::redirectTrustedURL($url, array('AuthState' => $id));
        assert(false);
    }

    /**
     * Log the user out before logging in again.
     *
     * This method will never return.
     *
     * @param array $state The state array.
     */
    public static function reauthLogout(array $state)
    {
        SimpleSAML\Logger::debug('Proxy: logging the user out before re-authentication.');

        if (isset($state['Responder'])) {
            $state['saml:proxy:reauthLogout:PrevResponder'] = $state['Responder'];
        }
        $state['Responder'] = array('sspmod_saml_Auth_Source_SP', 'reauthPostLogout');

        $idp = SimpleSAML_IdP::getByState($state);
        $idp->handleLogoutRequest($state, null);
        assert(false);
    }

    /**
     * Complete login operation after re-authenticating the user on another IdP.
     *
     * @param array $state  The authentication state.
     */
    public static function reauthPostLogin(array $state)
    {
        assert(isset($state['ReturnCallback']));

        // Update session state
        $session = SimpleSAML_Session::getSessionFromRequest();
        $authId = $state['saml:sp:AuthId'];
        $session->doLogin($authId, SimpleSAML_Auth_State::getPersistentAuthData($state));

        // resume the login process
        call_user_func($state['ReturnCallback'], $state);
        assert(false);
    }

    /**
     * Post-logout handler for re-authentication.
     *
     * This method will never return.
     *
     * @param SimpleSAML_IdP $idp The IdP we are logging out from.
     * @param array &$state The state array with the state during logout.
     */
    public static function reauthPostLogout(SimpleSAML_IdP $idp, array $state)
    {
        assert(isset($state['saml:sp:AuthId']));

        SimpleSAML\Logger::debug('Proxy: logout completed.');

        if (isset($state['saml:proxy:reauthLogout:PrevResponder'])) {
            $state['Responder'] = $state['saml:proxy:reauthLogout:PrevResponder'];
        }

        $sp = SimpleSAML_Auth_Source::getById($state['saml:sp:AuthId'], 'sspmod_saml_Auth_Source_SP');
        /** @var sspmod_saml_Auth_Source_SP $authSource */
        SimpleSAML\Logger::debug('Proxy: logging in again.');
        $sp->authenticate($state);
        assert(false);
    }

    /**
     * Start a SAML 2 logout operation.
     *
     * @param array $state  The logout state.
     */
    public function startSLO2(&$state)
    {
        assert(is_array($state));
        assert(array_key_exists('saml:logout:IdP', $state));
        assert(array_key_exists('saml:logout:NameID', $state));
        assert(array_key_exists('saml:logout:SessionIndex', $state));

        $id = SimpleSAML_Auth_State::saveState($state, 'saml:slosent');

        $idp = $state['saml:logout:IdP'];
        $nameId = $state['saml:logout:NameID'];
        $sessionIndex = $state['saml:logout:SessionIndex'];

        $idpMetadata = $this->getIdPMetadata($idp);

        $endpoint = $idpMetadata->getEndpointPrioritizedByBinding('SingleLogoutService', array(
            \SAML2\Constants::BINDING_HTTP_REDIRECT,
            \SAML2\Constants::BINDING_HTTP_POST), false);
        if ($endpoint === false) {
            SimpleSAML\Logger::info('No logout endpoint for IdP ' . var_export($idp, true) . '.');
            return;
        }

        $lr = sspmod_saml_Message::buildLogoutRequest($this->metadata, $idpMetadata);
        $lr->setNameId($nameId);
        $lr->setSessionIndex($sessionIndex);
        $lr->setRelayState($id);
        $lr->setDestination($endpoint['Location']);

        $encryptNameId = $idpMetadata->getBoolean('nameid.encryption', null);
        if ($encryptNameId === null) {
            $encryptNameId = $this->metadata->getBoolean('nameid.encryption', false);
        }
        if ($encryptNameId) {
            $lr->encryptNameId(sspmod_saml_Message::getEncryptionKey($idpMetadata));
        }

        $b = \SAML2\Binding::getBinding($endpoint['Binding']);
        $b->send($lr);

        assert(false);
    }

    /**
     * Start logout operation.
     *
     * @param array $state  The logout state.
     */
    public function logout(&$state)
    {
        assert(is_array($state));
        assert(array_key_exists('saml:logout:Type', $state));

        $logoutType = $state['saml:logout:Type'];
        switch ($logoutType) {
        case 'saml1':
            /* Nothing to do. */
            return;
        case 'saml2':
            $this->startSLO2($state);
            return;
        default:
            /* Should never happen. */
            assert(false);
        }
    }

    /**
     * Handle a response from a SSO operation.
     *
     * @param array $state  The authentication state.
     * @param string $idp  The entity id of the IdP.
     * @param array $attributes  The attributes.
     */
    public function handleResponse(array $state, $idp, array $attributes)
    {
        assert(is_string($idp));
        assert(array_key_exists('LogoutState', $state));
        assert(array_key_exists('saml:logout:Type', $state['LogoutState']));

        $idpMetadata = $this->getIdpMetadata($idp);

        $spMetadataArray = $this->metadata->toArray();
        $idpMetadataArray = $idpMetadata->toArray();

        /* Save the IdP in the state array. */
        $state['saml:sp:IdP'] = $idp;
        $state['PersistentAuthData'][] = 'saml:sp:IdP';

        $authProcState = array(
            'saml:sp:IdP' => $idp,
            'saml:sp:State' => $state,
            'ReturnCall' => array('sspmod_saml_Auth_Source_SP', 'onProcessingCompleted'),

            'Attributes' => $attributes,
            'Destination' => $spMetadataArray,
            'Source' => $idpMetadataArray,
        );

        if (isset($state['saml:sp:NameID'])) {
            $authProcState['saml:sp:NameID'] = $state['saml:sp:NameID'];
        }
        if (isset($state['saml:sp:SessionIndex'])) {
            $authProcState['saml:sp:SessionIndex'] = $state['saml:sp:SessionIndex'];
        }

        $pc = new SimpleSAML_Auth_ProcessingChain($idpMetadataArray, $spMetadataArray, 'sp');
        $pc->processState($authProcState);

        self::onProcessingCompleted($authProcState);
    }

    /**
     * Handle a logout request from an IdP.
     *
     * @param string $idpEntityId  The entity ID of the IdP.
     */
    public function handleLogout($idpEntityId)
    {
        assert(is_string($idpEntityId));

        /* Call the logout callback we registered in onProcessingCompleted(). */
        $this->callLogoutCallback($idpEntityId);
    }

    /**
     * Handle an unsolicited login operations.
     *
     * This method creates a session from the information received. It will
     * then redirect to the given URL. This is used to handle IdP initiated
     * SSO. This method will never return.
     *
     * @param string $authId The id of the authentication source that received the request.
     * @param array $state A state array.
     * @param string $redirectTo The URL we should redirect the user to after updating
     * the session. The function will check if the URL is allowed, so there is no need to
     * manually check the URL on beforehand. Please refer to the 'trusted.url.domains'
     * configuration directive for more information about allowing (or disallowing) URLs.
     */
    public static function handleUnsolicitedAuth($authId, array $state, $redirectTo)
    {
        assert(is_string($authId));
        assert(is_string($redirectTo));

        $session = SimpleSAML_Session::getSessionFromRequest();
        $session->doLogin($authId, SimpleSAML_Auth_State::getPersistentAuthData($state));

        \SimpleSAML\Utils\HTTP::redirectUntrustedURL($redirectTo);
    }

    /**
     * Called when we have completed the procssing chain.
     *
     * @param array $authProcState  The processing chain state.
     */
    public static function onProcessingCompleted(array $authProcState)
    {
        assert(array_key_exists('saml:sp:IdP', $authProcState));
        assert(array_key_exists('saml:sp:State', $authProcState));
        assert(array_key_exists('Attributes', $authProcState));

        $idp = $authProcState['saml:sp:IdP'];
        $state = $authProcState['saml:sp:State'];

        $sourceId = $state['saml:sp:AuthId'];
        $source = SimpleSAML_Auth_Source::getById($sourceId);
        if ($source === null) {
            throw new Exception('Could not find authentication source with id ' . $sourceId);
        }

        /* Register a callback that we can call if we receive a logout request from the IdP. */
        $source->addLogoutCallback($idp, $state);

        $state['Attributes'] = $authProcState['Attributes'];

        if (isset($state['saml:sp:isUnsolicited']) && (bool)$state['saml:sp:isUnsolicited']) {
            if (!empty($state['saml:sp:RelayState'])) {
                $redirectTo = $state['saml:sp:RelayState'];
            } else {
                $redirectTo = $source->getMetadata()->getString('RelayState', '/');
            }
            self::handleUnsolicitedAuth($sourceId, $state, $redirectTo);
        }

        SimpleSAML_Auth_Source::completeAuth($state);
    }
>>>>>>> 288aecdf
}<|MERGE_RESOLUTION|>--- conflicted
+++ resolved
@@ -1,6 +1,5 @@
 <?php
 
-<<<<<<< HEAD
 class sspmod_saml_Auth_Source_SP extends SimpleSAML_Auth_Source {
 
 	/**
@@ -121,14 +120,15 @@
 			return $metadataHandler->getMetaDataConfig($entityId, 'saml20-idp-remote');
 		} catch (Exception $e) {
 			/* Metadata wasn't found. */
-		}
-
+            SimpleSAML\Logger::debug('getIdpMetadata: ' . $e->getMessage());
+		}
 
 		/* Not found in saml20-idp-remote, look in shib13-idp-remote. */
 		try {
 			return $metadataHandler->getMetaDataConfig($entityId, 'shib13-idp-remote');
 		} catch (Exception $e) {
 			/* Metadata wasn't found. */
+            SimpleSAML\Logger::debug('getIdpMetadata: ' . $e->getMessage());
 		}
 
 		/* Not found. */
@@ -204,7 +204,7 @@
 						SAML2\Constants::COMPARISON_MINIMUM,
 						SAML2\Constants::COMPARISON_MAXIMUM,
 						SAML2\Constants::COMPARISON_BETTER,
-			))) {
+			), true)) {
 				$comp = $state['saml:AuthnContextComparison'];
 			}
 			$ar->setRequestedAuthnContext(array('AuthnContextClassRef' => $accr, 'Comparison' => $comp));
@@ -286,10 +286,10 @@
 				\SAML2\Constants::BINDING_HOK_SSO)
 			);
 		} else {
-            $bindings = array(\SAML2\Constants::BINDING_HTTP_REDIRECT, \SAML2\Constants::BINDING_HTTP_POST);
-            if (array_key_exists('saml:Binding', $state)){
-                array_unshift($bindings, $state['saml:Binding']);
-            }
+      $bindings = array(\SAML2\Constants::BINDING_HTTP_REDIRECT, \SAML2\Constants::BINDING_HTTP_POST);
+      if (array_key_exists('saml:Binding', $state)){
+        array_unshift($bindings, $state['saml:Binding']);
+      }
 			$dst = $idpMetadata->getDefaultEndpoint('SingleSignOnService', $bindings);
 		}
 		$ar->setDestination($dst['Location']);
@@ -412,7 +412,7 @@
 				);
 			}
 
-			if (!is_null($idp) && !in_array($idp, $intersection)) { // the IdP is enforced but not in the IDPList
+			if (!is_null($idp) && !in_array($idp, $intersection, true)) { // the IdP is enforced but not in the IDPList
 				throw new SimpleSAML\Module\saml\Error\NoAvailableIDP(
 					\SAML2\Constants::STATUS_REQUESTER,
 					'None of the IdPs requested are available to this proxy.'
@@ -477,7 +477,7 @@
 			 * We have at least one IdP in the IDPList that we recognize, and it's not the one currently in use. Let's
 			 * see if this proxy enforces the use of one single IdP.
 			 */
-			if (!is_null($this->idp) && !in_array($this->idp, $intersection)) { // an IdP is enforced but not requested
+			if (!is_null($this->idp) && !in_array($this->idp, $intersection, true)) { // an IdP is enforced but not requested
 				throw new SimpleSAML\Module\saml\Error\NoAvailableIDP(
 					\SAML2\Constants::STATUS_REQUESTER,
 					'None of the IdPs requested are available to this proxy.'
@@ -621,10 +621,10 @@
 
 		$idpMetadata = $this->getIdPMetadata($idp);
 
-        $bindings = array(\SAML2\Constants::BINDING_HTTP_REDIRECT, \SAML2\Constants::BINDING_HTTP_POST);
-        if (array_key_exists('saml:Binding', $state)){
-            array_unshift($bindings, $state['saml:Binding']);
-        }
+    $bindings = array(\SAML2\Constants::BINDING_HTTP_REDIRECT, \SAML2\Constants::BINDING_HTTP_POST);
+    if (array_key_exists('saml:Binding', $state)){
+      array_unshift($bindings, $state['saml:Binding']);
+    }
 		$endpoint = $idpMetadata->getEndpointPrioritizedByBinding('SingleLogoutService', $bindings, FALSE);
 		if ($endpoint === FALSE) {
 			SimpleSAML\Logger::info('No logout endpoint for IdP ' . var_export($idp, TRUE) . '.');
@@ -793,803 +793,4 @@
 		SimpleSAML_Auth_Source::completeAuth($state);
 	}
 
-=======
-class sspmod_saml_Auth_Source_SP extends SimpleSAML_Auth_Source
-{
-    /**
-     * The entity ID of this SP.
-     *
-     * @var string
-     */
-    private $entityId;
-
-    /**
-     * The metadata of this SP.
-     *
-     * @var SimpleSAML_Configuration.
-     */
-    private $metadata;
-
-    /**
-     * The IdP the user is allowed to log into.
-     *
-     * @var string|null  The IdP the user can log into, or null if the user can log into all IdPs.
-     */
-    private $idp;
-
-    /**
-     * URL to discovery service.
-     *
-     * @var string|null
-     */
-    private $discoURL;
-
-    /**
-     * Constructor for SAML SP authentication source.
-     *
-     * @param array $info  Information about this authentication source.
-     * @param array $config  Configuration.
-     */
-    public function __construct($info, $config)
-    {
-        assert(is_array($info));
-        assert(is_array($config));
-
-        // Call the parent constructor first, as required by the interface
-        parent::__construct($info, $config);
-
-        if (!isset($config['entityID'])) {
-            $config['entityID'] = $this->getMetadataURL();
-        }
-
-        /* For compatibility with code that assumes that $metadata->getString('entityid')
-         * gives the entity id. */
-        $config['entityid'] = $config['entityID'];
-
-        $this->metadata = SimpleSAML_Configuration::loadFromArray($config,
-            'authsources[' . var_export($this->authId, true) . ']');
-        $this->entityId = $this->metadata->getString('entityID');
-        $this->idp = $this->metadata->getString('idp', null);
-        $this->discoURL = $this->metadata->getString('discoURL', null);
-
-        if (empty($this->discoURL) && SimpleSAML\Module::isModuleEnabled('discojuice')) {
-            $this->discoURL = SimpleSAML\Module::getModuleURL('discojuice/central.php');
-        }
-    }
-
-    /**
-     * Retrieve the URL to the metadata of this SP.
-     *
-     * @return string  The metadata URL.
-     */
-    public function getMetadataURL()
-    {
-        return SimpleSAML\Module::getModuleURL('saml/sp/metadata.php/' . urlencode($this->authId));
-    }
-
-    /**
-     * Retrieve the entity id of this SP.
-     *
-     * @return string  The entity id of this SP.
-     */
-    public function getEntityId()
-    {
-        return $this->entityId;
-    }
-
-    /**
-     * Retrieve the metadata of this SP.
-     *
-     * @return SimpleSAML_Configuration  The metadata of this SP.
-     */
-    public function getMetadata()
-    {
-        return $this->metadata;
-    }
-
-    /**
-     * Retrieve the metadata of an IdP.
-     *
-     * @param string $entityId  The entity id of the IdP.
-     * @return SimpleSAML_Configuration  The metadata of the IdP.
-     */
-    public function getIdPMetadata($entityId)
-    {
-        assert(is_string($entityId));
-
-        if ($this->idp !== null && $this->idp !== $entityId) {
-            throw new SimpleSAML_Error_Exception('Cannot retrieve metadata for IdP ' .
-                var_export($entityId, true) .
-                ' because it isn\'t a valid IdP for this SP.');
-        }
-
-        $metadataHandler = SimpleSAML_Metadata_MetaDataStorageHandler::getMetadataHandler();
-
-        // First, look in saml20-idp-remote.
-        try {
-            return $metadataHandler->getMetaDataConfig($entityId, 'saml20-idp-remote');
-        } catch (Exception $e) {
-            /* Metadata wasn't found. */
-            SimpleSAML\Logger::debug('getIdpMetadata: ' . $e->getMessage());
-        }
-
-        /* Not found in saml20-idp-remote, look in shib13-idp-remote. */
-        try {
-            return $metadataHandler->getMetaDataConfig($entityId, 'shib13-idp-remote');
-        } catch (Exception $e) {
-            /* Metadata wasn't found. */
-            SimpleSAML\Logger::debug('getIdpMetadata: ' . $e->getMessage());
-        }
-
-        /* Not found. */
-        throw new SimpleSAML_Error_Exception('Could not find the metadata of an IdP with entity ID ' .
-            var_export($entityId, true));
-    }
-
-    /**
-     * Send a SAML1 SSO request to an IdP.
-     *
-     * @param SimpleSAML_Configuration $idpMetadata  The metadata of the IdP.
-     * @param array $state  The state array for the current authentication.
-     */
-    private function startSSO1(SimpleSAML_Configuration $idpMetadata, array $state)
-    {
-        $idpEntityId = $idpMetadata->getString('entityid');
-
-        $state['saml:idp'] = $idpEntityId;
-
-        $ar = new \SimpleSAML\XML\Shib13\AuthnRequest();
-        $ar->setIssuer($this->entityId);
-
-        $id = SimpleSAML_Auth_State::saveState($state, 'saml:sp:sso');
-        $ar->setRelayState($id);
-
-        $useArtifact = $idpMetadata->getBoolean('saml1.useartifact', null);
-        if ($useArtifact === null) {
-            $useArtifact = $this->metadata->getBoolean('saml1.useartifact', false);
-        }
-
-        if ($useArtifact) {
-            $shire = SimpleSAML\Module::getModuleURL('saml/sp/saml1-acs.php/' . $this->authId . '/artifact');
-        } else {
-            $shire = SimpleSAML\Module::getModuleURL('saml/sp/saml1-acs.php/' . $this->authId);
-        }
-
-        $url = $ar->createRedirect($idpEntityId, $shire);
-
-        SimpleSAML\Logger::debug('Starting SAML 1 SSO to ' . var_export($idpEntityId, true) .
-            ' from ' . var_export($this->entityId, true) . '.');
-        \SimpleSAML\Utils\HTTP::redirectTrustedURL($url);
-    }
-
-    /**
-     * Send a SAML2 SSO request to an IdP.
-     *
-     * @param SimpleSAML_Configuration $idpMetadata  The metadata of the IdP.
-     * @param array $state  The state array for the current authentication.
-     */
-    private function startSSO2(SimpleSAML_Configuration $idpMetadata, array $state)
-    {
-        if (isset($state['saml:ProxyCount']) && $state['saml:ProxyCount'] < 0) {
-            SimpleSAML_Auth_State::throwException(
-                $state,
-                new \SimpleSAML\Module\saml\Error\ProxyCountExceeded(\SAML2\Constants::STATUS_RESPONDER)
-            );
-        }
-
-        $ar = sspmod_saml_Message::buildAuthnRequest($this->metadata, $idpMetadata);
-
-        $ar->setAssertionConsumerServiceURL(SimpleSAML\Module::getModuleURL('saml/sp/saml2-acs.php/' . $this->authId));
-
-        if (isset($state['SimpleSAML_Auth_Source.ReturnURL'])) {
-            $ar->setRelayState($state['SimpleSAML_Auth_Source.ReturnURL']);
-        }
-
-        if (isset($state['saml:AuthnContextClassRef'])) {
-            $accr = SimpleSAML\Utils\Arrays::arrayize($state['saml:AuthnContextClassRef']);
-            $comp = SAML2\Constants::COMPARISON_EXACT;
-            if (isset($state['saml:AuthnContextComparison']) && in_array($state['AuthnContextComparison'], array(
-                        SAML2\Constants::COMPARISON_EXACT,
-                        SAML2\Constants::COMPARISON_MINIMUM,
-                        SAML2\Constants::COMPARISON_MAXIMUM,
-                        SAML2\Constants::COMPARISON_BETTER,
-            ), true)) {
-                $comp = $state['saml:AuthnContextComparison'];
-            }
-            $ar->setRequestedAuthnContext(array('AuthnContextClassRef' => $accr, 'Comparison' => $comp));
-        }
-
-        if (isset($state['ForceAuthn'])) {
-            $ar->setForceAuthn((bool)$state['ForceAuthn']);
-        }
-
-        if (isset($state['isPassive'])) {
-            $ar->setIsPassive((bool)$state['isPassive']);
-        }
-
-        if (isset($state['saml:NameID'])) {
-            if (!is_array($state['saml:NameID']) && !is_a($state['saml:NameID'], '\SAML2\XML\saml\NameID')) {
-                throw new SimpleSAML_Error_Exception('Invalid value of $state[\'saml:NameID\'].');
-            }
-            $ar->setNameId($state['saml:NameID']);
-        }
-
-        if (isset($state['saml:NameIDPolicy'])) {
-            if (is_string($state['saml:NameIDPolicy'])) {
-                $policy = array(
-                    'Format' => (string)$state['saml:NameIDPolicy'],
-                    'AllowCreate' => true,
-                );
-            } elseif (is_array($state['saml:NameIDPolicy'])) {
-                $policy = $state['saml:NameIDPolicy'];
-            } else {
-                throw new SimpleSAML_Error_Exception('Invalid value of $state[\'saml:NameIDPolicy\'].');
-            }
-            $ar->setNameIdPolicy($policy);
-        }
-
-        if (isset($state['saml:IDPList'])) {
-            $IDPList = $state['saml:IDPList'];
-        } else {
-            $IDPList = array();
-        }
-
-        $ar->setIDPList(array_unique(array_merge($this->metadata->getArray('IDPList', array()), 
-                                                $idpMetadata->getArray('IDPList', array()),
-                                                (array) $IDPList)));
-
-        if (isset($state['saml:ProxyCount']) && $state['saml:ProxyCount'] !== null) {
-            $ar->setProxyCount($state['saml:ProxyCount']);
-        } elseif ($idpMetadata->getInteger('ProxyCount', null) !== null) {
-            $ar->setProxyCount($idpMetadata->getInteger('ProxyCount', null));
-        } elseif ($this->metadata->getInteger('ProxyCount', null) !== null) {
-            $ar->setProxyCount($this->metadata->getInteger('ProxyCount', null));
-        }
-
-        $requesterID = array();
-        if (isset($state['saml:RequesterID'])) {
-            $requesterID = $state['saml:RequesterID'];
-        }
-
-        if (isset($state['core:SP'])) {
-            $requesterID[] = $state['core:SP'];
-        }
-
-        $ar->setRequesterID($requesterID);
-
-        if (isset($state['saml:Extensions'])) {
-            $ar->setExtensions($state['saml:Extensions']);
-        }
-
-        // save IdP entity ID as part of the state
-        $state['ExpectedIssuer'] = $idpMetadata->getString('entityid');
-
-        $id = SimpleSAML_Auth_State::saveState($state, 'saml:sp:sso', true);
-        $ar->setId($id);
-
-        SimpleSAML\Logger::debug('Sending SAML 2 AuthnRequest to ' .
-            var_export($idpMetadata->getString('entityid'), true));
-
-        /* Select appropriate SSO endpoint */
-        if ($ar->getProtocolBinding() === \SAML2\Constants::BINDING_HOK_SSO) {
-            $dst = $idpMetadata->getDefaultEndpoint('SingleSignOnService', array(
-                \SAML2\Constants::BINDING_HOK_SSO)
-            );
-        } else {
-            $dst = $idpMetadata->getDefaultEndpoint('SingleSignOnService', array(
-                \SAML2\Constants::BINDING_HTTP_REDIRECT,
-                \SAML2\Constants::BINDING_HTTP_POST)
-            );
-        }
-        $ar->setDestination($dst['Location']);
-
-        $b = \SAML2\Binding::getBinding($dst['Binding']);
-
-        $this->sendSAML2AuthnRequest($state, $b, $ar);
-
-        assert(false);
-    }
-
-    /**
-     * Function to actually send the authentication request.
-     *
-     * This function does not return.
-     *
-     * @param array &$state  The state array.
-     * @param \SAML2\Binding $binding  The binding.
-     * @param \SAML2\AuthnRequest  $ar  The authentication request.
-     */
-    public function sendSAML2AuthnRequest(array &$state, \SAML2\Binding $binding, \SAML2\AuthnRequest $ar)
-    {
-        $binding->send($ar);
-        assert(false);
-    }
-
-    /**
-     * Send a SSO request to an IdP.
-     *
-     * @param string $idp  The entity ID of the IdP.
-     * @param array $state  The state array for the current authentication.
-     */
-    public function startSSO($idp, array $state)
-    {
-        assert(is_string($idp));
-
-        $idpMetadata = $this->getIdPMetadata($idp);
-
-        $type = $idpMetadata->getString('metadata-set');
-        switch ($type) {
-        case 'shib13-idp-remote':
-            $this->startSSO1($idpMetadata, $state);
-            assert(false); /* Should not return. */
-        case 'saml20-idp-remote':
-            $this->startSSO2($idpMetadata, $state);
-            assert(false); /* Should not return. */
-        default:
-            /* Should only be one of the known types. */
-            assert(false);
-        }
-    }
-
-    /**
-     * Start an IdP discovery service operation.
-     *
-     * @param array $state  The state array.
-     */
-    private function startDisco(array $state)
-    {
-        $id = SimpleSAML_Auth_State::saveState($state, 'saml:sp:sso');
-
-        $discoURL = $this->discoURL;
-        if ($discoURL === null) {
-            /* Fallback to internal discovery service. */
-            $discoURL = SimpleSAML\Module::getModuleURL('saml/disco.php');
-        }
-
-        $returnTo = SimpleSAML\Module::getModuleURL('saml/sp/discoresp.php', array('AuthID' => $id));
-
-        $params = array(
-            'entityID' => $this->entityId,
-            'return' => $returnTo,
-            'returnIDParam' => 'idpentityid'
-        );
-
-        if(isset($state['saml:IDPList'])) {
-            $params['IDPList'] = $state['saml:IDPList'];
-        }
-
-        if (isset($state['isPassive']) && $state['isPassive']) {
-            $params['isPassive'] = 'true';
-        }
-
-        \SimpleSAML\Utils\HTTP::redirectTrustedURL($discoURL, $params);
-    }
-
-    /**
-     * Start login.
-     *
-     * This function saves the information about the login, and redirects to the IdP.
-     *
-     * @param array &$state  Information about the current authentication.
-     */
-    public function authenticate(&$state)
-    {
-        assert(is_array($state));
-
-        /* We are going to need the authId in order to retrieve this authentication source later. */
-        $state['saml:sp:AuthId'] = $this->authId;
-
-        $idp = $this->idp;
-
-        if (isset($state['saml:idp'])) {
-            $idp = (string)$state['saml:idp'];
-        }
-
-        if (isset($state['saml:IDPList']) && sizeof($state['saml:IDPList']) > 0) {
-            // we have a SAML IDPList (we are a proxy): filter the list of IdPs available
-            $mdh = SimpleSAML_Metadata_MetaDataStorageHandler::getMetadataHandler();
-            $known_idps = $mdh->getList();
-            $intersection = array_intersect($state['saml:IDPList'], array_keys($known_idps));
-
-            if (empty($intersection)) {
-                // all requested IdPs are unknown
-                throw new SimpleSAML\Module\saml\Error\NoSupportedIDP(
-                    \SAML2\Constants::STATUS_REQUESTER,
-                    'None of the IdPs requested are supported by this proxy.'
-                );
-            }
-
-            if (!is_null($idp) && !in_array($idp, $intersection, true)) {
-                // the IdP is enforced but not in the IDPList
-                throw new SimpleSAML\Module\saml\Error\NoAvailableIDP(
-                    \SAML2\Constants::STATUS_REQUESTER,
-                    'None of the IdPs requested are available to this proxy.'
-                );
-            }
-
-            if (is_null($idp) && sizeof($intersection) === 1) {
-                // only one IdP requested or valid
-                $idp = current($state['saml:IDPList']);
-            }
-        }
-
-        if ($idp === null) {
-            $this->startDisco($state);
-            assert(false);
-        }
-
-        $this->startSSO($idp, $state);
-        assert(false);
-    }
-
-    /**
-     * Re-authenticate an user.
-     *
-     * This function is called by the IdP to give the authentication source a chance to
-     * interact with the user even in the case when the user is already authenticated.
-     *
-     * @param array &$state  Information about the current authentication.
-     */
-    public function reauthenticate(array &$state)
-    {
-        assert(is_array($state));
-
-        $session = SimpleSAML_Session::getSessionFromRequest();
-        $data = $session->getAuthState($this->authId);
-        foreach ($data as $k => $v) {
-            $state[$k] = $v;
-        }
-
-        // check if we have an IDPList specified in the request
-        if (isset($state['saml:IDPList']) && sizeof($state['saml:IDPList']) > 0 &&
-            !in_array($state['saml:sp:IdP'], $state['saml:IDPList'], true))
-        {
-            /*
-             * The user has an existing, valid session. However, the SP
-             * provided a list of IdPs it accepts for authentication, and
-             * the IdP the existing session is related to is not in that list.
-             *
-             * First, check if we recognize any of the IdPs requested.
-             */
-
-            $mdh = SimpleSAML_Metadata_MetaDataStorageHandler::getMetadataHandler();
-            $known_idps = $mdh->getList();
-            $intersection = array_intersect($state['saml:IDPList'], array_keys($known_idps));
-
-            if (empty($intersection)) {
-                // all requested IdPs are unknown
-                throw new SimpleSAML\Module\saml\Error\NoSupportedIDP(
-                    \SAML2\Constants::STATUS_REQUESTER,
-                    'None of the IdPs requested are supported by this proxy.'
-                );
-            }
-
-            /*
-             * We have at least one IdP in the IDPList that we recognize, and
-             * it's not the one currently in use. Let's see if this proxy
-             * enforces the use of one single IdP.
-             */
-            if (!is_null($this->idp) && !in_array($this->idp, $intersection, true)) {
-                // an IdP is enforced but not requested
-                throw new SimpleSAML\Module\saml\Error\NoAvailableIDP(
-                    \SAML2\Constants::STATUS_REQUESTER,
-                    'None of the IdPs requested are available to this proxy.'
-                );
-            }
-
-            /*
-             * We need to inform the user, and ask whether we should logout before
-             * starting the authentication process again with a different IdP, or
-             * cancel the current SSO attempt.
-             */
-            SimpleSAML\Logger::warning(
-                "Reauthentication after logout is needed. The IdP '${state['saml:sp:IdP']}' is not in the IDPList ".
-                "provided by the Service Provider '${state['core:SP']}'."
-            );
-
-            $state['saml:sp:IdPMetadata'] = $this->getIdPMetadata($state['saml:sp:IdP']);
-            $state['saml:sp:AuthId'] = $this->authId;
-            self::askForIdPChange($state);
-        }
-    }
-
-
-    /**
-     * Ask the user to log out before being able to log in again with a
-     * different identity provider. Note that this method is intended for
-     * instances of SimpleSAMLphp running as a SAML proxy, and therefore
-     * acting both as an SP and an IdP at the same time.
-     *
-     * This method will never return.
-     *
-     * @param array $state The state array.
-     * The following keys must be defined in the array:
-     * - 'saml:sp:IdPMetadata': a SimpleSAML_Configuration object containing
-     *   the metadata of the IdP that authenticated the user in the current
-     *   session.
-     * - 'saml:sp:AuthId': the identifier of the current authentication source.
-     * - 'core:IdP': the identifier of the local IdP.
-     * - 'SPMetadata': an array with the metadata of this local SP.
-     *
-     * @throws SimpleSAML_Error_NoPassive In case the authentication request was passive.
-     */
-    public static function askForIdPChange(array &$state)
-    {
-        assert(array_key_exists('saml:sp:IdPMetadata', $state));
-        assert(array_key_exists('saml:sp:AuthId', $state));
-        assert(array_key_exists('core:IdP', $state));
-        assert(array_key_exists('SPMetadata', $state));
-
-        if (isset($state['isPassive']) && (bool)$state['isPassive']) {
-            // passive request, we cannot authenticate the user
-            throw new SimpleSAML\Module\saml\Error\NoPassive(
-                    \SAML2\Constants::STATUS_REQUESTER,
-                    'Reauthentication required'
-            );
-        }
-
-        // save the state WITHOUT a restart URL, so that we don't try an IdP-initiated login if something goes wrong
-        $id = SimpleSAML_Auth_State::saveState($state, 'saml:proxy:invalid_idp', true);
-        $url = SimpleSAML\Module::getModuleURL('saml/proxy/invalid_session.php');
-        SimpleSAML\Utils\HTTP::redirectTrustedURL($url, array('AuthState' => $id));
-        assert(false);
-    }
-
-    /**
-     * Log the user out before logging in again.
-     *
-     * This method will never return.
-     *
-     * @param array $state The state array.
-     */
-    public static function reauthLogout(array $state)
-    {
-        SimpleSAML\Logger::debug('Proxy: logging the user out before re-authentication.');
-
-        if (isset($state['Responder'])) {
-            $state['saml:proxy:reauthLogout:PrevResponder'] = $state['Responder'];
-        }
-        $state['Responder'] = array('sspmod_saml_Auth_Source_SP', 'reauthPostLogout');
-
-        $idp = SimpleSAML_IdP::getByState($state);
-        $idp->handleLogoutRequest($state, null);
-        assert(false);
-    }
-
-    /**
-     * Complete login operation after re-authenticating the user on another IdP.
-     *
-     * @param array $state  The authentication state.
-     */
-    public static function reauthPostLogin(array $state)
-    {
-        assert(isset($state['ReturnCallback']));
-
-        // Update session state
-        $session = SimpleSAML_Session::getSessionFromRequest();
-        $authId = $state['saml:sp:AuthId'];
-        $session->doLogin($authId, SimpleSAML_Auth_State::getPersistentAuthData($state));
-
-        // resume the login process
-        call_user_func($state['ReturnCallback'], $state);
-        assert(false);
-    }
-
-    /**
-     * Post-logout handler for re-authentication.
-     *
-     * This method will never return.
-     *
-     * @param SimpleSAML_IdP $idp The IdP we are logging out from.
-     * @param array &$state The state array with the state during logout.
-     */
-    public static function reauthPostLogout(SimpleSAML_IdP $idp, array $state)
-    {
-        assert(isset($state['saml:sp:AuthId']));
-
-        SimpleSAML\Logger::debug('Proxy: logout completed.');
-
-        if (isset($state['saml:proxy:reauthLogout:PrevResponder'])) {
-            $state['Responder'] = $state['saml:proxy:reauthLogout:PrevResponder'];
-        }
-
-        $sp = SimpleSAML_Auth_Source::getById($state['saml:sp:AuthId'], 'sspmod_saml_Auth_Source_SP');
-        /** @var sspmod_saml_Auth_Source_SP $authSource */
-        SimpleSAML\Logger::debug('Proxy: logging in again.');
-        $sp->authenticate($state);
-        assert(false);
-    }
-
-    /**
-     * Start a SAML 2 logout operation.
-     *
-     * @param array $state  The logout state.
-     */
-    public function startSLO2(&$state)
-    {
-        assert(is_array($state));
-        assert(array_key_exists('saml:logout:IdP', $state));
-        assert(array_key_exists('saml:logout:NameID', $state));
-        assert(array_key_exists('saml:logout:SessionIndex', $state));
-
-        $id = SimpleSAML_Auth_State::saveState($state, 'saml:slosent');
-
-        $idp = $state['saml:logout:IdP'];
-        $nameId = $state['saml:logout:NameID'];
-        $sessionIndex = $state['saml:logout:SessionIndex'];
-
-        $idpMetadata = $this->getIdPMetadata($idp);
-
-        $endpoint = $idpMetadata->getEndpointPrioritizedByBinding('SingleLogoutService', array(
-            \SAML2\Constants::BINDING_HTTP_REDIRECT,
-            \SAML2\Constants::BINDING_HTTP_POST), false);
-        if ($endpoint === false) {
-            SimpleSAML\Logger::info('No logout endpoint for IdP ' . var_export($idp, true) . '.');
-            return;
-        }
-
-        $lr = sspmod_saml_Message::buildLogoutRequest($this->metadata, $idpMetadata);
-        $lr->setNameId($nameId);
-        $lr->setSessionIndex($sessionIndex);
-        $lr->setRelayState($id);
-        $lr->setDestination($endpoint['Location']);
-
-        $encryptNameId = $idpMetadata->getBoolean('nameid.encryption', null);
-        if ($encryptNameId === null) {
-            $encryptNameId = $this->metadata->getBoolean('nameid.encryption', false);
-        }
-        if ($encryptNameId) {
-            $lr->encryptNameId(sspmod_saml_Message::getEncryptionKey($idpMetadata));
-        }
-
-        $b = \SAML2\Binding::getBinding($endpoint['Binding']);
-        $b->send($lr);
-
-        assert(false);
-    }
-
-    /**
-     * Start logout operation.
-     *
-     * @param array $state  The logout state.
-     */
-    public function logout(&$state)
-    {
-        assert(is_array($state));
-        assert(array_key_exists('saml:logout:Type', $state));
-
-        $logoutType = $state['saml:logout:Type'];
-        switch ($logoutType) {
-        case 'saml1':
-            /* Nothing to do. */
-            return;
-        case 'saml2':
-            $this->startSLO2($state);
-            return;
-        default:
-            /* Should never happen. */
-            assert(false);
-        }
-    }
-
-    /**
-     * Handle a response from a SSO operation.
-     *
-     * @param array $state  The authentication state.
-     * @param string $idp  The entity id of the IdP.
-     * @param array $attributes  The attributes.
-     */
-    public function handleResponse(array $state, $idp, array $attributes)
-    {
-        assert(is_string($idp));
-        assert(array_key_exists('LogoutState', $state));
-        assert(array_key_exists('saml:logout:Type', $state['LogoutState']));
-
-        $idpMetadata = $this->getIdpMetadata($idp);
-
-        $spMetadataArray = $this->metadata->toArray();
-        $idpMetadataArray = $idpMetadata->toArray();
-
-        /* Save the IdP in the state array. */
-        $state['saml:sp:IdP'] = $idp;
-        $state['PersistentAuthData'][] = 'saml:sp:IdP';
-
-        $authProcState = array(
-            'saml:sp:IdP' => $idp,
-            'saml:sp:State' => $state,
-            'ReturnCall' => array('sspmod_saml_Auth_Source_SP', 'onProcessingCompleted'),
-
-            'Attributes' => $attributes,
-            'Destination' => $spMetadataArray,
-            'Source' => $idpMetadataArray,
-        );
-
-        if (isset($state['saml:sp:NameID'])) {
-            $authProcState['saml:sp:NameID'] = $state['saml:sp:NameID'];
-        }
-        if (isset($state['saml:sp:SessionIndex'])) {
-            $authProcState['saml:sp:SessionIndex'] = $state['saml:sp:SessionIndex'];
-        }
-
-        $pc = new SimpleSAML_Auth_ProcessingChain($idpMetadataArray, $spMetadataArray, 'sp');
-        $pc->processState($authProcState);
-
-        self::onProcessingCompleted($authProcState);
-    }
-
-    /**
-     * Handle a logout request from an IdP.
-     *
-     * @param string $idpEntityId  The entity ID of the IdP.
-     */
-    public function handleLogout($idpEntityId)
-    {
-        assert(is_string($idpEntityId));
-
-        /* Call the logout callback we registered in onProcessingCompleted(). */
-        $this->callLogoutCallback($idpEntityId);
-    }
-
-    /**
-     * Handle an unsolicited login operations.
-     *
-     * This method creates a session from the information received. It will
-     * then redirect to the given URL. This is used to handle IdP initiated
-     * SSO. This method will never return.
-     *
-     * @param string $authId The id of the authentication source that received the request.
-     * @param array $state A state array.
-     * @param string $redirectTo The URL we should redirect the user to after updating
-     * the session. The function will check if the URL is allowed, so there is no need to
-     * manually check the URL on beforehand. Please refer to the 'trusted.url.domains'
-     * configuration directive for more information about allowing (or disallowing) URLs.
-     */
-    public static function handleUnsolicitedAuth($authId, array $state, $redirectTo)
-    {
-        assert(is_string($authId));
-        assert(is_string($redirectTo));
-
-        $session = SimpleSAML_Session::getSessionFromRequest();
-        $session->doLogin($authId, SimpleSAML_Auth_State::getPersistentAuthData($state));
-
-        \SimpleSAML\Utils\HTTP::redirectUntrustedURL($redirectTo);
-    }
-
-    /**
-     * Called when we have completed the procssing chain.
-     *
-     * @param array $authProcState  The processing chain state.
-     */
-    public static function onProcessingCompleted(array $authProcState)
-    {
-        assert(array_key_exists('saml:sp:IdP', $authProcState));
-        assert(array_key_exists('saml:sp:State', $authProcState));
-        assert(array_key_exists('Attributes', $authProcState));
-
-        $idp = $authProcState['saml:sp:IdP'];
-        $state = $authProcState['saml:sp:State'];
-
-        $sourceId = $state['saml:sp:AuthId'];
-        $source = SimpleSAML_Auth_Source::getById($sourceId);
-        if ($source === null) {
-            throw new Exception('Could not find authentication source with id ' . $sourceId);
-        }
-
-        /* Register a callback that we can call if we receive a logout request from the IdP. */
-        $source->addLogoutCallback($idp, $state);
-
-        $state['Attributes'] = $authProcState['Attributes'];
-
-        if (isset($state['saml:sp:isUnsolicited']) && (bool)$state['saml:sp:isUnsolicited']) {
-            if (!empty($state['saml:sp:RelayState'])) {
-                $redirectTo = $state['saml:sp:RelayState'];
-            } else {
-                $redirectTo = $source->getMetadata()->getString('RelayState', '/');
-            }
-            self::handleUnsolicitedAuth($sourceId, $state, $redirectTo);
-        }
-
-        SimpleSAML_Auth_Source::completeAuth($state);
-    }
->>>>>>> 288aecdf
 }