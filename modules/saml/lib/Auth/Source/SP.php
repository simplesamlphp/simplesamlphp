--- conflicted
+++ resolved
@@ -101,17 +101,15 @@
         $this->idp = $this->metadata->getString('idp', null);
         $this->discoURL = $this->metadata->getString('discoURL', null);
         $this->disable_scoping = $this->metadata->getBoolean('disable_scoping', false);
-<<<<<<< HEAD
-	$this->passAuthnContextClassRef = false;
-	if (isset($config['proxymode.passAuthnContextClassRef'])) {
-        	$this->passAuthnContextClassRef = $config['proxymode.passAuthnContextClassRef'];
-	}
+
+    	  $this->passAuthnContextClassRef = false;
+        if (isset($config['proxymode.passAuthnContextClassRef'])) {
+           	$this->passAuthnContextClassRef = $config['proxymode.passAuthnContextClassRef'];
+        }
 
         if (empty($this->discoURL) && Module::isModuleEnabled('discojuice')) {
             $this->discoURL = Module::getModuleURL('discojuice/central.php');
         }
-=======
->>>>>>> 03bdf013
     }
 
 
