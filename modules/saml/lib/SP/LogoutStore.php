<?php

namespace SimpleSAML\Module\saml\SP;

use PDO;
use SAML2\XML\saml\NameID;
use SimpleSAML\Logger;
use SimpleSAML\Session;
use SimpleSAML\Store;
use SimpleSAML\Utils;

/**
 * A directory over logout information.
 *
 * @package SimpleSAMLphp
 */

class LogoutStore
{
    /**
     * Create logout table in SQL, if it is missing.
     *
     * @param \SimpleSAML\Store\SQL $store  The datastore.
     * @return void
     */
    private static function createLogoutTable(Store\SQL $store)
    {
        $tableVer = $store->getTableVersion('saml_LogoutStore');
        if ($tableVer === 4) {
            return;
        } elseif ($tableVer === 3) {
            /**
             * Table version 4 fixes the column type for the _expire column.
             * We now use DATETIME instead of TIMESTAMP to support MSSQL.
             */
            switch ($store->driver) {
                case 'pgsql':
                    // This does not affect the NOT NULL constraint
<<<<<<< HEAD
                    $update = [
                        'ALTER TABLE ' . $store->prefix . '_saml_LogoutStore ALTER COLUMN _expire DATETIME'
                    ];
=======
                    $update = ['ALTER TABLE '.$store->prefix.
                        '_saml_LogoutStore ALTER COLUMN _expire TIMESTAMP'];
>>>>>>> f5055137
                    break;
                case 'sqlite':
                    /**
                     * Because SQLite does not support field alterations, the approach is to:
                     *     Create a new table without the proper column size
                     *     Copy the current data to the new table
                     *     Drop the old table
                     *     Rename the new table correctly
                     *     Read the index
                     */
                    $update = [
                        'CREATE TABLE ' . $store->prefix . '_saml_LogoutStore_new (' .
                        '_authSource VARCHAR(255) NOT NULL, _nameId VARCHAR(40) NOT NULL' .
                        ', _sessionIndex VARCHAR(50) NOT NULL, _expire DATETIME NOT NULL,' .
                        '_sessionId VARCHAR(50) NOT NULL, UNIQUE (_authSource, _nameID, _sessionIndex))',
                        'INSERT INTO ' . $store->prefix . '_saml_LogoutStore_new SELECT * FROM ' .
                        $store->prefix . '_saml_LogoutStore',
                        'DROP TABLE ' . $store->prefix . '_saml_LogoutStore',
                        'ALTER TABLE ' . $store->prefix . '_saml_LogoutStore_new RENAME TO ' .
                        $store->prefix . '_saml_LogoutStore',
                        'CREATE INDEX ' . $store->prefix . '_saml_LogoutStore_expire ON ' .
                        $store->prefix . '_saml_LogoutStore (_expire)',
                        'CREATE INDEX ' . $store->prefix . '_saml_LogoutStore_nameId ON ' .
                        $store->prefix . '_saml_LogoutStore (_authSource, _nameId)'
                    ];
                    break;
                default:
                    $update = [
                        'ALTER TABLE ' . $store->prefix . '_saml_LogoutStore MODIFY _expire DATETIME NOT NULL'
                    ];
                    break;
            }

            try {
                foreach ($update as $query) {
                    $store->pdo->exec($query);
                }
            } catch (\Exception $e) {
                Logger::warning('Database error: ' . var_export($store->pdo->errorInfo(), true));
                return;
            }
            $store->setTableVersion('saml_LogoutStore', 4);
            return;
        } elseif ($tableVer === 2) {
            /**
             * TableVersion 3 fixes the indexes that were set to 255 in version 2;
             *   they cannot be larger than 191 on MySQL
             */

            if ($store->driver === 'mysql') {
                // Drop old indexes
                $query = 'ALTER TABLE ' . $store->prefix . '_saml_LogoutStore DROP INDEX ' .
                $store->prefix . '_saml_LogoutStore_nameId';
                $store->pdo->exec($query);
                $query = 'ALTER TABLE ' . $store->prefix . '_saml_LogoutStore DROP INDEX _authSource';
                $store->pdo->exec($query);

                // Create new indexes
                $query = 'CREATE INDEX ' . $store->prefix . '_saml_LogoutStore_nameId ON ';
                $query .= $store->prefix . '_saml_LogoutStore (_authSource(191), _nameId)';
                $store->pdo->exec($query);

                $query = 'ALTER TABLE ' . $store->prefix .
                '_saml_LogoutStore ADD UNIQUE KEY (_authSource(191), _nameID, _sessionIndex)';
                $store->pdo->exec($query);
            }

            $store->setTableVersion('saml_LogoutStore', 3);
            return;
        } elseif ($tableVer === 1) {
            // TableVersion 2 increased the column size to 255 (191 for mysql) which is the maximum length of a FQDN
            switch ($store->driver) {
                case 'pgsql':
                    // This does not affect the NOT NULL constraint
                    $update = [
                        'ALTER TABLE ' . $store->prefix .
                        '_saml_LogoutStore ALTER COLUMN _authSource TYPE VARCHAR(255)'];
                    break;
                case 'sqlite':
                    /**
                     * Because SQLite does not support field alterations, the approach is to:
                     *     Create a new table without the proper column size
                     *     Copy the current data to the new table
                     *     Drop the old table
                     *     Rename the new table correctly
                     *     Read the index
                     */
                    $update = [
                        'CREATE TABLE ' . $store->prefix .
                        '_saml_LogoutStore_new (_authSource VARCHAR(255) NOT NULL,' .
                        '_nameId VARCHAR(40) NOT NULL, _sessionIndex VARCHAR(50) NOT NULL, ' .
                        '_expire TIMESTAMP NOT NULL, _sessionId VARCHAR(50) NOT NULL, UNIQUE ' .
                        '(_authSource, _nameID, _sessionIndex))',
                        'INSERT INTO ' . $store->prefix . '_saml_LogoutStore_new SELECT * FROM ' .
                        $store->prefix . '_saml_LogoutStore',
                        'DROP TABLE ' . $store->prefix . '_saml_LogoutStore',
                        'ALTER TABLE ' . $store->prefix . '_saml_LogoutStore_new RENAME TO ' .
                        $store->prefix . '_saml_LogoutStore',
                        'CREATE INDEX ' . $store->prefix . '_saml_LogoutStore_expire ON ' .
                        $store->prefix . '_saml_LogoutStore (_expire)',
                        'CREATE INDEX ' . $store->prefix . '_saml_LogoutStore_nameId ON ' .
                        $store->prefix . '_saml_LogoutStore (_authSource, _nameId)'
                    ];
                    break;
                case 'mysql':
                    $update = [
                        'ALTER TABLE ' . $store->prefix .
                        '_saml_LogoutStore MODIFY _authSource VARCHAR(191) NOT NULL'
                    ];
                    break;
                default:
                    $update = [
                        'ALTER TABLE ' . $store->prefix .
                        '_saml_LogoutStore MODIFY _authSource VARCHAR(255) NOT NULL'
                    ];
                    break;
            }

            try {
                foreach ($update as $query) {
                    $store->pdo->exec($query);
                }
            } catch (\Exception $e) {
                Logger::warning('Database error: ' . var_export($store->pdo->errorInfo(), true));
                return;
            }
            $store->setTableVersion('saml_LogoutStore', 2);
            return;
        }

        $query = 'CREATE TABLE ' . $store->prefix . '_saml_LogoutStore (
            _authSource VARCHAR(' . ($store->driver === 'mysql' ? '191' : '255') . ') NOT NULL,
            _nameId VARCHAR(40) NOT NULL,
            _sessionIndex VARCHAR(50) NOT NULL,
            _expire ' . ($store->driver === 'pgsql' ? 'TIMESTAMP' : 'DATETIME') . ' NOT NULL,
            _sessionId VARCHAR(50) NOT NULL,
            UNIQUE (_authSource' . ($store->driver === 'mysql' ? '(191)' : '') . ', _nameID, _sessionIndex)
        )';
        $store->pdo->exec($query);

        $query = 'CREATE INDEX ' . $store->prefix . '_saml_LogoutStore_expire ON ';
        $query .= $store->prefix . '_saml_LogoutStore (_expire)';
        $store->pdo->exec($query);

        $query = 'CREATE INDEX ' . $store->prefix . '_saml_LogoutStore_nameId ON ';
        $query .= $store->prefix . '_saml_LogoutStore (_authSource' . ($store->driver === 'mysql' ? '(191)' : '') .
        ', _nameId)';
        $store->pdo->exec($query);

        $store->setTableVersion('saml_LogoutStore', 4);
    }


    /**
     * Clean the logout table of expired entries.
     *
     * @param \SimpleSAML\Store\SQL $store  The datastore.
     * @return void
     */
    private static function cleanLogoutStore(Store\SQL $store)
    {
        Logger::debug('saml.LogoutStore: Cleaning logout store.');

        $query = 'DELETE FROM ' . $store->prefix . '_saml_LogoutStore WHERE _expire < :now';
        $params = ['now' => gmdate('Y-m-d H:i:s')];

        $query = $store->pdo->prepare($query);
        $query->execute($params);
    }


    /**
     * Register a session in the SQL datastore.
     *
     * @param \SimpleSAML\Store\SQL $store  The datastore.
     * @param string $authId  The authsource ID.
     * @param string $nameId  The hash of the users NameID.
     * @param string $sessionIndex  The SessionIndex of the user.
     * @param int $expire
     * @param string $sessionId
     * @return void
     */
    private static function addSessionSQL(
        Store\SQL $store,
        $authId,
        $nameId,
        $sessionIndex,
        $expire,
        $sessionId
    ) {
        assert(is_string($authId));
        assert(is_string($nameId));
        assert(is_string($sessionIndex));
        assert(is_int($expire));
        assert(is_string($sessionId));

        self::createLogoutTable($store);

        if (rand(0, 1000) < 10) {
            self::cleanLogoutStore($store);
        }

        $data = [
            '_authSource' => $authId,
            '_nameId' => $nameId,
            '_sessionIndex' => $sessionIndex,
            '_expire' => gmdate('Y-m-d H:i:s', $expire),
            '_sessionId' => $sessionId,
        ];
        $store->insertOrUpdate(
            $store->prefix . '_saml_LogoutStore',
            ['_authSource', '_nameId', '_sessionIndex'],
            $data
        );
    }


    /**
     * Retrieve sessions from the SQL datastore.
     *
     * @param \SimpleSAML\Store\SQL $store  The datastore.
     * @param string $authId  The authsource ID.
     * @param string $nameId  The hash of the users NameID.
     * @return array  Associative array of SessionIndex =>  SessionId.
     */
    private static function getSessionsSQL(Store\SQL $store, $authId, $nameId)
    {
        assert(is_string($authId));
        assert(is_string($nameId));

        self::createLogoutTable($store);

        $params = [
            '_authSource' => $authId,
            '_nameId' => $nameId,
            'now' => gmdate('Y-m-d H:i:s'),
        ];

        // We request the columns in lowercase in order to be compatible with PostgreSQL
        $query = 'SELECT _sessionIndex AS _sessionindex, _sessionId AS _sessionid FROM ' . $store->prefix;
        $query .= '_saml_LogoutStore WHERE _authSource = :_authSource AND _nameId = :_nameId AND _expire >= :now';
        $query = $store->pdo->prepare($query);
        $query->execute($params);

        $res = [];
        while (($row = $query->fetch(PDO::FETCH_ASSOC)) !== false) {
            $res[$row['_sessionindex']] = $row['_sessionid'];
        }

        return $res;
    }


    /**
     * Retrieve all session IDs from a key-value store.
     *
     * @param \SimpleSAML\Store $store  The datastore.
     * @param string $authId  The authsource ID.
     * @param string $nameId  The hash of the users NameID.
     * @param array $sessionIndexes  The session indexes.
     * @return array  Associative array of SessionIndex =>  SessionId.
     */
    private static function getSessionsStore(Store $store, $authId, $nameId, array $sessionIndexes)
    {
        assert(is_string($authId));
        assert(is_string($nameId));

        $res = [];
        foreach ($sessionIndexes as $sessionIndex) {
            $sessionId = $store->get('saml.LogoutStore', $nameId . ':' . $sessionIndex);
            if ($sessionId === null) {
                continue;
            }
            assert(is_string($sessionId));
            $res[$sessionIndex] = $sessionId;
        }

        return $res;
    }


    /**
     * Register a new session in the datastore.
     *
     * Please observe the change of the signature in this method. Previously, the second parameter ($nameId) was forced
     * to be an array. However, it has no type restriction now, and the documentation states it must be a
     * \SAML2\XML\saml\NameID object. Currently, this function still accepts an array passed as $nameId, and will
     * silently convert it to a \SAML2\XML\saml\NameID object. This is done to keep backwards-compatibility, though will
     * no longer be possible in the future as the $nameId parameter will be required to be an object.
     *
     * @param string $authId  The authsource ID.
     * @param \SAML2\XML\saml\NameID $nameId The NameID of the user.
     * @param string|null $sessionIndex  The SessionIndex of the user.
     * @param int $expire
     * @return void
     */
    public static function addSession($authId, $nameId, $sessionIndex, $expire)
    {
        assert(is_string($authId));
        assert(is_string($sessionIndex) || $sessionIndex === null);
        assert(is_int($expire));

        $session = Session::getSessionFromRequest();
        if ($session->isTransient()) {
            // transient sessions are useless for this purpose, nothing to do
            return;
        }

        if ($sessionIndex === null) {
            /* This IdP apparently did not include a SessionIndex, and thus probably does not
             * support SLO. We still want to add the session to the data store just in case
             * it supports SLO, but we don't want an LogoutRequest with a specific
             * SessionIndex to match this session. We therefore generate our own session index.
             */
            $sessionIndex = Utils\Random::generateID();
        }

        $store = Store::getInstance();
        if ($store === false) {
            // We don't have a datastore.
            return;
        }

        // serialize and anonymize the NameID
        // TODO: remove this conditional statement
        if (is_array($nameId)) {
            $nameId = NameID::fromArray($nameId);
        }
        $strNameId = serialize($nameId);
        $strNameId = sha1($strNameId);

        // Normalize SessionIndex
        if (strlen($sessionIndex) > 50) {
            $sessionIndex = sha1($sessionIndex);
        }

        /** @var string $sessionId */
        $sessionId = $session->getSessionId();

        if ($store instanceof Store\SQL) {
            self::addSessionSQL($store, $authId, $strNameId, $sessionIndex, $expire, $sessionId);
        } else {
            $store->set('saml.LogoutStore', $strNameId . ':' . $sessionIndex, $sessionId, $expire);
        }
    }


    /**
     * Log out of the given sessions.
     *
     * @param string $authId  The authsource ID.
     * @param \SAML2\XML\saml\NameID $nameId The NameID of the user.
     * @param array $sessionIndexes  The SessionIndexes we should log out of. Logs out of all if this is empty.
     * @return int|false  Number of sessions logged out, or FALSE if not supported.
     */
    public static function logoutSessions($authId, $nameId, array $sessionIndexes)
    {
        assert(is_string($authId));

        $store = Store::getInstance();
        if ($store === false) {
            // We don't have a datastore
            return false;
        }

        // serialize and anonymize the NameID
        // TODO: remove this conditional statement
        if (is_array($nameId)) {
            $nameId = NameID::fromArray($nameId);
        }
        $strNameId = serialize($nameId);
        $strNameId = sha1($strNameId);

        // Normalize SessionIndexes
        foreach ($sessionIndexes as &$sessionIndex) {
            assert(is_string($sessionIndex));
            if (strlen($sessionIndex) > 50) {
                $sessionIndex = sha1($sessionIndex);
            }
        }

        // Remove reference
        unset($sessionIndex);

        if ($store instanceof Store\SQL) {
            $sessions = self::getSessionsSQL($store, $authId, $strNameId);
        } elseif (empty($sessionIndexes)) {
            // We cannot fetch all sessions without a SQL store
            return false;
        } else {
            /** @var array $sessions At this point the store cannot be false */
            $sessions = self::getSessionsStore($store, $authId, $strNameId, $sessionIndexes);
        }

        if (empty($sessionIndexes)) {
            $sessionIndexes = array_keys($sessions);
        }

        $numLoggedOut = 0;
        foreach ($sessionIndexes as $sessionIndex) {
            if (!isset($sessions[$sessionIndex])) {
                Logger::info('saml.LogoutStore: Logout requested for unknown SessionIndex.');
                continue;
            }

            $sessionId = $sessions[$sessionIndex];

            $session = Session::getSession($sessionId);
            if ($session === null) {
                Logger::info('saml.LogoutStore: Skipping logout of missing session.');
                continue;
            }

            if (!$session->isValid($authId)) {
                Logger::info(
                    'saml.LogoutStore: Skipping logout of session because it isn\'t authenticated.'
                );
                continue;
            }

            Logger::info(
                'saml.LogoutStore: Logging out of session with trackId [' . $session->getTrackID() . '].'
            );
            $session->doLogout($authId);
            $numLoggedOut += 1;
        }

        return $numLoggedOut;
    }
}<|MERGE_RESOLUTION|>--- conflicted
+++ resolved
@@ -36,14 +36,9 @@
             switch ($store->driver) {
                 case 'pgsql':
                     // This does not affect the NOT NULL constraint
-<<<<<<< HEAD
-                    $update = [
-                        'ALTER TABLE ' . $store->prefix . '_saml_LogoutStore ALTER COLUMN _expire DATETIME'
-                    ];
-=======
-                    $update = ['ALTER TABLE '.$store->prefix.
-                        '_saml_LogoutStore ALTER COLUMN _expire TIMESTAMP'];
->>>>>>> f5055137
+                    $update = [
+                        'ALTER TABLE ' . $store->prefix . '_saml_LogoutStore ALTER COLUMN _expire TIMESTAMP'
+                    ];
                     break;
                 case 'sqlite':
                     /**
