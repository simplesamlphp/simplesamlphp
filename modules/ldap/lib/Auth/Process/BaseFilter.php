--- conflicted
+++ resolved
@@ -141,24 +141,6 @@
 
             // Build the authsource config
             $authconfig = array();
-<<<<<<< HEAD
-            $authconfig['ldap.hostname']   = @$authsource['hostname'];
-            $authconfig['ldap.enable_tls'] = @$authsource['enable_tls'];
-            $authconfig['ldap.port']       = @$authsource['port'];
-            $authconfig['ldap.timeout']    = @$authsource['timeout'];
-            $authconfig['ldap.debug']      = @$authsource['debug'];
-            $authconfig['ldap.referrals']   = (@$authsource['referrals'] ? @$authsource['referrals'] : false);
-            $authconfig['ldap.basedn']     = (@$authsource['search.enable'] ? @$authsource['search.base'] : null);
-            $authconfig['ldap.username']   = (@$authsource['search.enable'] ? @$authsource['search.username'] : null);
-            $authconfig['ldap.password']   = (@$authsource['search.enable'] ? @$authsource['search.password'] : null);
-            $authconfig['ldap.username']   = (@$authsource['priv.read'] ? @$authsource['priv.username'] : $authconfig['ldap.username']);
-            $authconfig['ldap.password']   = (@$authsource['priv.read'] ? @$authsource['priv.password'] : $authconfig['ldap.password']);
-
-            // Only set the username attribute if the authsource specifies one attribute
-            if (@$authsource['search.enable'] && is_array(@$authsource['search.attributes'])
-                 && count($authsource['search.attributes']) == 1) {
-                $authconfig['attribute.username'] = reset($authsource['search.attributes']);
-=======
             if (isset($authsource['hostname'])) {
                 $authconfig['ldap.hostname']   = $authsource['hostname'];
             }
@@ -173,6 +155,9 @@
             }
             if (isset($authsource['debug'])) {
                 $authconfig['ldap.debug']      = $authsource['debug'];
+            }
+            if (isset($authsource['referrals'])) {
+                $authconfig['ldap.referrals']  = $authsource['referrals'];
             }
             // only set when search.enabled = true
             if (isset($authsource['search.enable']) && $authsource['search.enable']) {
@@ -199,7 +184,6 @@
                 if (isset($authsource['priv.password'])) {
                     $authconfig['ldap.password']   = $authsource['priv.password'];
                 }
->>>>>>> b2f69297
             }
 
             // Merge the authsource config with the filter config,
