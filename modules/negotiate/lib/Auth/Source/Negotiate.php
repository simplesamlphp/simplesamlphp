--- conflicted
+++ resolved
@@ -151,37 +151,22 @@
             if ($reply) {
                 // success! krb TGS received
                 $user = $auth->getAuthenticatedUser();
-<<<<<<< HEAD
-                SimpleSAML\Logger::stats('Negotiate - authenticate(): '.$user.' authenticated.');
-=======
-                Logger::info('Negotiate - authenticate(): '.$user.' authenticated.');
->>>>>>> 381bb09e
+                Logger::stats('Negotiate - authenticate(): '.$user.' authenticated.');
                 $lookup = $this->lookupUserData($user);
                 if ($lookup !== null) {
                     $state['Attributes'] = $lookup;
                     // Override the backend so logout will know what to look for
                     $state['LogoutState'] = [
                         'negotiate:backend' => null,
-<<<<<<< HEAD
-                    );
-                    SimpleSAML\Logger::stats('Negotiate - authenticate(): '.$user.' authorized.');
-                    SimpleSAML_Auth_Source::completeAuth($state);
-=======
                     ];
-                    Logger::info('Negotiate - authenticate(): '.$user.' authorized.');
+                    Logger::stats('Negotiate - authenticate(): '.$user.' authorized.');
                     \SimpleSAML\Auth\Source::completeAuth($state);
->>>>>>> 381bb09e
                     // Never reached.
                     assert(false);
                 }
             } else {
-<<<<<<< HEAD
                 // Some error in the recieved ticket. Expired?
-                SimpleSAML\Logger::stats('Negotiate - authenticate(): Kerberos authN failed. Skipping.');
-=======
-                // Some error in the received ticket. Expired?
-                Logger::info('Negotiate - authenticate(): Kerberos authN failed. Skipping.');
->>>>>>> 381bb09e
+                Logger::stats('Negotiate - authenticate(): Kerberos authN failed. Skipping.');
             }
         } else {
             // No auth token. Send it.
@@ -195,11 +180,7 @@
             exit;
         }
 
-<<<<<<< HEAD
-        SimpleSAML\Logger::stats('Negotiate - authenticate(): Client failed Negotiate. Falling back');
-=======
-        Logger::info('Negotiate - authenticate(): Client failed Negotiate. Falling back');
->>>>>>> 381bb09e
+        Logger::stats('Negotiate - authenticate(): Client failed Negotiate. Falling back');
         $this->fallBack($state);
         // The previous function never returns, so this code is never executed
         assert(false);
