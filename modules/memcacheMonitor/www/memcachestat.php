<?php

<<<<<<< HEAD
function tdate($input) {
    return date(DATE_RFC822, $input); 
}

function hours($input) {
    if ($input < 60) {
        return number_format($input, 2) . ' sec';
    } else if ($input < 60*60) {
        return number_format(($input/60),2) . ' min';
    } else if ($input < 24*60*60) {
        return number_format(($input/(60*60)),2) . ' hours';
    }
    return number_format($input/(24*60*60),2) . ' days';
}

function humanreadable($input) {
    $output = "";
    $input = abs($input);

    if ($input >= (1024*1024*1024*1024*1024*1024*1024*100)) {
        $output = sprintf("%5ldEi", $input / (1024*1024*1024*1024*1024*1024) );		
    } else if ($input >= (1024*1024*1024*1024*1024*1024*10)) {
        $output = sprintf("%5.1fEi", $input / (1024.0*1024.0*1024.0*1024.0*1024.0*1024.0) );		
    } else if ($input >= (1024*1024*1024*1024*1024*1024)) {
        $output = sprintf("%5.2fEi", $input / (1024.0*1024.0*1024.0*1024.0*1024.0*1024.0) );	
    } else if ($input >= (1024*1024*1024*1024*1024*100)) {
        $output = sprintf("%5ldPi", $input / (1024*1024*1024*1024*1024) );		
    } else if ($input >= (1024*1024*1024*1024*1024*10)) {
        $output = sprintf("%5.1fPi", $input / (1024.0*1024.0*1024.0*1024.0*1024.0) );		
    } else if ($input >= (1024*1024*1024*1024*1024)) {
        $output = sprintf("%5.2fPi", $input / (1024.0*1024.0*1024.0*1024.0*1024.0) );	
    } else if ($input >= (1024*1024*1024*1024*100)) {
        $output = sprintf("%5ldTi", $input / (1024*1024*1024*1024) );
    } else if ($input >= (1024*1024*1024*1024*10)) {
        $output = sprintf("%5.1fTi", $input / (1024.0*1024.0*1024.0*1024.0) );	
    } else if ($input >= (1024*1024*1024*1024)) {
        $output = sprintf("%5.2fTi", $input / (1024.0*1024.0*1024.0*1024.0) );
    } else if ($input >= (1024*1024*1024*100)) {
        $output = sprintf("%5ldGi", $input / (1024*1024*1024) );		
    } else if ($input >= (1024*1024*1024*10)) {
        $output = sprintf("%5.1fGi", $input / (1024.0*1024.0*1024.0) );		
    } else if ($input >= (1024*1024*1024)) {
        $output = sprintf("%5.2fGi", $input / (1024.0*1024.0*1024.0) );	
    } else if ($input >= (1024*1024*100)) {
        $output = sprintf("%5ldMi", $input / (1024*1024) );
    } else if ($input >= (1024*1024*10)) {
        $output = sprintf("%5.1fM", $input / (1024.0*1024.0) );	
    } else if ($input >= (1024*1024)) {
        $output = sprintf("%5.2fMi", $input / (1024.0*1024.0) );		
    } else if ($input >= (1024 * 100)) {
        $output = sprintf("%5ldKi", $input / (1024) );
    } else if ($input >= (1024 * 10)) {
        $output = sprintf("%5.1fKi", $input / 1024.0 );
    } else if ($input >= (1024)) {
        $output = sprintf("%5.2fKi", $input / 1024.0 );
    } else {
        $output = sprintf("%5ld", $input );
=======
function tdate($input)
{
    return date(DATE_RFC822, $input); 
}

function hours($input)
{
    if ($input < 60) {
        return number_format($input, 2).' sec';
    }
    if ($input < 60 * 60) {
        return number_format(($input / 60), 2).' min';
    }
    if ($input < 24 * 60 * 60) {
        return number_format(($input / (60 * 60)), 2).' hours';
    }
    return number_format($input / (24 * 60 * 60), 2).' days';
}

function humanreadable($input)
{
    $output = "";
    $input = abs($input);
	
    if ($input >= (1024 * 1024 * 1024 * 1024 * 1024 * 1024 * 1024 * 100)) {
        $output = sprintf("%5ldEi", $input / (1024 * 1024 * 1024 * 1024 * 1024 * 1024));		
    } else if ($input >= (1024 * 1024 * 1024 * 1024 * 1024 * 1024 * 10)) {
        $output = sprintf("%5.1fEi", $input / (1024.0 * 1024.0 * 1024.0 * 1024.0 * 1024.0 * 1024.0));		
    } else if ($input >= (1024 * 1024 * 1024 * 1024 * 1024 * 1024)) {
        $output = sprintf("%5.2fEi", $input / (1024.0 * 1024.0 * 1024.0 * 1024.0 * 1024.0 * 1024.0));	
    } else if ($input >= (1024 * 1024 * 1024 * 1024 * 1024 * 100)) {
        $output = sprintf("%5ldPi", $input / (1024 * 1024 * 1024 * 1024 * 1024));		
    } else if ($input >= (1024 * 1024 * 1024 * 1024 * 1024 * 10)) {
        $output = sprintf("%5.1fPi", $input / (1024.0 * 1024.0 * 1024.0 * 1024.0 * 1024.0));		
    } else if ($input >= (1024 * 1024 * 1024 * 1024 * 1024)) {
        $output = sprintf("%5.2fPi", $input / (1024.0 * 1024.0 * 1024.0 * 1024.0 * 1024.0));	
    } else if ($input >= (1024 * 1024 * 1024 * 1024 * 100)) {
        $output = sprintf("%5ldTi", $input / (1024 * 1024 * 1024 * 1024));
    } else if ($input >= (1024 * 1024 * 1024 * 1024 * 10)) {
        $output = sprintf("%5.1fTi", $input / (1024.0 * 1024.0 * 1024.0 * 1024.0));	
    } else if ($input >= (1024 * 1024 * 1024 * 1024)) {
        $output = sprintf("%5.2fTi", $input / (1024.0 * 1024.0 * 1024.0 * 1024.0));
    } else if ($input >= (1024 * 1024 * 1024 * 100)) {
        $output = sprintf("%5ldGi", $input / (1024 * 1024 * 1024));		
    } else if ($input >= (1024 * 1024 * 1024 * 10)) {
        $output = sprintf("%5.1fGi", $input / (1024.0 * 1024.0 * 1024.0));		
    } else if ($input >= (1024 * 1024 * 1024)) {
        $output = sprintf("%5.2fGi", $input / (1024.0 * 1024.0 * 1024.0));	
    } else if ($input >= (1024 * 1024 * 100)) {
        $output = sprintf("%5ldMi", $input / (1024 * 1024));
    } else if ($input >= (1024 * 1024 * 10)) {
        $output = sprintf("%5.1fM", $input / (1024.0 * 1024.0));	
    } else if ($input >= (1024 * 1024)) {
        $output = sprintf("%5.2fMi", $input / (1024.0 * 1024.0));		
    } else if ($input >= (1024 * 100)) {
        $output = sprintf("%5ldKi", $input / 1024);
    } else if ($input >= (1024 * 10)) {
        $output = sprintf("%5.1fKi", $input / 1024.0);
    } else if ($input >= (1024)) {
        $output = sprintf("%5.2fKi", $input / 1024.0);
    } else {
        $output = sprintf("%5ld", $input);
>>>>>>> b26c49c3
    }

    return $output;
}

$config = \SimpleSAML\Configuration::getInstance();

// Make sure that the user has admin access rights
\SimpleSAML\Utils\Auth::requireAdmin();

$formats = array(
    'bytes' => 'humanreadable',
    'bytes_read' => 'humanreadable',
    'bytes_written' => 'humanreadable',
    'limit_maxbytes' => 'humanreadable',
    'time' => 'tdate',
    'uptime' => 'hours',
);

$statsraw = \SimpleSAML\Memcache::getStats();

$stats = $statsraw;

foreach ($stats as $key => &$entry) {
    if (array_key_exists($key, $formats)) {
        $func = $formats[$key];
        foreach ($entry as $k => $val) {
            $entry[$k] = $func($val);
        }
    }
}

$t = new \SimpleSAML\XHTML\Template($config, 'memcacheMonitor:memcachestat.tpl.php');
$rowTitles = array(
    'accepting_conns' => \SimpleSAML\Locale\Translate::noop('{memcacheMonitor:memcachestat:accepting_conns}'),
    'auth_cmds' => \SimpleSAML\Locale\Translate::noop('{memcacheMonitor:memcachestat:auth_cmds}'),
    'auth_errors' => \SimpleSAML\Locale\Translate::noop('{memcacheMonitor:memcachestat:auth_errors}'),
    'bytes' => \SimpleSAML\Locale\Translate::noop('{memcacheMonitor:memcachestat:bytes}'),
    'bytes_read' => \SimpleSAML\Locale\Translate::noop('{memcacheMonitor:memcachestat:bytes_read}'),
    'bytes_written' => \SimpleSAML\Locale\Translate::noop('{memcacheMonitor:memcachestat:bytes_written}'),
    'cas_badval' => \SimpleSAML\Locale\Translate::noop('{memcacheMonitor:memcachestat:cas_badval}'),
    'cas_hits' => \SimpleSAML\Locale\Translate::noop('{memcacheMonitor:memcachestat:cas_hits}'),
    'cas_misses' => \SimpleSAML\Locale\Translate::noop('{memcacheMonitor:memcachestat:cas_misses}'),
    'cmd_flush' => \SimpleSAML\Locale\Translate::noop('{memcacheMonitor:memcachestat:cmd_flush}'),
    'cmd_get' => \SimpleSAML\Locale\Translate::noop('{memcacheMonitor:memcachestat:cmd_get}'),
    'cmd_set' => \SimpleSAML\Locale\Translate::noop('{memcacheMonitor:memcachestat:cmd_set}'),
    'cmd_touch' => \SimpleSAML\Locale\Translate::noop('{memcacheMonitor:memcachestat:cmd_touch}'),
    'connection_structures' => \SimpleSAML\Locale\Translate::noop('{memcacheMonitor:memcachestat:connection_structures}'),
    'conn_yields' => \SimpleSAML\Locale\Translate::noop('{memcacheMonitor:memcachestat:conn_yields}'),
    'curr_connections' => \SimpleSAML\Locale\Translate::noop('{memcacheMonitor:memcachestat:curr_connections}'),
    'curr_items' => \SimpleSAML\Locale\Translate::noop('{memcacheMonitor:memcachestat:curr_items}'),
    'decr_hits' => \SimpleSAML\Locale\Translate::noop('{memcacheMonitor:memcachestat:decr_hits}'),
    'decr_misses' => \SimpleSAML\Locale\Translate::noop('{memcacheMonitor:memcachestat:decr_misses}'),
    'delete_hits' => \SimpleSAML\Locale\Translate::noop('{memcacheMonitor:memcachestat:delete_hits}'),
    'delete_misses' => \SimpleSAML\Locale\Translate::noop('{memcacheMonitor:memcachestat:delete_misses}'),
    'expired_unfetched' => \SimpleSAML\Locale\Translate::noop('{memcacheMonitor:memcachestat:expired_unfetched}'),
    'evicted_unfetched' => \SimpleSAML\Locale\Translate::noop('{memcacheMonitor:memcachestat:evicted_unfetched}'),
    'evictions' => \SimpleSAML\Locale\Translate::noop('{memcacheMonitor:memcachestat:evictions}'),
    'get_hits' => \SimpleSAML\Locale\Translate::noop('{memcacheMonitor:memcachestat:get_hits}'),
    'get_misses' => \SimpleSAML\Locale\Translate::noop('{memcacheMonitor:memcachestat:get_misses}'),
    'hash_bytes' => \SimpleSAML\Locale\Translate::noop('{memcacheMonitor:memcachestat:hash_bytes}'),
    'hash_is_expanding' => \SimpleSAML\Locale\Translate::noop('{memcacheMonitor:memcachestat:hash_is_expanding}'),
    'hash_power_level' => \SimpleSAML\Locale\Translate::noop('{memcacheMonitor:memcachestat:hash_power_level}'),
    'incr_hits' => \SimpleSAML\Locale\Translate::noop('{memcacheMonitor:memcachestat:incr_hits}'),
    'incr_misses' => \SimpleSAML\Locale\Translate::noop('{memcacheMonitor:memcachestat:incr_misses}'),
    'libevent' => \SimpleSAML\Locale\Translate::noop('{memcacheMonitor:memcachestat:libevent}'),
    'limit_maxbytes' => \SimpleSAML\Locale\Translate::noop('{memcacheMonitor:memcachestat:limit_maxbytes}'),
    'listen_disabled_num' => \SimpleSAML\Locale\Translate::noop('{memcacheMonitor:memcachestat:listen_disabled_num}'),
    'pid' => \SimpleSAML\Locale\Translate::noop('{memcacheMonitor:memcachestat:pid}'),
    'pointer_size' => \SimpleSAML\Locale\Translate::noop('{memcacheMonitor:memcachestat:pointer_size}'),
    'reclaimed' => \SimpleSAML\Locale\Translate::noop('{memcacheMonitor:memcachestat:reclaimed}'),
    'reserved_fds' => \SimpleSAML\Locale\Translate::noop('{memcacheMonitor:memcachestat:reserved_fds}'),
    'rusage_system' => \SimpleSAML\Locale\Translate::noop('{memcacheMonitor:memcachestat:rusage_system}'),
    'rusage_user' => \SimpleSAML\Locale\Translate::noop('{memcacheMonitor:memcachestat:rusage_user}'),
    'threads' => \SimpleSAML\Locale\Translate::noop('{memcacheMonitor:memcachestat:threads}'),
    'time' => \SimpleSAML\Locale\Translate::noop('{memcacheMonitor:memcachestat:time}'),
    'total_connections' => \SimpleSAML\Locale\Translate::noop('{memcacheMonitor:memcachestat:total_connections}'),
    'total_items' => \SimpleSAML\Locale\Translate::noop('{memcacheMonitor:memcachestat:total_items}'),
    'touch_hits' => \SimpleSAML\Locale\Translate::noop('{memcacheMonitor:memcachestat:touch_hits}'),
    'touch_misses' => \SimpleSAML\Locale\Translate::noop('{memcacheMonitor:memcachestat:touch_misses}'),
    'uptime' => \SimpleSAML\Locale\Translate::noop('{memcacheMonitor:memcachestat:uptime}'),
    'version' => \SimpleSAML\Locale\Translate::noop('{memcacheMonitor:memcachestat:version}'),
);

// Identify column headings
$colTitles = array();
foreach ($stats as $rowTitle => $rowData) {
    foreach ($rowData as $colTitle => $foo) {
        if (!in_array($colTitle, $colTitles, true)) {
            $colTitles[] = $colTitle;
        }
    }
}

if (array_key_exists('bytes', $statsraw) && array_key_exists('limit_maxbytes', $statsraw)) {
    $usage = array();
    $maxpix = 400;
    foreach ($statsraw['bytes'] as $key => $row_data) {
        $pix = floor($statsraw['bytes'][$key] * $maxpix / $statsraw['limit_maxbytes'][$key]);
        $usage[$key] = $pix . 'px';
    }
    $t->data['maxpix'] = $maxpix . 'px';
    $t->data['usage'] = $usage;
}

$t->data['title'] = 'Memcache stats';
$t->data['rowTitles'] = $rowTitles;
$t->data['colTitles'] = $colTitles;
$t->data['table'] = $stats;
$t->show();<|MERGE_RESOLUTION|>--- conflicted
+++ resolved
@@ -1,64 +1,5 @@
 <?php
 
-<<<<<<< HEAD
-function tdate($input) {
-    return date(DATE_RFC822, $input); 
-}
-
-function hours($input) {
-    if ($input < 60) {
-        return number_format($input, 2) . ' sec';
-    } else if ($input < 60*60) {
-        return number_format(($input/60),2) . ' min';
-    } else if ($input < 24*60*60) {
-        return number_format(($input/(60*60)),2) . ' hours';
-    }
-    return number_format($input/(24*60*60),2) . ' days';
-}
-
-function humanreadable($input) {
-    $output = "";
-    $input = abs($input);
-
-    if ($input >= (1024*1024*1024*1024*1024*1024*1024*100)) {
-        $output = sprintf("%5ldEi", $input / (1024*1024*1024*1024*1024*1024) );		
-    } else if ($input >= (1024*1024*1024*1024*1024*1024*10)) {
-        $output = sprintf("%5.1fEi", $input / (1024.0*1024.0*1024.0*1024.0*1024.0*1024.0) );		
-    } else if ($input >= (1024*1024*1024*1024*1024*1024)) {
-        $output = sprintf("%5.2fEi", $input / (1024.0*1024.0*1024.0*1024.0*1024.0*1024.0) );	
-    } else if ($input >= (1024*1024*1024*1024*1024*100)) {
-        $output = sprintf("%5ldPi", $input / (1024*1024*1024*1024*1024) );		
-    } else if ($input >= (1024*1024*1024*1024*1024*10)) {
-        $output = sprintf("%5.1fPi", $input / (1024.0*1024.0*1024.0*1024.0*1024.0) );		
-    } else if ($input >= (1024*1024*1024*1024*1024)) {
-        $output = sprintf("%5.2fPi", $input / (1024.0*1024.0*1024.0*1024.0*1024.0) );	
-    } else if ($input >= (1024*1024*1024*1024*100)) {
-        $output = sprintf("%5ldTi", $input / (1024*1024*1024*1024) );
-    } else if ($input >= (1024*1024*1024*1024*10)) {
-        $output = sprintf("%5.1fTi", $input / (1024.0*1024.0*1024.0*1024.0) );	
-    } else if ($input >= (1024*1024*1024*1024)) {
-        $output = sprintf("%5.2fTi", $input / (1024.0*1024.0*1024.0*1024.0) );
-    } else if ($input >= (1024*1024*1024*100)) {
-        $output = sprintf("%5ldGi", $input / (1024*1024*1024) );		
-    } else if ($input >= (1024*1024*1024*10)) {
-        $output = sprintf("%5.1fGi", $input / (1024.0*1024.0*1024.0) );		
-    } else if ($input >= (1024*1024*1024)) {
-        $output = sprintf("%5.2fGi", $input / (1024.0*1024.0*1024.0) );	
-    } else if ($input >= (1024*1024*100)) {
-        $output = sprintf("%5ldMi", $input / (1024*1024) );
-    } else if ($input >= (1024*1024*10)) {
-        $output = sprintf("%5.1fM", $input / (1024.0*1024.0) );	
-    } else if ($input >= (1024*1024)) {
-        $output = sprintf("%5.2fMi", $input / (1024.0*1024.0) );		
-    } else if ($input >= (1024 * 100)) {
-        $output = sprintf("%5ldKi", $input / (1024) );
-    } else if ($input >= (1024 * 10)) {
-        $output = sprintf("%5.1fKi", $input / 1024.0 );
-    } else if ($input >= (1024)) {
-        $output = sprintf("%5.2fKi", $input / 1024.0 );
-    } else {
-        $output = sprintf("%5ld", $input );
-=======
 function tdate($input)
 {
     return date(DATE_RFC822, $input); 
@@ -121,7 +62,6 @@
         $output = sprintf("%5.2fKi", $input / 1024.0);
     } else {
         $output = sprintf("%5ld", $input);
->>>>>>> b26c49c3
     }
 
     return $output;
