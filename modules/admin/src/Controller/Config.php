<?php

declare(strict_types=1);

namespace SimpleSAML\Module\admin\Controller;

use Exception;
use SimpleSAML\Configuration;
use SimpleSAML\Locale\Translate;
use SimpleSAML\Metadata\MetaDataStorageHandler;
use SimpleSAML\Module;
use SimpleSAML\Session;
use SimpleSAML\Utils;
use SimpleSAML\XHTML\Template;
use Symfony\Component\HttpFoundation\Request;
<<<<<<< HEAD
use Symfony\Component\HttpFoundation\Response;
=======
>>>>>>> 2ea8fe4d
use Symfony\Component\HttpFoundation\StreamedResponse;

/**
 * Controller class for the admin module.
 *
 * This class serves the configuration views available in the module.
 *
 * @package SimpleSAML\Module\admin
 */
class Config
{
    public const LATEST_VERSION_STATE_KEY = 'core:latest_simplesamlphp_version';

    public const RELEASES_API = 'https://api.github.com/repos/simplesamlphp/simplesamlphp/releases/latest';

    /** @var \SimpleSAML\Configuration */
    protected Configuration $config;

    /** @var \SimpleSAML\Utils\Auth */
    protected Utils\Auth $authUtils;

    /** @var \SimpleSAML\Utils\HTTP */
    protected Utils\HTTP $httpUtils;

    /** @var \SimpleSAML\Module\admin\Controller\Menu */
    protected Menu $menu;

    /** @var \SimpleSAML\Session */
    protected Session $session;


    /**
     * ConfigController constructor.
     *
     * @param \SimpleSAML\Configuration $config The configuration to use.
     * @param \SimpleSAML\Session $session The current user session.
     */
    public function __construct(Configuration $config, Session $session)
    {
        $this->config = $config;
        $this->session = $session;
        $this->menu = new Menu();
        $this->authUtils = new Utils\Auth();
        $this->httpUtils = new Utils\HTTP();
    }


    /**
     * Inject the \SimpleSAML\Utils\Auth dependency.
     *
     * @param \SimpleSAML\Utils\Auth $authUtils
     */
    public function setAuthUtils(Utils\Auth $authUtils): void
    {
        $this->authUtils = $authUtils;
    }


    /**
     * Display basic diagnostic information on hostname, port and protocol.
     *
     * @param \Symfony\Component\HttpFoundation\Request $request The current request.
     *
     * @return \SimpleSAML\XHTML\Template
     */
    public function diagnostics(Request $request): Template
    {
        $this->authUtils->requireAdmin();

        $t = new Template($this->config, 'admin:diagnostics.twig');
        $t->data = [
            'remaining' => $this->session->getAuthData('admin', 'Expire') - time(),
            'logouturl' => $this->authUtils->getAdminLogoutURL(),
            'items' => [
                'HTTP_HOST' => [$request->getHost()],
                'HTTPS' => $request->isSecure() ? ['on'] : [],
                'SERVER_PROTOCOL' => [$request->getProtocolVersion()],
                'getBaseURL()' => [$this->httpUtils->getBaseURL()],
                'getSelfHost()' => [$this->httpUtils->getSelfHost()],
                'getSelfHostWithNonStandardPort()' => [$this->httpUtils->getSelfHostWithNonStandardPort()],
                'getSelfURLHost()' => [$this->httpUtils->getSelfURLHost()],
                'getSelfURLNoQuery()' => [$this->httpUtils->getSelfURLNoQuery()],
                'getSelfHostWithPath()' => [$this->httpUtils->getSelfHostWithPath()],
                'getSelfURL()' => [$this->httpUtils->getSelfURL()],
            ],
        ];

        $this->menu->addOption('logout', $t->data['logouturl'], Translate::noop('Log out'));
        return $this->menu->insert($t);
    }


    /**
     * Display the main admin page.
     *
     * @param \Symfony\Component\HttpFoundation\Request $request The current request.
     *
     * @return \SimpleSAML\XHTML\Template
     */
    public function main(/** @scrutinizer ignore-unused */ Request $request): Template
    {
        $this->authUtils->requireAdmin();

        $t = new Template($this->config, 'admin:config.twig');
        $t->data = [
            'warnings' => $this->getWarnings(),
            'directory' => $this->config->getBaseDir(),
            'version' => $this->config->getVersion(),
            'links' => [
                [
                    'href' => Module::getModuleURL('admin/diagnostics'),
                    'text' => Translate::noop('Diagnostics on hostname, port and protocol')
                ],
                [
                    'href' => Module::getModuleURL('admin/phpinfo'),
                    'text' => Translate::noop('Information on your PHP installation')
                ]
            ],
            'enablematrix' => [
                'saml20idp' => $this->config->getOptionalBoolean('enable.saml20-idp', false),
            ],
            'funcmatrix' => $this->getPrerequisiteChecks(),
            'logouturl' => $this->authUtils->getAdminLogoutURL(),
            'modulelist' => $this->getModuleList(),
        ];

        Module::callHooks('configpage', $t);
        $this->menu->addOption('logout', $this->authUtils->getAdminLogoutURL(), Translate::noop('Log out'));
        return $this->menu->insert($t);
    }


    /**
     * @return array
     */
    protected function getModuleList(): array
    {
        $modules = Module::getModules();
        $modulestates = [];
        foreach ($modules as $module) {
            $modulestates[$module] = Module::isModuleEnabled($module);
        }
        ksort($modulestates);
        return $modulestates;
    }


    /**
     * Display the output of phpinfo().
     *
     * @param \Symfony\Component\HttpFoundation\Request $request The current request.
     *
<<<<<<< HEAD
     * @return \Symfony\Component\HttpFoundation\StreamedResponse The output of phpinfo()
=======
     * @return \Symfony\Component\HttpFoundation\StreamedResponse
>>>>>>> 2ea8fe4d
     */
    public function phpinfo(/** @scrutinizer ignore-unused */ Request $request): StreamedResponse
    {
        $this->authUtils->requireAdmin();

        return new StreamedResponse('phpinfo');
    }

    /**
     * Perform a list of checks on the current installation, and return the results as an array.
     *
     * The elements in the array returned are also arrays with the following keys:
     *
     *   - required: Whether this prerequisite is mandatory or not. One of "required" or "optional".
     *   - descr: A translatable text that describes the prerequisite. If the text uses parameters, the value must be an
     *     array where the first value is the text to translate, and the second is a hashed array containing the
     *     parameters needed to properly translate the text.
     *   - enabled: True if the prerequisite is met, false otherwise.
     *
     * @return array
     */
    protected function getPrerequisiteChecks(): array
    {
        $matrix = [
            [
                'required' => 'required',
                'descr' => [
                    Translate::noop('PHP %minimum% or newer is needed. You are running: %current%'),
                    [
                        '%minimum%' => '7.4',
                        '%current%' => explode('-', phpversion())[0]
                    ]
                ],
                'enabled' => version_compare(phpversion(), '7.4', '>=')
            ]
        ];
        $store = $this->config->getOptionalString('store.type', null);
        $checkforupdates = $this->config->getOptionalBoolean('admin.checkforupdates', true);

        // check dependencies used via normal functions
        $functions = [
            'time' => [
                'required' => 'required',
                'descr' => [
                    'required' => Translate::noop('Date/Time Extension'),
                ]
            ],
            'hash' => [
                'required' => 'required',
                'descr' => [
                    'required' => Translate::noop('Hashing function'),
                ]
            ],
            'gzinflate' => [
                'required' => 'required',
                'descr' => [
                    'required' => Translate::noop('ZLib'),
                ]
            ],
            'openssl_sign' => [
                'required' => 'required',
                'descr' => [
                    'required' => Translate::noop('OpenSSL'),
                ]
            ],
            'dom_import_simplexml' => [
                'required' => 'required',
                'descr' => [
                    'required' => Translate::noop('XML DOM'),
                ]
            ],
            'preg_match' => [
                'required' => 'required',
                'descr' => [
                    'required' => Translate::noop('Regular expression support'),
                ]
            ],
            'intl_get_error_code' => [
                'required' => 'required',
                'descr' => [
                    'required' => Translate::noop('PHP intl extension'),
                ]
            ],
            'json_decode' => [
                'required' => 'required',
                'descr' => [
                    'required' => Translate::noop('JSON support'),
                ]
            ],
            'class_implements' => [
                'required' => 'required',
                'descr' => [
                    'required' => Translate::noop('Standard PHP library (SPL)'),
                ]
            ],
            'mb_strlen' => [
                'required' => 'required',
                'descr' => [
                    'required' => Translate::noop('Multibyte String extension'),
                ]
            ],
            'curl_init' => [
                'required' => ($checkforupdates === true) ? 'required' : 'optional',
                'descr' => [
                    'optional' => Translate::noop(
                        'cURL (might be required by some modules)'
                    ),
                    'required' => Translate::noop(
                        'cURL (required if automatic version checks are used, also by some modules)'
                    ),
                ]
            ],
            'session_start' => [
                'required' => $store === 'phpsession' ? 'required' : 'optional',
                'descr' => [
                    'optional' => Translate::noop('Session extension (required if PHP sessions are used)'),
                    'required' => Translate::noop('Session extension'),
                ]
            ],
            'pdo_drivers' => [
                'required' => $store === 'sql' ? 'required' : 'optional',
                'descr' => [
                    'optional' => Translate::noop('PDO Extension (required if a database backend is used)'),
                    'required' => Translate::noop('PDO extension'),
                ]
            ],
            'ldap_bind' => [
                'required' => Module::isModuleEnabled('ldap') ? 'required' : 'optional',
                'descr' => [
                    'optional' => Translate::noop('LDAP extension (required if an LDAP backend is used)'),
                    'required' => Translate::noop('LDAP extension'),
                ]
            ],
        ];

        foreach ($functions as $function => $description) {
            $matrix[] = [
                'required' => $description['required'],
                'descr' => $description['descr'][$description['required']],
                'enabled' => function_exists($function),
            ];
        }

        // check object-oriented external libraries and extensions
        $libs = [
            [
                'classes' => ['\Predis\Client'],
                'required' => $store === 'redis' ? 'required' : 'optional',
                'descr' => [
                    'optional' => Translate::noop('predis/predis (required if the redis data store is used)'),
                    'required' => Translate::noop('predis/predis library'),
                ]
            ],
            [
                'classes' => ['\Memcache', '\Memcached'],
                'required' => $store === 'memcache' ? 'required' : 'optional',
                'descr' => [
                    'optional' => Translate::noop(
                        'Memcache or Memcached extension (required if the memcache backend is used)'
                    ),
                    'required' => Translate::noop('Memcache or Memcached extension'),
                ]
            ]
        ];

        foreach ($libs as $lib) {
            $enabled = false;
            foreach ($lib['classes'] as $class) {
                /** @psalm-suppress InvalidOperand - See https://github.com/vimeo/psalm/issues/1340 */
                $enabled |= class_exists($class);
            }
            $matrix[] = [
                'required' => $lib['required'],
                'descr' => $lib['descr'][$lib['required']],
                'enabled' => $enabled,
            ];
        }

        // perform some basic configuration checks
        $technicalcontact = $this->config->getOptionalString('technicalcontact_email', 'na@example.org');
        $matrix[] = [
            'required' => 'optional',
            'descr' => Translate::noop('The <code>technicalcontact_email</code> configuration option should be set'),
            'enabled' => $technicalcontact !== 'na@example.org',
        ];

        $matrix[] = [
            'required' => 'required',
            'descr' => Translate::noop('The auth.adminpassword configuration option must be set'),
            'enabled' => $this->config->getOptionalString('auth.adminpassword', '123') !== '123',
        ];

        $cryptoUtils = new Utils\Crypto();

        // perform some sanity checks on the configured certificates
        if ($this->config->getOptionalBoolean('enable.saml20-idp', false) !== false) {
            $handler = MetaDataStorageHandler::getMetadataHandler();
            try {
                $metadata = $handler->getMetaDataCurrent('saml20-idp-hosted');
            } catch (Exception $e) {
                    $matrix[] = [
                        'required' => 'required',
                        'descr' => Translate::noop('Hosted IdP metadata present'),
                        'enabled' => false
                    ];
            }

            if (isset($metadata)) {
                $metadata_config = Configuration::loadfromArray($metadata);
                $private = $cryptoUtils->loadPrivateKey($metadata_config, false);
                $public = $cryptoUtils->loadPublicKey($metadata_config, false);

                $matrix[] = [
                    'required' => 'required',
                    'descr' => Translate::noop('Matching key-pair for signing assertions'),
                    'enabled' => $this->matchingKeyPair($public['PEM'], $private['PEM'], $private['password']),
                ];

                $private = $cryptoUtils->loadPrivateKey($metadata_config, false, 'new_');
                if ($private !== null) {
                    $public = $cryptoUtils->loadPublicKey($metadata_config, false, 'new_');
                    $matrix[] = [
                        'required' => 'required',
                        'descr' => Translate::noop('Matching key-pair for signing assertions (rollover key)'),
                        'enabled' => $this->matchingKeyPair($public['PEM'], $private['PEM'], $private['password']),
                    ];
                }
            }
        }

        if ($this->config->getOptionalBoolean('metadata.sign.enable', false) !== false) {
            $private = $cryptoUtils->loadPrivateKey($this->config, false, 'metadata.sign.');
            $public = $cryptoUtils->loadPublicKey($this->config, false, 'metadata.sign.');
            $matrix[] = [
                'required' => 'required',
                'descr' => Translate::noop('Matching key-pair for signing metadata'),
                'enabled' => $this->matchingKeyPair($public['PEM'], $private['PEM'], $private['password']),
            ];
        }

        return $matrix;
    }


    /**
     * Compile a list of warnings about the current deployment.
     *
     * The returned array can contain either strings that can be translated directly, or arrays. If an element is an
     * array, the first value in that array is a string that can be translated, and the second value will be a hashed
     * array that contains the substitutions that must be applied to the translation, with its corresponding value. This
     * can be used in twig like this, assuming an element called "e":
     *
     *     {{ e[0]|trans(e[1])|raw }}
     *
     * @return array
     */
    protected function getWarnings(): array
    {
        $warnings = [];

        // make sure we're using HTTPS
        if (!$this->httpUtils->isHTTPS()) {
            $warnings[] = Translate::noop(
                '<strong>You are not using HTTPS</strong> to protect communications with your users. HTTP works fine ' .
                'for testing purposes, but in a production environment you should use HTTPS. <a ' .
                'href="https://simplesamlphp.org/docs/stable/simplesamlphp-maintenance">Read more about the ' .
                'maintenance of SimpleSAMLphp</a>.'
            );
        }

        // make sure we have a secret salt set
        if ($this->config->getString('secretsalt') === 'defaultsecretsalt') {
            $warnings[] = Translate::noop(
                '<strong>The configuration uses the default secret salt</strong>. Make sure to modify the <code>' .
                'secretsalt</code> option in the SimpleSAMLphp configuration in production environments. <a ' .
                'href="https://simplesamlphp.org/docs/stable/simplesamlphp-install">Read more about the ' .
                'maintenance of SimpleSAMLphp</a>.'
            );
        }

        /*
         * Check for updates. Store the remote result in the session so we don't need to fetch it on every access to
         * this page.
         */
        $checkforupdates = $this->config->getOptionalBoolean('admin.checkforupdates', true);
        if (($checkforupdates === true) && $this->config->getVersion() !== 'master') {
            if (!function_exists('curl_init')) {
                $warnings[] = Translate::noop(
                    'The cURL PHP extension is missing. Cannot check for SimpleSAMLphp updates.'
                );
            } else {
                $latest = $this->session->getData(self::LATEST_VERSION_STATE_KEY, "version");

                if (!$latest) {
                    $ch = curl_init(self::RELEASES_API);
                    curl_setopt($ch, CURLOPT_RETURNTRANSFER, 1);
                    curl_setopt($ch, CURLOPT_USERAGENT, 'SimpleSAMLphp');
                    curl_setopt($ch, CURLOPT_TIMEOUT, 2);
                    curl_setopt($ch, CURLOPT_PROXY, $this->config->getOptionalString('proxy', null));
                    curl_setopt($ch, CURLOPT_PROXYUSERPWD, $this->config->getOptionalValue('proxy.auth', null));
                    $response = curl_exec($ch);

                    if (curl_getinfo($ch, CURLINFO_RESPONSE_CODE) === 200) {
                        /** @psalm-var string $response */
                        $latest = json_decode($response, true);
                        $this->session->setData(self::LATEST_VERSION_STATE_KEY, 'version', $latest);
                    }
                    curl_close($ch);
                }

                if ($latest && version_compare($this->config->getVersion(), ltrim($latest['tag_name'], 'v'), 'lt')) {
                    $warnings[] = [
                        Translate::noop(
                            'You are running an outdated version of SimpleSAMLphp. Please update to <a href="' .
                            '%latest%">the latest version</a> as soon as possible.'
                        ),
                            [
                                '%latest%' => $latest['html_url']
                            ]
                    ];
                }
            }
        }

        return $warnings;
    }


    /**
     * Test whether public & private key are a matching pair
     *
     * @param string $publicKey
     * @param string $privateKey
     * @param string|null $password
     * @return bool
     */
    private function matchingKeyPair(
        string $publicKey,
        string $privateKey,
        ?string $password = null
    ): bool {
        return openssl_x509_check_private_key($publicKey, [$privateKey, $password]);
    }
}<|MERGE_RESOLUTION|>--- conflicted
+++ resolved
@@ -13,10 +13,6 @@
 use SimpleSAML\Utils;
 use SimpleSAML\XHTML\Template;
 use Symfony\Component\HttpFoundation\Request;
-<<<<<<< HEAD
-use Symfony\Component\HttpFoundation\Response;
-=======
->>>>>>> 2ea8fe4d
 use Symfony\Component\HttpFoundation\StreamedResponse;
 
 /**
@@ -169,11 +165,7 @@
      *
      * @param \Symfony\Component\HttpFoundation\Request $request The current request.
      *
-<<<<<<< HEAD
      * @return \Symfony\Component\HttpFoundation\StreamedResponse The output of phpinfo()
-=======
-     * @return \Symfony\Component\HttpFoundation\StreamedResponse
->>>>>>> 2ea8fe4d
      */
     public function phpinfo(/** @scrutinizer ignore-unused */ Request $request): StreamedResponse
     {
