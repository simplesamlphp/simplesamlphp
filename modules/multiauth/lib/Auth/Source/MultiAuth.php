<?php

declare(strict_types=1);

namespace SimpleSAML\Module\multiauth\Auth\Source;

use SAML2\Constants;
use Exception;
use SimpleSAML\Assert\Assert;
use SimpleSAML\Auth;
use SimpleSAML\Configuration;
use SimpleSAML\Error;
use SimpleSAML\HTTP\RunnableResponse;
use SimpleSAML\Module;
use SimpleSAML\Session;
use SimpleSAML\Utils;
use SimpleSAML\Module\saml\Error\NoAuthnContext;

/**
 * Authentication source which let the user chooses among a list of
 * other authentication sources
 *
 * @package SimpleSAMLphp
 */
class MultiAuth extends Auth\Source
{
    /**
     * The key of the AuthId field in the state.
     */
    public const AUTHID = '\SimpleSAML\Module\multiauth\Auth\Source\MultiAuth.AuthId';

    /**
     * The string used to identify our states.
     */
    public const STAGEID = '\SimpleSAML\Module\multiauth\Auth\Source\MultiAuth.StageId';

    /**
     * The key where the sources is saved in the state.
     */
    public const SOURCESID = '\SimpleSAML\Module\multiauth\Auth\Source\MultiAuth.SourceId';

    /**
     * The key where the selected source is saved in the session.
     */
    public const SESSION_SOURCE = 'multiauth:selectedSource';

    /**
     * Array of sources we let the user chooses among.
     * @var array
     */
    private $sources;

    /**
     * @var string|null preselect source in filter module configuration
     */
    private $preselect;


    /**
     * Constructor for this authentication source.
     *
     * @param array $info Information about this authentication source.
     * @param array $config Configuration.
     */
    public function __construct(array $info, array $config)
    {
        // Call the parent constructor first, as required by the interface
        parent::__construct($info, $config);

        if (!array_key_exists('sources', $config)) {
            throw new Exception('The required "sources" config option was not found');
        }

        if (array_key_exists('preselect', $config) && is_string($config['preselect'])) {
            if (!array_key_exists($config['preselect'], $config['sources'])) {
                throw new Exception('The optional "preselect" config option must be present in "sources"');
            }

            $this->preselect = $config['preselect'];
        }

        $globalConfiguration = Configuration::getInstance();
        $defaultLanguage = $globalConfiguration->getString('language.default', 'en');
        $authsources = Configuration::getConfig('authsources.php');
        $this->sources = [];

        /** @psalm-var array $sources */
        $sources = $config['sources'];
        foreach ($sources as $source => $info) {
            if (is_int($source)) {
                // Backwards compatibility
                $source = $info;
                $info = [];
            }

            if (array_key_exists('text', $info)) {
                $text = $info['text'];
            } else {
                $text = [$defaultLanguage => $source];
            }

            if (array_key_exists('help', $info)) {
                $help = $info['help'];
            } else {
                $help = null;
            }
            if (array_key_exists('css-class', $info)) {
                $css_class = $info['css-class'];
            } else {
                // Use the authtype as the css class
                $authconfig = $authsources->getArray($source, null);
                if (!array_key_exists(0, $authconfig) || !is_string($authconfig[0])) {
                    $css_class = "";
                } else {
                    $css_class = str_replace(":", "-", $authconfig[0]);
                }
            }

            $class_ref = [];
            if (array_key_exists('AuthnContextClassRef', $info)) {
                $ref = $info['AuthnContextClassRef'];
                if (is_string($ref)) {
                    $class_ref = [$ref];
                } else {
                    $class_ref = $ref;
                }
            }

            $this->sources[] = [
                'source' => $source,
                'text' => $text,
                'help' => $help,
                'css_class' => $css_class,
                'AuthnContextClassRef' => $class_ref,
            ];
        }
    }


    /**
     * Prompt the user with a list of authentication sources.
     *
     * This method saves the information about the configured sources,
     * and redirects to a page where the user must select one of these
     * authentication sources.
     *
     * This method never return. The authentication process is finished
     * in the delegateAuthentication method.
     *
     * @param array &$state Information about the current authentication.
     */
    public function authenticate(array &$state): void
    {
        $state[self::AUTHID] = $this->authId;
        $state[self::SOURCESID] = $this->sources;

        if (!array_key_exists('multiauth:preselect', $state) && is_string($this->preselect)) {
            $state['multiauth:preselect'] = $this->preselect;
        }

        if (
            !is_null($state['saml:RequestedAuthnContext'])
            && array_key_exists('AuthnContextClassRef', $state['saml:RequestedAuthnContext'])
        ) {
            $refs = array_values($state['saml:RequestedAuthnContext']['AuthnContextClassRef']);
            $new_sources = [];
            foreach ($this->sources as $source) {
                if (count(array_intersect($source['AuthnContextClassRef'], $refs)) >= 1) {
                    $new_sources[] = $source;
                }
            }
            $state[self::SOURCESID] = $new_sources;

            $number_of_sources = count($new_sources);
            if ($number_of_sources === 0) {
                throw new NoAuthnContext(
                    Constants::STATUS_RESPONDER,
                    'No authentication sources exist for the requested AuthnContextClassRefs: ' . implode(', ', $refs)
                );
            } else if ($number_of_sources === 1) {
                MultiAuth::delegateAuthentication($new_sources[0]['source'], $state);
            }
        }

        // Save the $state array, so that we can restore if after a redirect
        $id = Auth\State::saveState($state, self::STAGEID);

        /* Redirect to the select source page. We include the identifier of the
         * saved state array as a parameter to the login form
         */
        $url = Module::getModuleURL('multiauth/discovery');
        $params = ['AuthState' => $id];

        // Allows the user to specify the auth source to be used
        if (isset($_GET['source'])) {
            $params['source'] = $_GET['source'];
        }

        Utils\HTTP::redirectTrustedURL($url, $params);

        // The previous function never returns, so this code is never executed
        Assert::true(false);
    }


    /**
     * Delegate authentication.
     *
     * This method is called once the user has choosen one authentication
     * source. It saves the selected authentication source in the session
     * to be able to logout properly. Then it calls the authenticate method
     * on such selected authentication source.
     *
     * @param string $authId Selected authentication source
     * @param array $state Information about the current authentication.
<<<<<<< HEAD
     * @return \SimpleSAML\HTTP\RunnableResponse
=======
>>>>>>> f548aba1
     * @throws \Exception
     */
    public static function delegateAuthentication(string $authId, array $state): RunnableResponse
    {
        $as = Auth\Source::getById($authId);
        $valid_sources = array_map(
            /**
             * @param array $src
             * @return string
             */
            function ($src) {
                return $src['source'];
            },
            $state[self::SOURCESID]
        );
        if ($as === null || !in_array($authId, $valid_sources, true)) {
            throw new Exception('Invalid authentication source: ' . $authId);
        }

        // Save the selected authentication source for the logout process.
        $session = Session::getSessionFromRequest();
        $session->setData(
            self::SESSION_SOURCE,
            $state[self::AUTHID],
            $authId,
            Session::DATA_TIMEOUT_SESSION_END
        );

        return new RunnableResponse([self::class, 'doAuthentication'], [$as, $state]);
    }


    /**
     * @param \SimpleSAML\Auth\Source $as
     * @param array $state
     * @return void
     */
    public static function doAuthentication(Auth\Source $as, array $state): void
    {
        try {
            $as->authenticate($state);
        } catch (Error\Exception $e) {
            Auth\State::throwException($state, $e);
        } catch (Exception $e) {
            $e = new Error\UnserializableException($e);
            Auth\State::throwException($state, $e);
        }
        Auth\Source::completeAuth($state);
    }


    /**
     * Log out from this authentication source.
     *
     * This method retrieves the authentication source used for this
     * session and then call the logout method on it.
     *
     * @param array &$state Information about the current logout operation.
     */
    public function logout(array &$state): void
    {
        // Get the source that was used to authenticate
        $session = Session::getSessionFromRequest();
        $authId = $session->getData(self::SESSION_SOURCE, $this->authId);

        $source = Auth\Source::getById($authId);
        if ($source === null) {
            throw new Exception('Invalid authentication source during logout: ' . $authId);
        }
        // Then, do the logout on it
        $source->logout($state);
    }


    /**
     * Set the previous authentication source.
     *
     * This method remembers the authentication source that the user selected
     * by storing its name in a cookie.
     *
     * @param string $source Name of the authentication source the user selected.
     */
    public function setPreviousSource(string $source): void
    {
        $cookieName = 'multiauth_source_' . $this->authId;

        $config = Configuration::getInstance();
        $params = [
            // We save the cookies for 90 days
            'lifetime' => 7776000, //60*60*24*90
            // The base path for cookies. This should be the installation directory for SimpleSAMLphp.
            'path' => $config->getBasePath(),
            'httponly' => false,
        ];

        Utils\HTTP::setCookie($cookieName, $source, $params, false);
    }


    /**
     * Get the previous authentication source.
     *
     * This method retrieves the authentication source that the user selected
     * last time or NULL if this is the first time or remembering is disabled.
     * @return string|null
     */
    public function getPreviousSource(): ?string
    {
        $cookieName = 'multiauth_source_' . $this->authId;
        if (array_key_exists($cookieName, $_COOKIE)) {
            return $_COOKIE[$cookieName];
        } else {
            return null;
        }
    }
}<|MERGE_RESOLUTION|>--- conflicted
+++ resolved
@@ -213,10 +213,7 @@
      *
      * @param string $authId Selected authentication source
      * @param array $state Information about the current authentication.
-<<<<<<< HEAD
      * @return \SimpleSAML\HTTP\RunnableResponse
-=======
->>>>>>> f548aba1
      * @throws \Exception
      */
     public static function delegateAuthentication(string $authId, array $state): RunnableResponse
