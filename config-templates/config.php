--- conflicted
+++ resolved
@@ -1104,7 +1104,6 @@
      * The prefix we should use on our Redis datastore.
      */
     'store.redis.prefix' => 'SimpleSAMLphp',
-<<<<<<< HEAD
 
     /*
      * The master group to use for Redis Sentinel.
@@ -1119,14 +1118,11 @@
     /*
      * The Redis Sentinel hosts.
      * Example:
-     * array(
-     *     'tcp://[yoursentinel1]:[port]'
+     * [
+     *     'tcp://[yoursentinel1]:[port]',
      *     'tcp://[yoursentinel2]:[port]',
      *     'tcp://[yoursentinel3]:[port]
-     * )
-     */
-    'store.redissentinel.sentinels' => array(),
-);
-=======
-];
->>>>>>> 9876e819
+     * ]
+     */
+    'store.redissentinel.sentinels' => [],
+];